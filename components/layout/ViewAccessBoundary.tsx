import React from 'react';
import { User, View, Permission, Role } from '../../types';
import { Button } from '../ui/Button';
import { Card } from '../ui/Card';
import { Tag } from '../ui/Tag';
import {
  evaluateViewAccess,
  getDefaultViewForUser,
  getViewDisplayName,
  viewMetadata,
  ViewAccessEvaluation,
} from '../../utils/viewAccess';

interface ViewAccessBoundaryProps {
  user: User;
  view: View;
  evaluation?: ViewAccessEvaluation;
  fallbackView?: View;
  onNavigate?: (view: View) => void;
  children: React.ReactNode;
}

const humanise = (value: string): string =>
  value
    .split('_')
    .map((segment) => segment.charAt(0) + segment.slice(1).toLowerCase())
    .join(' ');

const PermissionRequirements: React.FC<{ permissions: Permission[]; anyGroups: Permission[][] }> = ({ permissions, anyGroups }) => {
  const uniquePermissions = Array.from(new Set(permissions));
  const sanitizedAnyGroups = anyGroups
    .map((group) => Array.from(new Set(group)))
    .filter((group) => group.length > 0);

  if (uniquePermissions.length === 0 && sanitizedAnyGroups.length === 0) {
    return null;
  }

  return (
    <div className="space-y-4">
      {uniquePermissions.length > 0 ? (
        <div className="space-y-2">
          <p className="text-xs font-semibold uppercase tracking-wide text-muted-foreground">Requires all of</p>
          <div className="flex flex-wrap gap-2">
            {uniquePermissions.map((permission) => (
              <Tag key={permission} label={humanise(permission)} color="red" statusIndicator="red" />
            ))}
          </div>
        </div>
      ) : null}

      {sanitizedAnyGroups.map((group, index) => (
        <div key={`${group.join('-')}-${index}`} className="space-y-2">
          <p className="text-xs font-semibold uppercase tracking-wide text-muted-foreground">
            {sanitizedAnyGroups.length > 1 ? `Requires any of (option ${index + 1})` : 'Requires any of'}
          </p>
          <div className="flex flex-wrap gap-2">
            {group.map((permission) => (
              <Tag key={permission} label={humanise(permission)} color="yellow" statusIndicator="yellow" />
            ))}
          </div>
        </div>
      ))}
    </div>
  );
};

const AllowedRoleList: React.FC<{ roles?: Role[] }> = ({ roles }) => {
  if (!roles?.length) return null;

  return (
    <div className="space-y-2">
      <p className="text-xs font-semibold uppercase tracking-wide text-muted-foreground">Available for</p>
      <div className="flex flex-wrap gap-2">
        {roles.map((role) => (
          <Tag key={role} label={humanise(role)} color="blue" statusIndicator="blue" />
        ))}
      </div>
    </div>
  );
};

export const ViewAccessBoundary: React.FC<ViewAccessBoundaryProps> = ({
  user,
  view,
  evaluation,
  fallbackView,
  onNavigate,
  children,
}) => {
  const access = evaluation ?? evaluateViewAccess(user, view);

  if (access.allowed) {
    return <>{children}</>;
  }

  const resolvedFallback = fallbackView ?? access.fallbackView ?? getDefaultViewForUser(user);
  const fallbackLabel = getViewDisplayName(resolvedFallback);
  const viewLabel = getViewDisplayName(view);
  const description = viewMetadata[view]?.description;

  const handleNavigate = (target: View) => {
    if (onNavigate) {
      onNavigate(target);
    }
  };

  return (
    <div className="mx-auto flex h-full max-w-3xl flex-col justify-center px-6 py-12">
      <Card className="border-dashed border-destructive/40 bg-destructive/5 backdrop-blur">
        <div className="flex flex-col gap-6">
          <div className="flex items-start gap-4">
            <span className="flex h-12 w-12 items-center justify-center rounded-full bg-destructive/15 text-destructive">
              <svg xmlns="http://www.w3.org/2000/svg" className="h-6 w-6" fill="none" viewBox="0 0 24 24" stroke="currentColor">
                <path
                  strokeLinecap="round"
                  strokeLinejoin="round"
                  strokeWidth={1.5}
                  d="M12 9v2m0 4h.01M21 12a9 9 0 11-18 0 9 9 0 0118 0z"
                />
              </svg>
            </span>
            <div className="space-y-2">
              <h2 className="text-2xl font-semibold text-foreground">You don’t have access to {viewLabel}</h2>
              <p className="text-sm text-muted-foreground">
                {access.reason ||
                  `This workspace area is restricted for your current role. ${
                    description ? `It covers: ${description}` : ''
                  }`}
              </p>
            </div>
          </div>

          <PermissionRequirements permissions={access.missingPermissions} anyGroups={access.missingAnyPermissionGroups} />
<<<<<<< HEAD
=======

>>>>>>> b61719f5
          <AllowedRoleList roles={access.allowedRoles} />

          {onNavigate ? (
            <div className="flex flex-wrap gap-3">
              <Button onClick={() => handleNavigate(resolvedFallback)}>Go to {fallbackLabel}</Button>
              {resolvedFallback !== 'dashboard' && (
                <Button variant="ghost" onClick={() => handleNavigate(getDefaultViewForUser(user))}>
                  Back to {getViewDisplayName(getDefaultViewForUser(user))}
                </Button>
              )}
            </div>
          ) : null}
        </div>
      </Card>
    </div>
  );
};
<|MERGE_RESOLUTION|>--- conflicted
+++ resolved
@@ -132,10 +132,8 @@
           </div>
 
           <PermissionRequirements permissions={access.missingPermissions} anyGroups={access.missingAnyPermissionGroups} />
-<<<<<<< HEAD
-=======
 
->>>>>>> b61719f5
+
           <AllowedRoleList roles={access.allowedRoles} />
 
           {onNavigate ? (
