import React, { useMemo } from 'react';
import { User, View } from '../../types';
import { Avatar } from '../ui/Avatar';
import { RoleBadge } from '../ui/RoleBadge';
import { buildNavigationForUser, NavigationBadgeCounts } from '../../utils/navigation';

interface SidebarProps {
  user: User | null;
  activeView: View;
  setActiveView: (view: View) => void;
  onLogout: () => void;
  pendingTimesheetCount: number;
  openIncidentCount: number;
  unreadMessageCount: number;
<<<<<<< HEAD
  companyName?: string;
}

=======
>>>>>>> 3ef3cb42
interface NavItemProps {
  icon: React.ReactNode;
  label: string;
  view: View;
  activeView: View;
  setActiveView: (view: View) => void;
  badgeCount?: number;
<<<<<<< HEAD
  description?: string;
}

=======
>>>>>>> 3ef3cb42
interface NavSectionProps {
  title: string;
  children: React.ReactNode;
const NavSection: React.FC<NavSectionProps> = ({ title, children }) => (
  <div className="space-y-2">
    <h2 className="px-3 text-[0.7rem] font-semibold uppercase tracking-[0.18em] text-muted-foreground">{title}</h2>
    <div className="space-y-1.5">{children}</div>
  </div>
);

<<<<<<< HEAD
const NavItem: React.FC<NavItemProps> = ({ icon, label, view, activeView, setActiveView, badgeCount, description }) => {
  const isActive = activeView === view;
  return (
    <button
      onClick={() => setActiveView(view)}
      className={`group flex w-full items-center justify-between gap-3 rounded-xl px-3 py-2.5 text-sm transition-all duration-200 ${
        isActive
          ? 'bg-primary text-primary-foreground shadow-lg shadow-primary/20'
          : 'border border-transparent text-muted-foreground hover:border-border/70 hover:bg-muted/70 hover:text-foreground'
      }`}
      title={description}
    >
      <span className="flex items-center gap-3 text-left">
        <span
          className={`flex h-9 w-9 items-center justify-center rounded-lg border text-base transition-colors ${
            isActive
              ? 'border-primary-foreground/60 bg-primary-foreground/20'
              : 'border-border bg-card group-hover:border-primary/40 group-hover:text-primary'
          }`}
          aria-hidden
        >
          {icon}
        </span>
        <span className="font-medium leading-tight">{label}</span>
      </span>
      {badgeCount !== undefined && badgeCount > 0 && (
        <span className="ml-auto inline-flex min-w-[1.75rem] justify-center rounded-full bg-red-500 px-2 py-0.5 text-xs font-semibold text-white">
          {badgeCount > 99 ? '99+' : badgeCount}
        </span>
      )}
    </button>
  );
};

const formatCompany = (companyName?: string) => {
  if (!companyName) return null;
  return companyName;
};

export const Sidebar: React.FC<SidebarProps> = ({
  user,
  activeView,
  setActiveView,
  onLogout,
  pendingTimesheetCount,
  openIncidentCount,
  unreadMessageCount,
  companyName,
}) => {
  if (!user) return null;

  const navigationCounts = useMemo<NavigationBadgeCounts>(
    () => ({
      pendingTimesheetCount,
      openIncidentCount,
      unreadMessageCount,
    }),
    [pendingTimesheetCount, openIncidentCount, unreadMessageCount]
  );

  const navigationSections = useMemo(
    () => buildNavigationForUser(user, navigationCounts),
    [user, navigationCounts]
  );

  const displayName = `${user.firstName} ${user.lastName}`.trim();
  const formattedCompany = formatCompany(companyName);

  return (
    <aside className="flex h-full w-72 flex-shrink-0 flex-col border-r border-border/80 bg-card/95 p-5">
      <div className="mb-6 space-y-4">
        <div className="flex items-center gap-2 px-1">
          <svg xmlns="http://www.w3.org/2000/svg" viewBox="0 0 24 24" className="h-8 w-8 text-primary" aria-hidden>
            <path
              fill="currentColor"
              d="M12 2l9.196 5.31a1 1 0 01.5.866v10.648a1 1 0 01-.5.866L12 24l-9.196-4.31a1 1 0 01-.5-.866V8.176a1 1 0 01.5-.866L12 2z"
              opacity={0.12}
            />
            <path
              fill="currentColor"
              d="M12 4.5l-6.5 3.752v7.496L12 19.5l6.5-3.752V8.252L12 4.5zm0 1.732l5 2.886v5.764l-5 2.886-5-2.886V9.118l5-2.886z"
            />
          </svg>
          <div className="leading-tight">
            <p className="text-xs font-semibold uppercase tracking-[0.32em] text-muted-foreground">AS Agents</p>
            <p className="text-lg font-semibold text-foreground">Project Command</p>
          </div>
        </div>
        <div className="rounded-2xl border border-border/60 bg-gradient-to-br from-primary/10 via-transparent to-transparent p-4">
          <div className="flex items-center gap-3">
            <Avatar name={displayName} imageUrl={user.avatar} className="h-12 w-12" />
            <div className="min-w-0">
              <p className="truncate text-sm font-semibold text-foreground">{displayName}</p>
              <RoleBadge role={user.role} className="mt-1" />
              {formattedCompany && (
                <p className="mt-1 truncate text-xs text-muted-foreground">{formattedCompany}</p>
              )}
            </div>
          </div>
        </div>
      </div>

      <nav aria-label="Main navigation" className="flex-1 space-y-6 overflow-y-auto pr-1">
        {navigationSections.map(section => (
          <NavSection key={section.id} title={section.title}>
            {section.items.map(item => (
              <NavItem
                key={item.id}
                view={item.view}
                icon={item.icon}
                label={item.label}
                activeView={activeView}
                setActiveView={setActiveView}
                badgeCount={item.badgeCount}
                description={item.description}
              />
            ))}
          </NavSection>
        ))}
      </nav>

      <div className="mt-6">
        <button
          onClick={onLogout}
          className="flex w-full items-center justify-center gap-2 rounded-xl border border-red-200/70 bg-red-500/10 px-3 py-2 text-sm font-semibold text-red-600 transition hover:bg-red-500/20"
        >
          <svg xmlns="http://www.w3.org/2000/svg" viewBox="0 0 24 24" className="h-5 w-5" fill="none" stroke="currentColor" strokeWidth={2}>
            <path strokeLinecap="round" strokeLinejoin="round" d="M15 7l-5 5 5 5M4 12h11" />
          </svg>
          Sign out
        </button>
=======
const NavItem: React.FC<NavItemProps> = ({ icon, label, view, activeView, setActiveView, badgeCount }) => (
  <button
    onClick={() => setActiveView(view)}
    className={`w-full flex items-center justify-between gap-3 px-4 py-2.5 rounded-md text-sm transition-colors ${
      activeView === view
        ? 'bg-primary text-primary-foreground font-semibold shadow'
        : 'text-muted-foreground hover:bg-accent hover:text-accent-foreground'
    }`}
  >
    <div className="flex items-center gap-3">
      {icon}
      <span>{label}</span>
    </div>
    {badgeCount && badgeCount > 0 && (
      <span className="ml-auto bg-red-500 text-white text-xs font-bold px-2 py-0.5 rounded-full">
        {badgeCount > 99 ? '99+' : badgeCount}
      </span>
    )}
  </button>
);

export const Sidebar: React.FC<SidebarProps> = ({ user, activeView, setActiveView, onLogout, pendingTimesheetCount, openIncidentCount, unreadMessageCount }) => {
  if (!user) return null;

  const dashboardView: View = user.role === Role.OPERATIVE ? 'my-day' : user.role === Role.FOREMAN ? 'foreman-dashboard' : 'dashboard';
  const dashboardLabel = user.role === Role.OPERATIVE ? 'My Day' : 'Dashboard';

  const renderNavItems = () => {
    if (user.role === Role.PRINCIPAL_ADMIN) {
      return (
        <NavItem
          view="principal-dashboard"
          label="Platform Dashboard"
          icon={<svg xmlns="http://www.w3.org/2000/svg" className="h-5 w-5" fill="none" viewBox="0 0 24 24" stroke="currentColor"><path strokeLinecap="round" strokeLinejoin="round" strokeWidth={2} d="M12 8v4l3 3m6-3a9 9 0 11-18 0 9 9 0 0118 0z" /></svg>}
          activeView={activeView}
          setActiveView={setActiveView}
        />
      );
    }

    const hasProjectsAccess = hasPermission(user, Permission.VIEW_ALL_PROJECTS) || hasPermission(user, Permission.VIEW_ASSIGNED_PROJECTS);
    const canViewAllTasks = hasPermission(user, Permission.VIEW_ALL_TASKS);
    const canUseChat = hasPermission(user, Permission.SEND_DIRECT_MESSAGE);
    const canSubmitTime = hasPermission(user, Permission.SUBMIT_TIMESHEET);
    const canManageTimesheets = hasPermission(user, Permission.VIEW_ALL_TIMESHEETS);
    const canViewDocuments = hasPermission(user, Permission.VIEW_DOCUMENTS);
    const canViewSafety = hasPermission(user, Permission.VIEW_SAFETY_REPORTS);
    const canAccessFinancials = hasPermission(user, Permission.VIEW_FINANCES) || hasPermission(user, Permission.MANAGE_FINANCES);
    const canAccessClients = hasPermission(user, Permission.MANAGE_FINANCES) || hasPermission(user, Permission.VIEW_ALL_PROJECTS);
    const canAccessInvoices = canAccessFinancials;
    const canManageTeam = hasPermission(user, Permission.VIEW_TEAM);
    const canManageEquipment = hasPermission(user, Permission.MANAGE_EQUIPMENT);
    const canAccessTools = hasPermission(user, Permission.ACCESS_ALL_TOOLS);
    const canAccessTemplates = hasPermission(user, Permission.MANAGE_PROJECT_TEMPLATES);
    const canAccessAuditLog = hasPermission(user, Permission.VIEW_AUDIT_LOG);

    const menuItems: React.ReactNode[] = [
      <NavItem
        key="dashboard"
        view={dashboardView}
        label={dashboardLabel}
        icon={<svg xmlns="http://www.w3.org/2000/svg" className="h-5 w-5" fill="none" viewBox="0 0 24 24" stroke="currentColor"><path strokeLinecap="round" strokeLinejoin="round" strokeWidth={2} d="M4 6a2 2 0 012-2h2a2 2 0 012 2v2a2 2 0 01-2 2H6a2 2 0 01-2-2V6zM14 6a2 2 0 012-2h2a2 2 0 012 2v2a2 2 0 01-2 2h-2a2 2 0 01-2-2V6zM4 16a2 2 0 012-2h2a2 2 0 012 2v2a2 2 0 01-2 2H6a2 2 0 01-2-2v-2zM14 16a2 2 0 012-2h2a2 2 0 012 2v2a2 2 0 01-2 2h-2a2 2 0 01-2-2v-2z" /></svg>}
        activeView={activeView}
        setActiveView={setActiveView}
      />,
    ];

    if (canViewAllTasks) {
      menuItems.push(
        <NavItem
          key="all-tasks"
          view="all-tasks"
          label="All Tasks"
          icon={<svg xmlns="http://www.w3.org/2000/svg" className="h-5 w-5" fill="none" viewBox="0 0 24 24" stroke="currentColor"><path strokeLinecap="round" strokeLinejoin="round" strokeWidth={2} d="M9 5H7a2 2 0 00-2 2v12a2 2 0 002 2h10a2 2 0 002-2V7a2 2 0 00-2-2h-2M9 5a2 2 0 002 2h2a2 2 0 002-2M9 5a2 2 0 012-2h2a2 2 0 012 2m-3 7h3m-3 4h3m-6-4h.01M9 16h.01" /></svg>}
          activeView={activeView}
          setActiveView={setActiveView}
        />,
      );
    }

    if (hasProjectsAccess) {
      menuItems.push(
        <NavItem
          key="projects"
          view="projects"
          label="Projects"
          icon={<svg xmlns="http://www.w3.org/2000/svg" className="h-5 w-5" fill="none" viewBox="0 0 24 24" stroke="currentColor"><path strokeLinecap="round" strokeLinejoin="round" strokeWidth={2} d="M19 21V5a2 2 0 00-2-2H7a2 2 0 00-2 2v16m14 0h2m-2 0h-5m-9 0H3m2 0h5M9 7h1m-1 4h1m4-4h1m-1 4h1m-5 10v-5a1 1 0 011-1h2a1 1 0 011 1v5m-4 0h4" /></svg>}
          activeView={activeView}
          setActiveView={setActiveView}
        />,
      );
      menuItems.push(
        <NavItem
          key="map"
          view="map"
          label="Map View"
          icon={<svg xmlns="http://www.w3.org/2000/svg" className="h-5 w-5" fill="none" viewBox="0 0 24 24" stroke="currentColor"><path strokeLinecap="round" strokeLinejoin="round" strokeWidth={2} d="M9 20l-5.447-2.724A1 1 0 013 16.382V5.618a1 1 0 011.447-.894L9 7m0 13l6-3m-6 3V7m6 10l5.447 2.724A1 1 0 0021 16.382V5.618a1 1 0 00-1.447-.894L15 7m0 13V7m0 0L9 4" /></svg>}
          activeView={activeView}
          setActiveView={setActiveView}
        />,
      );
    }

    if (canUseChat) {
      menuItems.push(
        <NavItem
          key="chat"
          view="chat"
          label="Chat"
          icon={<svg xmlns="http://www.w3.org/2000/svg" className="h-5 w-5" fill="none" viewBox="0 0 24 24" stroke="currentColor"><path strokeLinecap="round" strokeLinejoin="round" strokeWidth={2} d="M8 12h.01M12 12h.01M16 12h.01M21 12c0 4.418-4.03 8-9 8a9.863 9.863 0 01-4.255-.949L3 20l1.395-3.72C3.512 15.042 3 13.574 3 12c0-4.418 4.03-8 9-8s9 3.582 9 8z" /></svg>}
          badgeCount={unreadMessageCount}
          activeView={activeView}
          setActiveView={setActiveView}
        />,
      );
    }

    const operationsItems: React.ReactNode[] = [];
    if (canSubmitTime) {
      operationsItems.push(
        <NavItem
          key="time"
          view="time"
          label="Time Clock"
          icon={<svg xmlns="http://www.w3.org/2000/svg" className="h-5 w-5" fill="none" viewBox="0 0 24 24" stroke="currentColor"><path strokeLinecap="round" strokeLinejoin="round" strokeWidth={2} d="M12 8v4l3 3m6-3a9 9 0 11-18 0 9 9 0 0118 0z" /></svg>}
          activeView={activeView}
          setActiveView={setActiveView}
        />,
      );
    }
    if (canManageTimesheets) {
      operationsItems.push(
        <NavItem
          key="timesheets"
          view="timesheets"
          label="Timesheets"
          icon={<svg xmlns="http://www.w3.org/2000/svg" className="h-5 w-5" fill="none" viewBox="0 0 24 24" stroke="currentColor"><path strokeLinecap="round" strokeLinejoin="round" strokeWidth={2} d="M9 5H7a2 2 0 00-2 2v12a2 2 0 002 2h10a2 2 0 002-2V7a2 2 0 00-2-2h-2M9 5a2 2 0 002 2h2a2 2 0 002-2M9 5a2 2 0 012-2h2a2 2 0 012 2m-6 9l2 2 4-4" /></svg>}
          badgeCount={pendingTimesheetCount}
          activeView={activeView}
          setActiveView={setActiveView}
        />,
      );
    }
    if (canViewDocuments) {
      operationsItems.push(
        <NavItem
          key="documents"
          view="documents"
          label="Documents"
          icon={<svg xmlns="http://www.w3.org/2000/svg" className="h-5 w-5" fill="none" viewBox="0 0 24 24" stroke="currentColor"><path strokeLinecap="round" strokeLinejoin="round" strokeWidth={2} d="M9 12h6m-6 4h6m2 5H7a2 2 0 01-2-2V5a2 2 0 012-2h5.586a1 1 0 01.707.293l5.414 5.414a1 1 0 01.293.707V19a2 2 0 01-2 2z" /></svg>}
          activeView={activeView}
          setActiveView={setActiveView}
        />,
      );
    }
    if (canViewSafety) {
      operationsItems.push(
        <NavItem
          key="safety"
          view="safety"
          label="Safety"
          icon={<svg xmlns="http://www.w3.org/2000/svg" className="h-5 w-5" fill="none" viewBox="0 0 24 24" stroke="currentColor"><path strokeLinecap="round" strokeLinejoin="round" strokeWidth={2} d="M9 12l2 2 4-4m5.618-4.016A11.955 11.955 0 0112 2.944a11.955 11.955 0 01-8.618 3.04A12.02 12.02 0 003 9c0 5.591 3.824 10.29 9 11.622 5.176-1.332 9-6.03 9-11.622 0-1.042-.133-2.052-.382-3.016z" /></svg>}
          badgeCount={openIncidentCount}
          activeView={activeView}
          setActiveView={setActiveView}
        />,
      );
    }
    if (canAccessFinancials) {
      operationsItems.push(
        <NavItem
          key="financials"
          view="financials"
          label="Financials"
          icon={<svg xmlns="http://www.w3.org/2000/svg" className="h-5 w-5" fill="none" viewBox="0 0 24 24" stroke="currentColor"><path strokeLinecap="round" strokeLinejoin="round" strokeWidth={2} d="M17 9V7a2 2 0 00-2-2H5a2 2 0 00-2 2v6a2 2 0 002 2h2m2 4h10a2 2 0 002-2v-6a2 2 0 00-2-2H9a2 2 0 00-2 2v6a2 2 0 002 2zm7-5a2 2 0 11-4 0 2 2 0 014 0z" /></svg>}
          activeView={activeView}
          setActiveView={setActiveView}
        />,
      );
    }
    if (canAccessClients) {
      operationsItems.push(
        <NavItem
          key="clients"
          view="clients"
          label="Clients"
          icon={<svg xmlns="http://www.w3.org/2000/svg" className="h-5 w-5" fill="none" viewBox="0 0 24 24" stroke="currentColor"><path strokeLinecap="round" strokeLinejoin="round" strokeWidth={2} d="M7 8h10M7 12h4m1 8a4 4 0 100-8 4 4 0 000 8zm0 0h8m-8 0H3m8-4V4a1 1 0 011-1h5m0 0l3 3m-3-3v3" /></svg>}
          activeView={activeView}
          setActiveView={setActiveView}
        />,
      );
    }
    if (canAccessInvoices) {
      operationsItems.push(
        <NavItem
          key="invoices"
          view="invoices"
          label="Invoices"
          icon={<svg xmlns="http://www.w3.org/2000/svg" className="h-5 w-5" fill="none" viewBox="0 0 24 24" stroke="currentColor"><path strokeLinecap="round" strokeLinejoin="round" strokeWidth={2} d="M9 14l2 2 4-4m4 5a2 2 0 01-2 2H7a2 2 0 01-2-2V5a2 2 0 012-2h5.586a1 1 0 01.707.293l5.414 5.414a1 1 0 01.293.707V17z" /></svg>}
          activeView={activeView}
          setActiveView={setActiveView}
        />,
      );
    }
    if (canManageTeam) {
      operationsItems.push(
        <NavItem
          key="users"
          view="users"
          label="Team"
          icon={<svg xmlns="http://www.w3.org/2000/svg" className="h-5 w-5" fill="none" viewBox="0 0 24 24" stroke="currentColor"><path strokeLinecap="round" strokeLinejoin="round" strokeWidth={2} d="M17 20h5v-2a3 3 0 00-5.356-1.857M17 20H7m10 0v-2c0-.656-.126-1.283-.356-1.857M7 20H2v-2a3 3 0 015.356-1.857M7 20v-2c0-.656-.126-1.283-.356-1.857m0 0a5.002 5.002 0 019.288 0M15 7a3 3 0 11-6 0 3 3 0 016 0zm6 3a2 2 0 11-4 0 2 2 0 014 0zM7 10a2 2 0 11-4 0 2 2 0 014 0z" /></svg>}
          activeView={activeView}
          setActiveView={setActiveView}
        />,
      );
    }
    if (canManageEquipment) {
      operationsItems.push(
        <NavItem
          key="equipment"
          view="equipment"
          label="Equipment"
          icon={<svg xmlns="http://www.w3.org/2000/svg" className="h-5 w-5" fill="none" viewBox="0 0 24 24" stroke="currentColor"><path d="M11 3.055A9.001 9.001 0 1020.945 13H11V3.055z" /><path d="M20.488 9H15V3.512A9.025 9.025 0 0120.488 9z" /></svg>}
          activeView={activeView}
          setActiveView={setActiveView}
        />,
      );
    }

    const toolsItems: React.ReactNode[] = [];
    if (canAccessTools) {
      toolsItems.push(
        <NavItem
          key="tools"
          view="tools"
          label="Tools"
          icon={<svg xmlns="http://www.w3.org/2000/svg" className="h-5 w-5" fill="none" viewBox="0 0 24 24" stroke="currentColor"><path strokeLinecap="round" strokeLinejoin="round" strokeWidth={2} d="M10.325 4.317c.426-1.756 2.924-1.756 3.35 0a1.724 1.724 0 002.573 1.066c1.543-.94 3.31.826 2.37 2.37a1.724 1.724 0 001.065 2.572c1.756.426 1.756 2.924 0 3.35a1.724 1.724 0 00-1.066 2.573c.94 1.543-.826 3.31-2.37 2.37a1.724 1.724 0 00-2.572 1.065c-.426 1.756-2.924-1.756-3.35 0a1.724 1.724 0 00-2.573-1.066c-1.543.94-3.31-.826-2.37-2.37a1.724 1.724 0 00-1.065-2.572c-1.756-.426-1.756-2.924 0-3.35a1.724 1.724 0 001.066-2.573c-.94-1.543.826-3.31 2.37-2.37.996.608 2.296.07 2.572-1.065z" /><path d="M15 12a3 3 0 11-6 0 3 3 0 016 0z" /></svg>}
          activeView={activeView}
          setActiveView={setActiveView}
        />,
      );
    }
    if (canAccessTemplates) {
      toolsItems.push(
        <NavItem
          key="templates"
          view="templates"
          label="Templates"
          icon={<svg xmlns="http://www.w3.org/2000/svg" className="h-5 w-5" fill="none" viewBox="0 0 24 24" stroke="currentColor"><path strokeLinecap="round" strokeLinejoin="round" strokeWidth={2} d="M4 6h16M4 10h16M4 14h16M4 18h16" /></svg>}
          activeView={activeView}
          setActiveView={setActiveView}
        />,
      );
    }
    if (canAccessAuditLog) {
      toolsItems.push(
        <NavItem
          key="audit-log"
          view="audit-log"
          label="Audit Log"
          icon={<svg xmlns="http://www.w3.org/2000/svg" className="h-5 w-5" fill="none" viewBox="0 0 24 24" stroke="currentColor"><path strokeLinecap="round" strokeLinejoin="round" strokeWidth={2} d="M9 12h6m-6 4h6m2 5H7a2 2 0 01-2-2V5a2 2 0 012-2h5.586a1 1 0 01.707.293l5.414 5.414a1 1 0 01.293.707V19a2 2 0 01-2 2z" /></svg>}
          activeView={activeView}
          setActiveView={setActiveView}
        />,
      );
    }

    return (
      <>
        {menuItems.length > 0 && (
          <NavSection title="Menu">
            {menuItems}
          </NavSection>
        )}
        {operationsItems.length > 0 && (
          <NavSection title="Operations">
            {operationsItems}
          </NavSection>
        )}
        {toolsItems.length > 0 && (
          <NavSection title="Tools & Admin">
            {toolsItems}
          </NavSection>
        )}
      </>
    );
  };

  return (
    <aside className="w-64 bg-card border-r border-border flex flex-col flex-shrink-0 h-full p-4">
      <div className="flex items-center gap-2 mb-6 px-2">
        <svg xmlns="http://www.w3.org/2000/svg" fill="none" viewBox="0 0 24 24" className="w-8 h-8 text-primary">
          <path fill="currentColor" d="M12 2L2 22h20L12 2z" />
        </svg>
        <h1 className="text-xl font-bold text-foreground">AS Agents</h1>
      </div>
      {/* All navigation items are conditionally rendered based on user permissions */}
      <nav className="flex flex-col flex-grow space-y-4">
        {renderNavItems()}
      </nav>
      <div className="mt-auto">
        <NavItem
          view="settings"
          label="Settings"
          icon={<svg xmlns="http://www.w3.org/2000/svg" className="h-5 w-5" fill="none" viewBox="0 0 24 24" stroke="currentColor"><path strokeLinecap="round" strokeLinejoin="round" strokeWidth={2} d="M10.325 4.317c.426-1.756 2.924-1.756 3.35 0a1.724 1.724 0 002.573 1.066c1.543-.94 3.31.826 2.37 2.37a1.724 1.724 0 001.065 2.572c1.756.426 1.756 2.924 0 3.35a1.724 1.724 0 00-1.066 2.573c.94 1.543-.826 3.31-2.37 2.37a1.724 1.724 0 00-2.572 1.065c-.426 1.756-2.924-1.756-3.35 0a1.724 1.724 0 00-2.573-1.066c-1.543.94-3.31-.826-2.37-2.37a1.724 1.724 0 00-1.065-2.572c-1.756-.426-1.756-2.924 0-3.35a1.724 1.724 0 001.066-2.573c-.94-1.543.826-3.31 2.37-2.37.996.608 2.296.07 2.572-1.065z" /><path strokeLinecap="round" strokeLinejoin="round" d="M15 12a3 3 0 11-6 0 3 3 0 016 0z" /></svg>}
          activeView={activeView}
          setActiveView={setActiveView}
        />
>>>>>>> 3ef3cb42
      </div>
    </aside>
  );
};<|MERGE_RESOLUTION|>--- conflicted
+++ resolved
@@ -12,12 +12,10 @@
   pendingTimesheetCount: number;
   openIncidentCount: number;
   unreadMessageCount: number;
-<<<<<<< HEAD
   companyName?: string;
 }
 
-=======
->>>>>>> 3ef3cb42
+
 interface NavItemProps {
   icon: React.ReactNode;
   label: string;
@@ -25,12 +23,9 @@
   activeView: View;
   setActiveView: (view: View) => void;
   badgeCount?: number;
-<<<<<<< HEAD
   description?: string;
 }
 
-=======
->>>>>>> 3ef3cb42
 interface NavSectionProps {
   title: string;
   children: React.ReactNode;
@@ -41,7 +36,6 @@
   </div>
 );
 
-<<<<<<< HEAD
 const NavItem: React.FC<NavItemProps> = ({ icon, label, view, activeView, setActiveView, badgeCount, description }) => {
   const isActive = activeView === view;
   return (
@@ -173,7 +167,7 @@
           </svg>
           Sign out
         </button>
-=======
+
 const NavItem: React.FC<NavItemProps> = ({ icon, label, view, activeView, setActiveView, badgeCount }) => (
   <button
     onClick={() => setActiveView(view)}
@@ -482,7 +476,6 @@
           activeView={activeView}
           setActiveView={setActiveView}
         />
->>>>>>> 3ef3cb42
       </div>
     </aside>
   );
