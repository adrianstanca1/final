import React, { useState, useEffect, useCallback, useMemo, useRef } from 'react';
<<<<<<< HEAD
import { User, Project, Todo, Equipment, Permission, Role, TodoStatus, IncidentSeverity, SiteUpdate, ProjectMessage, Weather, SafetyIncident, Timesheet, TodoPriority, IncidentStatus, OperationalInsights } from '../types';
=======
import { User, Project, Todo, Equipment, Permission, Role, TodoStatus, IncidentSeverity, SiteUpdate, ProjectMessage, Weather, SafetyIncident, Timesheet, TodoPriority, IncidentStatus } from '../types';
>>>>>>> af1805eb
import { api } from '../services/mockApi';
import { Card } from './ui/Card';
import { Avatar } from './ui/Avatar';
import { PriorityDisplay } from './ui/PriorityDisplay';
import { EquipmentStatusBadge } from './ui/StatusBadge';
import { Button } from './ui/Button';
import { useGeolocation } from '../hooks/useGeolocation';
import { ErrorBoundary } from './ErrorBoundary';
import { ViewHeader } from './layout/ViewHeader';

interface ForemanDashboardProps {
  user: User;
  addToast: (message: string, type: 'success' | 'error') => void;
}

const DashboardSkeleton = () => (
    <div className="space-y-6 animate-pulse">
        <div className="h-8 bg-muted rounded w-1/3"></div>
        <div className="h-6 bg-muted rounded w-1/2"></div>
        <div className="grid grid-cols-1 lg:grid-cols-3 gap-6">
            <div className="space-y-6">
                <div className="h-32 bg-muted rounded-lg"></div>
                <div className="h-80 bg-muted rounded-lg"></div>
            </div>
            <div className="space-y-6">
                <div className="h-64 bg-muted rounded-lg"></div>
                <div className="h-48 bg-muted rounded-lg"></div>
            </div>
            <div className="space-y-6">
                <div className="h-80 bg-muted rounded-lg"></div>
                <div className="h-40 bg-muted rounded-lg"></div>
            </div>
        </div>
    </div>
);

const formatCurrency = (value: number, currency: string = 'GBP') =>
    new Intl.NumberFormat('en-GB', { style: 'currency', currency, maximumFractionDigits: 0 }).format(value || 0);

const clampPercentage = (value: number) => Math.max(0, Math.min(100, Math.round(value)));

// --- MODALS ---
const ReportIncidentModal: React.FC<{ project: Project, user: User, onClose: () => void, addToast: (m:string,t:'success'|'error')=>void, onSuccess: () => void }> = ({ project, user, onClose, addToast, onSuccess }) => {
    const [description, setDescription] = useState('');
    const [severity, setSeverity] = useState<IncidentSeverity>(IncidentSeverity.LOW);
    const [photo, setPhoto] = useState<File | null>(null);
    const [isSaving, setIsSaving] = useState(false);

    const handleSubmit = async (e: React.FormEvent) => {
        e.preventDefault();
        setIsSaving(true);
        try {
            await api.createSafetyIncident({ 
                projectId: project.id, 
                description, 
                severity, 
                imageUrl: photo ? `https://picsum.photos/seed/${project.id}-${Date.now()}/400/200` : undefined,
            }, user.id);
            addToast("Safety incident reported.", "success");
            onSuccess();
            onClose();
        } catch (error) {
            addToast("Failed to report incident.", "error");
        } finally {
            setIsSaving(false);
        }
    };

    return (
         <div className="fixed inset-0 bg-black/70 z-50 flex items-center justify-center p-4" onClick={onClose}>
            <Card className="w-full max-w-lg" onClick={e=>e.stopPropagation()}>
                <h3 className="text-lg font-bold mb-4">Report Field Issue at {project.name}</h3>
                <form onSubmit={handleSubmit} className="space-y-4">
                    <textarea value={description} onChange={e=>setDescription(e.target.value)} rows={4} className="w-full p-2 border rounded" placeholder="Describe the issue..." required />
                    <select value={severity} onChange={e=>setSeverity(e.target.value as IncidentSeverity)} className="w-full p-2 border rounded bg-white">
                        {Object.values(IncidentSeverity).map(s => <option key={s} value={s}>{s}</option>)}
                    </select>
                    <div>
                        <label className="block text-sm font-medium">Attach Photo (optional)</label>
                        <input type="file" accept="image/*" onChange={e => setPhoto(e.target.files?.[0] || null)} className="w-full text-sm text-slate-500 file:mr-4 file:py-2 file:px-4 file:rounded-full file:border-0 file:text-sm file:font-semibold file:bg-primary/10 file:text-primary hover:file:bg-primary/20"/>
                    </div>
                    <div className="flex justify-end gap-2">
                        <Button type="button" variant="secondary" onClick={onClose}>Cancel</Button>
                        <Button type="submit" variant="danger" isLoading={isSaving}>Submit Report</Button>
                    </div>
                </form>
            </Card>
        </div>
    );
};


// --- DASHBOARD WIDGETS ---

const TimeClockCard: React.FC<{ user: User; project: Project; addToast: (m:string,t:'success'|'error')=>void; onUpdate: ()=>void; activeTimesheet: Timesheet | undefined }> = ({ user, project, addToast, onUpdate, activeTimesheet }) => {
    const [isSubmitting, setIsSubmitting] = useState(false);
    const { data: geoData, insideGeofenceIds } = useGeolocation({ geofences: [{ id: project.id, lat: project.location.lat, lng: project.location.lng, radius: project.geofenceRadius || 200 }]});
    const isInsideGeofence = insideGeofenceIds.has(project.id);

    const handleClockIn = async () => {
        if (project.geofenceRadius && !isInsideGeofence) {
            if (!window.confirm("Warning: You appear to be outside the project's geofence. Clock in anyway?")) return;
        }
        setIsSubmitting(true);
        try {
            await api.clockIn(project.id, user.id);
            addToast(`Clocked into ${project.name}`, 'success');
            onUpdate();
        } catch(e) { addToast(e instanceof Error ? e.message : "Clock-in failed", "error"); } 
        finally { setIsSubmitting(false); }
    };
    
    const handleClockOut = async () => {
        setIsSubmitting(true);
        try {
            await api.clockOut(user.id);
            addToast('Clocked out successfully', 'success');
            onUpdate();
        } catch(e) { addToast(e instanceof Error ? e.message : "Clock-out failed", "error"); } 
        finally { setIsSubmitting(false); }
    };

    return (
        <Card>
            <h3 className="font-semibold mb-2">Time Clock</h3>
            <div className={`p-2 rounded-md text-sm text-center mb-2 ${isInsideGeofence ? 'bg-green-100 text-green-800' : 'bg-yellow-100 text-yellow-800'}`}>
                {isInsideGeofence ? '✅ Within project geofence' : '⚠️ Outside project geofence'}
            </div>
            {activeTimesheet ? (
                <Button variant="danger" className="w-full" onClick={handleClockOut} isLoading={isSubmitting}>Clock Out</Button>
            ) : (
                <Button className="w-full" onClick={handleClockIn} isLoading={isSubmitting}>Clock In</Button>
            )}
        </Card>
    );
};

const WeatherCard: React.FC<{ weather: Weather | null }> = ({ weather }) => (
    <Card>
        <h3 className="font-semibold mb-2">Site Weather</h3>
        {weather ? (
            <div className="flex items-center gap-4">
                <div className="text-5xl">{weather.icon}</div>
                <div>
                    <p className="text-3xl font-bold">{weather.temperature}°C</p>
                    <p className="text-muted-foreground">{weather.condition}</p>
                    <p className="text-sm text-muted-foreground">Wind: {weather.windSpeed} km/h</p>
                </div>
            </div>
        ) : <p className="text-muted-foreground">Loading weather...</p>}
    </Card>
);

const DailyAssignmentsCard: React.FC<{ tasks: Todo[]; onTaskReorder: (tasks: Todo[])=>void; }> = ({ tasks, onTaskReorder }) => {
    const dragItem = useRef<number | null>(null);
    const dragOverItem = useRef<number | null>(null);

    const handleDragSort = () => {
        if (dragItem.current === null || dragOverItem.current === null) return;
        const newTasks = [...tasks];
        const dragItemContent = newTasks.splice(dragItem.current, 1)[0];
        newTasks.splice(dragOverItem.current, 0, dragItemContent);
        dragItem.current = null;
        dragOverItem.current = null;
        onTaskReorder(newTasks);
    };

    return (
        <Card className="h-full">
            <h2 className="font-semibold text-lg mb-2">My Daily Assignments</h2>
            {tasks.length > 0 ? (
                <div className="space-y-2">
                    {tasks.map((task, index) => (
                        <div key={task.id} draggable onDragStart={() => dragItem.current = index} onDragEnter={() => dragOverItem.current = index} onDragEnd={handleDragSort} onDragOver={e=>e.preventDefault()} className="p-3 bg-background rounded-md border flex justify-between items-center cursor-grab active:cursor-grabbing">
                            <span className="font-medium text-sm">{task.text}</span>
                            <PriorityDisplay priority={task.priority} />
                        </div>
                    ))}
                </div>
            ) : <p className="text-muted-foreground">No active tasks assigned.</p>}
        </Card>
    );
};

const SiteUpdatesCard: React.FC<{ project: Project; user: User; addToast: (m:string,t:'success'|'error')=>void; onUpdate: ()=>void; siteUpdates: SiteUpdate[]; userMap: Map<string, User> }> = ({ project, user, addToast, onUpdate, siteUpdates, userMap }) => {
    const [text, setText] = useState('');
    const [photo, setPhoto] = useState<File|null>(null);
    const [isSubmitting, setIsSubmitting] = useState(false);

    const handleSubmit = async (e: React.FormEvent) => {
        e.preventDefault();
        if (!text.trim()) return;
        setIsSubmitting(true);
        try {
            await api.createSiteUpdate({
                projectId: project.id,
                text,
                imageUrl: photo ? `https://picsum.photos/seed/${project.id}-${Date.now()}/400/200` : undefined,
            }, user.id);
            addToast("Site update posted.", "success");
            onUpdate();
            setText(''); setPhoto(null);
        } catch(err) { addToast("Failed to post update.", "error"); }
        finally { setIsSubmitting(false); }
    }

    return (
        <Card className="h-full flex flex-col">
            <h2 className="font-semibold text-lg mb-2">Job Site Updates</h2>
            <div className="flex-grow space-y-3 overflow-y-auto mb-4 pr-2">
                {siteUpdates.map(update => {
                    const author = userMap.get(update.userId);
                    const authorName = author ? `${author.firstName} ${author.lastName}` : 'Unknown User';
                    return (
                    <div key={update.id} className="p-2 bg-background rounded">
                        <p className="text-sm">{update.text}</p>
                        {update.imageUrl && <img src={update.imageUrl} className="mt-2 rounded-md" alt="Site update"/>}
                        <p className="text-xs text-muted-foreground mt-1">{authorName} - {new Date(update.timestamp).toLocaleTimeString()}</p>
                    </div>
                )})}
            </div>
            <form onSubmit={handleSubmit} className="mt-auto space-y-2 pt-2 border-t">
                 <textarea value={text} onChange={e=>setText(e.target.value)} rows={2} placeholder="Post an update..." className="w-full p-2 border rounded-md"/>
                 <div className="flex justify-between items-center">
                    <input type="file" accept="image/*" onChange={e => setPhoto(e.target.files?.[0] || null)} className="text-xs"/>
                    <Button size="sm" type="submit" isLoading={isSubmitting}>Post</Button>
                 </div>
            </form>
        </Card>
    );
};

const OperationalPulseCard: React.FC<{ insights: OperationalInsights | null }> = ({ insights }) => {
    if (!insights) {
        return (
            <Card className="space-y-3 p-4">
                <h2 className="text-lg font-semibold">Operational pulse</h2>
                <p className="text-sm text-muted-foreground">Loading company signals…</p>
            </Card>
        );
    }

    const compliance = clampPercentage(insights.workforce.complianceRate);
    const pendingApprovals = insights.workforce.pendingApprovals;
    const activeCrew = insights.workforce.activeTimesheets;
    const averageHours = insights.workforce.averageHours;
    const overtimeHours = insights.workforce.overtimeHours;
    const daysSinceLastIncident = insights.safety.daysSinceLastIncident;
    const tasksDueSoon = insights.schedule.tasksDueSoon;
    const overdueTasks = insights.schedule.overdueTasks;
    const approvedSpend = insights.financial.approvedExpensesThisMonth;
    const currency = insights.financial.currency;
    const alerts = insights.alerts;

    return (
        <Card className="space-y-3 p-4">
            <h2 className="text-lg font-semibold">Operational pulse</h2>
            <div className="space-y-2 text-sm">
                <div className="flex items-center justify-between">
                    <span className="text-muted-foreground">Timesheet compliance</span>
                    <span className={`font-semibold ${compliance < 80 ? 'text-amber-600' : 'text-foreground'}`}>{compliance}%</span>
                </div>
                <div className="flex items-center justify-between">
                    <span className="text-muted-foreground">Crew clocked in</span>
                    <span className="font-semibold text-foreground">{activeCrew}</span>
                </div>
                <div className="flex items-center justify-between">
                    <span className="text-muted-foreground">Pending approvals</span>
                    <span className="font-semibold text-foreground">{pendingApprovals}</span>
                </div>
                <div className="flex items-center justify-between">
                    <span className="text-muted-foreground">Tasks due next 7 days</span>
                    <span className={`font-semibold ${tasksDueSoon > 0 ? 'text-foreground' : 'text-muted-foreground'}`}>{tasksDueSoon}</span>
                </div>
                <div className="flex items-center justify-between">
                    <span className="text-muted-foreground">Overdue tasks</span>
                    <span className={`font-semibold ${overdueTasks > 0 ? 'text-destructive' : 'text-foreground'}`}>{overdueTasks}</span>
                </div>
                <div className="flex items-center justify-between">
                    <span className="text-muted-foreground">Avg hours / shift</span>
                    <span className="font-semibold text-foreground">{averageHours.toFixed(1)}h</span>
                </div>
                <div className="flex items-center justify-between">
                    <span className="text-muted-foreground">Approved cost (month)</span>
                    <span className="font-semibold text-foreground">{formatCurrency(approvedSpend, currency)}</span>
                </div>
            </div>
            <p className="text-xs text-muted-foreground">
                {daysSinceLastIncident === null
                    ? 'No incident history'
                    : daysSinceLastIncident === 0
                    ? 'Incident reported today'
                    : `${daysSinceLastIncident} day${daysSinceLastIncident === 1 ? '' : 's'} since last incident`}
                {overtimeHours > 0 ? ` • ${overtimeHours.toFixed(1)} overtime hrs` : ''}
            </p>
            {alerts.length > 0 && (
                <ul className="space-y-1 rounded-md border border-amber-500/40 bg-amber-500/10 p-2 text-xs text-muted-foreground">
                    {alerts.slice(0, 2).map(alert => (
                        <li key={alert.id} className="flex items-start gap-2">
                            <span
                                className={`mt-1 h-2 w-2 rounded-full ${
                                    alert.severity === 'critical'
                                        ? 'bg-destructive'
                                        : alert.severity === 'warning'
                                        ? 'bg-amber-500'
                                        : 'bg-primary'
                                }`}
                            />
                            <span>{alert.message}</span>
                        </li>
                    ))}
                </ul>
            )}
        </Card>
    );
};

const TeamChatCard: React.FC<{ project: Project; user: User; onUpdate: ()=>void; messages: ProjectMessage[]; userMap: Map<string, User> }> = ({ project, user, onUpdate, messages, userMap }) => {
    const [content, setContent] = useState('');
    const [isSending, setIsSending] = useState(false);
    const chatEndRef = useRef<HTMLDivElement>(null);

    useEffect(() => {
        chatEndRef.current?.scrollIntoView({ behavior: "smooth" });
    }, [messages]);

    const handleSend = async () => {
        if (!content.trim()) return;
        setIsSending(true);
        try {
            await api.sendProjectMessage({ projectId: project.id, content }, user.id);
            onUpdate();
            setContent('');
        } catch(err) { console.error(err); }
        finally { setIsSending(false); }
    }

    return (
        <Card className="h-full flex flex-col">
            <h2 className="font-semibold text-lg mb-2">Team Broadcast</h2>
            <div className="flex-grow space-y-3 overflow-y-auto mb-2 pr-2">
                {messages.map(msg => {
                    const sender = userMap.get(msg.senderId);
                    const senderName = sender ? `${sender.firstName} ${sender.lastName}` : '?';
                    return (
                    <div key={msg.id} className={`flex items-start gap-2 ${msg.senderId === user.id ? 'flex-row-reverse' : ''}`}>
                        <Avatar name={senderName} className="w-6 h-6 text-xs flex-shrink-0" />
                        <div className={`p-2 rounded-lg max-w-xs text-sm ${msg.senderId === user.id ? 'bg-primary text-primary-foreground' : 'bg-muted'}`}>
                            {msg.content}
                        </div>
                    </div>
                )})}
                <div ref={chatEndRef}></div>
            </div>
            <div className="mt-auto pt-2 border-t flex gap-2">
                <input value={content} onChange={e=>setContent(e.target.value)} onKeyDown={e => e.key === 'Enter' && handleSend()} placeholder="Message the team..." className="w-full p-2 border rounded-md"/>
                <Button onClick={handleSend} isLoading={isSending}>Send</Button>
            </div>
        </Card>
    );
};


export const ForemanDashboard: React.FC<ForemanDashboardProps> = ({ user, addToast }) => {
    const [loading, setLoading] = useState(true);
    const [currentProject, setCurrentProject] = useState<Project | null>(null);
    const [myTasks, setMyTasks] = useState<Todo[]>([]);
    const [crew, setCrew] = useState<User[]>([]);
    const [equipment, setEquipment] = useState<Equipment[]>([]);
    const [siteUpdates, setSiteUpdates] = useState<SiteUpdate[]>([]);
    const [projectMessages, setProjectMessages] = useState<ProjectMessage[]>([]);
    const [weather, setWeather] = useState<Weather | null>(null);
    const [activeTimesheet, setActiveTimesheet] = useState<Timesheet | undefined>(undefined);
    const [allUsers, setAllUsers] = useState<User[]>([]);
    const [isIncidentModalOpen, setIsIncidentModalOpen] = useState(false);
    const [projectIncidents, setProjectIncidents] = useState<SafetyIncident[]>([]);
<<<<<<< HEAD
    const [operationalInsights, setOperationalInsights] = useState<OperationalInsights | null>(null);
=======
>>>>>>> af1805eb

    const userMap = useMemo(() => new Map(allUsers.map(u => [u.id, u])), [allUsers]);
    const abortControllerRef = useRef<AbortController | null>(null);

    const fetchData = useCallback(async () => {
        const controller = new AbortController();
        abortControllerRef.current?.abort();
        abortControllerRef.current = controller;

        setLoading(true);
        try {
            if (!user.companyId) return;
            const [userProjects, allCompanyUsers, tsData, insightsData] = await Promise.all([
                api.getProjectsByUser(user.id, { signal: controller.signal }),
                api.getUsersByCompany(user.companyId, { signal: controller.signal }),
                api.getTimesheetsByUser(user.id, { signal: controller.signal }),
                api.getOperationalInsights(user.companyId, { signal: controller.signal }),
            ]);

            if (controller.signal.aborted) return;
            setAllUsers(allCompanyUsers);
            if (controller.signal.aborted) return;
            setActiveTimesheet(tsData.find(ts => ts.clockOut === null));
            if (controller.signal.aborted) return;
            setOperationalInsights(insightsData);
            const activeProject = userProjects.find(p => p.status === 'ACTIVE');
            if (controller.signal.aborted) return;
            setCurrentProject(activeProject || null);

            if (activeProject) {
                const [allProjectTasks, allCompanyEquipment, allAssignments, updates, messages, weatherData, companyIncidents] = await Promise.all([
                    api.getTodosByProjectIds([activeProject.id], { signal: controller.signal }),
                    api.getEquipmentByCompany(user.companyId, { signal: controller.signal }),
                    api.getResourceAssignments(user.companyId, { signal: controller.signal }),
                    api.getSiteUpdatesByProject(activeProject.id, { signal: controller.signal }),
                    api.getProjectMessages(activeProject.id, { signal: controller.signal }),
                    api.getWeatherForLocation(activeProject.location.lat, activeProject.location.lng, { signal: controller.signal }),
                    api.getSafetyIncidentsByCompany(user.companyId),
                ]);

                if (controller.signal.aborted) return;
                setMyTasks(allProjectTasks.filter(t => t.assigneeId === user.id && t.status !== TodoStatus.DONE).sort((a,b) => (b.priority === TodoPriority.HIGH ? 1 : -1) - (a.priority === TodoPriority.HIGH ? 1 : -1)));

                const crewIds = new Set(allAssignments.filter(a => a.projectId === activeProject.id && a.resourceType === 'user').map(a => a.resourceId));
                if (controller.signal.aborted) return;
                setCrew(allCompanyUsers.filter(u => crewIds.has(u.id) && u.id !== user.id));

                const currentProjectEquipmentIds = new Set(allAssignments.filter(a => a.projectId === activeProject.id && a.resourceType === 'equipment').map(a=>a.resourceId));
                if (controller.signal.aborted) return;
                setEquipment(allCompanyEquipment.filter(e => currentProjectEquipmentIds.has(e.id)));

                if (controller.signal.aborted) return;
                setSiteUpdates(updates);
                if (controller.signal.aborted) return;
                setProjectMessages(messages);
                if (controller.signal.aborted) return;
                setWeather(weatherData);
                setProjectIncidents(companyIncidents.filter(incident => incident.projectId === activeProject.id && incident.status !== IncidentStatus.RESOLVED));
            }
        } catch (error) {
            if (controller.signal.aborted) return;
            addToast("Failed to load foreman dashboard data.", "error");
        } finally {
            if (controller.signal.aborted) return;
            setLoading(false);
        }
    }, [user, addToast]);

    useEffect(() => {
        fetchData();
        const interval = setInterval(fetchData, 30000); // Auto-refresh every 30s
        return () => {
            clearInterval(interval);
            abortControllerRef.current?.abort();
        };
    }, [fetchData]);

    if (loading) {
        return <DashboardSkeleton />;
    }

    if (!currentProject) {
        return <Card>You are not currently assigned to an active project.</Card>
    }

    const crewCount = crew.length + 1;
    const openTaskCount = myTasks.length;
    const openIncidentCount = projectIncidents.length;
    const highSeverityCount = projectIncidents.filter(incident => incident.severity === IncidentSeverity.HIGH || incident.severity === IncidentSeverity.CRITICAL).length;
    const latestUpdate = siteUpdates[0] ?? null;
    const weatherSummary = weather ? `${weather.temperature}°C ${weather.condition}` : 'Checking forecast…';
<<<<<<< HEAD
    const fieldInsights = operationalInsights;
    const fieldCompliance = fieldInsights ? clampPercentage(fieldInsights.workforce.complianceRate) : 0;
    const fieldPendingApprovals = fieldInsights?.workforce.pendingApprovals ?? 0;
    const fieldActiveCrew = fieldInsights?.workforce.activeTimesheets ?? (activeTimesheet ? 1 : 0);
=======
>>>>>>> af1805eb

    return (
       <ErrorBoundary>
            {isIncidentModalOpen && <ReportIncidentModal project={currentProject} user={user} onClose={() => setIsIncidentModalOpen(false)} addToast={addToast} onSuccess={fetchData} />}
            <div className="space-y-6">
                <ViewHeader
                    title={`Field operations • ${currentProject.name}`}
                    description={currentProject.location?.address || 'On-site coordination tools'}
                    meta={[
                        {
                            label: 'Crew on site',
                            value: crewCount.toString(),
<<<<<<< HEAD
                            helper: fieldInsights
                                ? `${openTaskCount} open tasks • ${fieldActiveCrew} clocked in`
                                : `${openTaskCount} open tasks`,
                            indicator: fieldActiveCrew > 0 ? 'positive' : crewCount > 0 ? 'neutral' : 'warning',
=======
                            helper: `${openTaskCount} open tasks`,
                            indicator: crewCount > 0 ? 'positive' : 'neutral',
>>>>>>> af1805eb
                        },
                        {
                            label: 'Safety alerts',
                            value: `${openIncidentCount}`,
                            helper: highSeverityCount > 0 ? `${highSeverityCount} high severity` : 'No critical issues',
                            indicator: openIncidentCount > 0 ? 'warning' : 'positive',
                        },
                        {
                            label: 'Latest update',
                            value: latestUpdate ? new Date(latestUpdate.timestamp).toLocaleTimeString() : 'No updates',
                            helper: latestUpdate ? latestUpdate.text.slice(0, 32) : 'Share a site update',
                        },
                        {
                            label: 'Weather',
                            value: weatherSummary,
<<<<<<< HEAD
                            helper: fieldInsights
                                ? `${fieldCompliance}% approvals • ${fieldPendingApprovals} pending`
                                : activeTimesheet
                                ? 'On shift'
                                : 'Clock-in ready',
=======
                            helper: activeTimesheet ? 'On shift' : 'Clock-in ready',
>>>>>>> af1805eb
                        },
                    ]}
                />

                <div className="grid grid-cols-1 xl:grid-cols-[2fr,1fr] gap-6">
                    <div className="space-y-6">
<<<<<<< HEAD
                <div className="grid grid-cols-1 md:grid-cols-2 gap-6">
                    <TimeClockCard user={user} project={currentProject} addToast={addToast} onUpdate={fetchData} activeTimesheet={activeTimesheet} />
                    <WeatherCard weather={weather} />
                </div>
                <OperationalPulseCard insights={operationalInsights} />
                <DailyAssignmentsCard tasks={myTasks} onTaskReorder={setMyTasks} />
                <SiteUpdatesCard project={currentProject} user={user} addToast={addToast} onUpdate={fetchData} siteUpdates={siteUpdates} userMap={userMap} />
            </div>
            <div className="space-y-6">
                <TeamChatCard project={currentProject} user={user} onUpdate={fetchData} messages={projectMessages} userMap={userMap} />
=======
                        <div className="grid grid-cols-1 md:grid-cols-2 gap-6">
                            <TimeClockCard user={user} project={currentProject} addToast={addToast} onUpdate={fetchData} activeTimesheet={activeTimesheet} />
                            <WeatherCard weather={weather} />
                        </div>
                        <DailyAssignmentsCard tasks={myTasks} onTaskReorder={setMyTasks} />
                        <SiteUpdatesCard project={currentProject} user={user} addToast={addToast} onUpdate={fetchData} siteUpdates={siteUpdates} userMap={userMap} />
                    </div>
                    <div className="space-y-6">
                        <TeamChatCard project={currentProject} user={user} onUpdate={fetchData} messages={projectMessages} userMap={userMap} />
>>>>>>> af1805eb
                        <Card className="space-y-3 p-4">
                            <h2 className="text-lg font-semibold">Crew roster</h2>
                            <div className="space-y-2 max-h-48 overflow-y-auto pr-1">
                                {crew.map(member => {
                                    const memberName = `${member.firstName} ${member.lastName}`;
                                    return (
                                        <div key={member.id} className="flex items-center justify-between rounded-md p-2 hover:bg-accent">
                                            <div className="flex items-center gap-3">
                                                <Avatar name={memberName} imageUrl={member.avatar} />
                                                <div>
                                                    <p className="text-sm font-semibold text-foreground">{memberName}</p>
                                                    <p className="text-xs text-muted-foreground">{member.role}</p>
                                                </div>
                                            </div>
                                            <Tag label={member.availability ?? 'On site'} color={member.availability === 'ON_LEAVE' ? 'gray' : 'green'} />
                                        </div>
                                    );
                                })}
                            </div>
                        </Card>
                        <Card className="space-y-3 p-4">
                            <h2 className="text-lg font-semibold">On-site equipment</h2>
                            <div className="space-y-2 max-h-48 overflow-y-auto pr-1">
                                {equipment.map(item => (
                                    <div key={item.id} className="flex items-center justify-between rounded-md p-2 hover:bg-accent">
                                        <span className="text-sm font-medium text-foreground">{item.name}</span>
                                        <EquipmentStatusBadge status={item.status} />
                                    </div>
                                ))}
                            </div>
                        </Card>
                        <Card className="space-y-3 p-4">
                            <h2 className="text-lg font-semibold">Safety & quality</h2>
                            <p className="text-sm text-muted-foreground">{openIncidentCount === 0 ? 'No open incidents logged.' : `${openIncidentCount} issue(s) in review • ${highSeverityCount} high severity`}</p>
                            <Button variant="danger" className="w-full" onClick={() => setIsIncidentModalOpen(true)}>Report new issue</Button>
                        </Card>
                    </div>
                </div>
            </div>
       </ErrorBoundary>
    );
};<|MERGE_RESOLUTION|>--- conflicted
+++ resolved
@@ -1,9 +1,7 @@
 import React, { useState, useEffect, useCallback, useMemo, useRef } from 'react';
-<<<<<<< HEAD
 import { User, Project, Todo, Equipment, Permission, Role, TodoStatus, IncidentSeverity, SiteUpdate, ProjectMessage, Weather, SafetyIncident, Timesheet, TodoPriority, IncidentStatus, OperationalInsights } from '../types';
-=======
+
 import { User, Project, Todo, Equipment, Permission, Role, TodoStatus, IncidentSeverity, SiteUpdate, ProjectMessage, Weather, SafetyIncident, Timesheet, TodoPriority, IncidentStatus } from '../types';
->>>>>>> af1805eb
 import { api } from '../services/mockApi';
 import { Card } from './ui/Card';
 import { Avatar } from './ui/Avatar';
@@ -380,10 +378,8 @@
     const [allUsers, setAllUsers] = useState<User[]>([]);
     const [isIncidentModalOpen, setIsIncidentModalOpen] = useState(false);
     const [projectIncidents, setProjectIncidents] = useState<SafetyIncident[]>([]);
-<<<<<<< HEAD
     const [operationalInsights, setOperationalInsights] = useState<OperationalInsights | null>(null);
-=======
->>>>>>> af1805eb
+
 
     const userMap = useMemo(() => new Map(allUsers.map(u => [u.id, u])), [allUsers]);
     const abortControllerRef = useRef<AbortController | null>(null);
@@ -475,13 +471,11 @@
     const highSeverityCount = projectIncidents.filter(incident => incident.severity === IncidentSeverity.HIGH || incident.severity === IncidentSeverity.CRITICAL).length;
     const latestUpdate = siteUpdates[0] ?? null;
     const weatherSummary = weather ? `${weather.temperature}°C ${weather.condition}` : 'Checking forecast…';
-<<<<<<< HEAD
     const fieldInsights = operationalInsights;
     const fieldCompliance = fieldInsights ? clampPercentage(fieldInsights.workforce.complianceRate) : 0;
     const fieldPendingApprovals = fieldInsights?.workforce.pendingApprovals ?? 0;
     const fieldActiveCrew = fieldInsights?.workforce.activeTimesheets ?? (activeTimesheet ? 1 : 0);
-=======
->>>>>>> af1805eb
+
 
     return (
        <ErrorBoundary>
@@ -494,15 +488,13 @@
                         {
                             label: 'Crew on site',
                             value: crewCount.toString(),
-<<<<<<< HEAD
                             helper: fieldInsights
                                 ? `${openTaskCount} open tasks • ${fieldActiveCrew} clocked in`
                                 : `${openTaskCount} open tasks`,
                             indicator: fieldActiveCrew > 0 ? 'positive' : crewCount > 0 ? 'neutral' : 'warning',
-=======
+
                             helper: `${openTaskCount} open tasks`,
                             indicator: crewCount > 0 ? 'positive' : 'neutral',
->>>>>>> af1805eb
                         },
                         {
                             label: 'Safety alerts',
@@ -518,22 +510,19 @@
                         {
                             label: 'Weather',
                             value: weatherSummary,
-<<<<<<< HEAD
                             helper: fieldInsights
                                 ? `${fieldCompliance}% approvals • ${fieldPendingApprovals} pending`
                                 : activeTimesheet
                                 ? 'On shift'
                                 : 'Clock-in ready',
-=======
+
                             helper: activeTimesheet ? 'On shift' : 'Clock-in ready',
->>>>>>> af1805eb
                         },
                     ]}
                 />
 
                 <div className="grid grid-cols-1 xl:grid-cols-[2fr,1fr] gap-6">
                     <div className="space-y-6">
-<<<<<<< HEAD
                 <div className="grid grid-cols-1 md:grid-cols-2 gap-6">
                     <TimeClockCard user={user} project={currentProject} addToast={addToast} onUpdate={fetchData} activeTimesheet={activeTimesheet} />
                     <WeatherCard weather={weather} />
@@ -544,7 +533,7 @@
             </div>
             <div className="space-y-6">
                 <TeamChatCard project={currentProject} user={user} onUpdate={fetchData} messages={projectMessages} userMap={userMap} />
-=======
+
                         <div className="grid grid-cols-1 md:grid-cols-2 gap-6">
                             <TimeClockCard user={user} project={currentProject} addToast={addToast} onUpdate={fetchData} activeTimesheet={activeTimesheet} />
                             <WeatherCard weather={weather} />
@@ -554,7 +543,6 @@
                     </div>
                     <div className="space-y-6">
                         <TeamChatCard project={currentProject} user={user} onUpdate={fetchData} messages={projectMessages} userMap={userMap} />
->>>>>>> af1805eb
                         <Card className="space-y-3 p-4">
                             <h2 className="text-lg font-semibold">Crew roster</h2>
                             <div className="space-y-2 max-h-48 overflow-y-auto pr-1">
