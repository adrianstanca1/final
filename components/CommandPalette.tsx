--- conflicted
+++ resolved
@@ -9,12 +9,9 @@
   user: User;
   onClose: () => void;
   setActiveView: (view: View) => void;
-<<<<<<< HEAD
   onProjectSelect: (project: Project) => void;
 }
 
-=======
->>>>>>> 3ef3cb42
 interface Command {
   id: string;
   type: 'navigation' | 'project' | 'action';
@@ -23,13 +20,11 @@
   action: () => void;
   keywords?: string;
   icon: React.ReactNode;
-<<<<<<< HEAD
 }
 
 export const CommandPalette: React.FC<CommandPaletteProps> = ({ user, onClose, setActiveView, onProjectSelect }) => {
-=======
+
 export const CommandPalette: React.FC<CommandPaletteProps> = ({ user, onClose, setActiveView }) => {
->>>>>>> 3ef3cb42
     const [search, setSearch] = useState('');
     const [projects, setProjects] = useState<Project[]>([]);
     const [activeIndex, setActiveIndex] = useState(0);
