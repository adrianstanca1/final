--- conflicted
+++ resolved
@@ -136,11 +136,7 @@
             </Card>
         </div>
     );
-<<<<<<< HEAD
-<<<<<<< Updated upstream
-=======
-=======
->>>>>>> c882b960
+
 };
 
 // --- EquipmentHistoryModal Sub-Component ---
@@ -289,10 +285,7 @@
         </Card>
     );
 };
-<<<<<<< HEAD
->>>>>>> Stashed changes
-=======
->>>>>>> c882b960
+
 
 export const EquipmentView: React.FC<EquipmentViewProps> = ({ user, addToast }) => {
     const [equipment, setEquipment] = useState<Equipment[]>([]);
@@ -398,7 +391,6 @@
                 <h2 className="text-3xl font-bold text-slate-800 dark:text-slate-100">Equipment</h2>
                 {canManage && <Button onClick={() => openModal()}>Add Equipment</Button>}
             </div>
-<<<<<<< Updated upstream
             <Card>
                  <div className="overflow-x-auto">
                     <table className="min-w-full divide-y divide-gray-200 dark:divide-slate-700">
@@ -431,10 +423,7 @@
                     </table>
                 </div>
             </Card>
-<<<<<<< HEAD
-=======
-=======
->>>>>>> c882b960
+
 
             {viewMode === 'list' ? (
                 <Card>
@@ -498,10 +487,6 @@
             ) : (
                 <EquipmentScheduleView user={user} projects={projects} equipment={equipment} assignments={assignments} addToast={addToast} />
             )}
-<<<<<<< HEAD
->>>>>>> Stashed changes
-=======
->>>>>>> c882b960
         </div>
     );
 };