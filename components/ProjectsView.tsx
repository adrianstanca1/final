import React, { useState, useEffect, useCallback, useMemo, useRef } from 'react';
<<<<<<< HEAD
=======

>>>>>>> af1805eb
import {
  User,
  Project,
  Permission,
  ProjectStatus,
  ProjectPortfolioSummary,
} from '../types';
import { api } from '../services/mockApi';
import { hasPermission } from '../services/auth';
import { Card } from './ui/Card';
import { Button } from './ui/Button';
import { ProjectModal } from './CreateProjectModal';
import { ViewHeader } from './layout/ViewHeader';
import { Tag } from './ui/Tag';
import { computeProjectPortfolioSummary, PROJECT_STATUS_ORDER } from '../utils/projectPortfolio';

interface ProjectsViewProps {
  user: User;
  addToast: (message: string, type: 'success' | 'error') => void;
  onSelectProject: (project: Project) => void;
}

const statusAccent: Record<ProjectStatus, { bg: string; text: string }> = {
  PLANNING: { bg: 'bg-amber-500/10', text: 'text-amber-700 dark:text-amber-300' },
  ACTIVE: { bg: 'bg-emerald-500/10', text: 'text-emerald-700 dark:text-emerald-300' },
  ON_HOLD: { bg: 'bg-amber-500/10', text: 'text-amber-700 dark:text-amber-300' },
  COMPLETED: { bg: 'bg-primary/10', text: 'text-primary dark:text-primary-200' },
  CANCELLED: { bg: 'bg-slate-500/10', text: 'text-slate-500 dark:text-slate-300' },
};

const statusBarColor: Record<ProjectStatus, string> = {
  PLANNING: 'bg-sky-500',
  ACTIVE: 'bg-emerald-500',
  ON_HOLD: 'bg-amber-500',
  COMPLETED: 'bg-primary',
  CANCELLED: 'bg-rose-500',
};

const statusTagColor: Record<ProjectStatus, 'green' | 'blue' | 'red' | 'gray' | 'yellow'> = {
  PLANNING: 'blue',
  ACTIVE: 'green',
  ON_HOLD: 'yellow',
  COMPLETED: 'green',
  CANCELLED: 'red',
};

type SortKey = 'startDate' | 'endDate' | 'name' | 'budget' | 'progress';

const SORT_OPTIONS: Array<{ value: SortKey; label: string }> = [
  { value: 'startDate', label: 'Start date' },
  { value: 'endDate', label: 'End date' },
  { value: 'name', label: 'Name' },
  { value: 'budget', label: 'Budget' },
  { value: 'progress', label: 'Progress' },
];

const PROJECT_FILTERS: Array<{ label: string; value: 'ALL' | ProjectStatus }> = [
  { label: 'All', value: 'ALL' },
  { label: 'Active', value: 'ACTIVE' },
  { label: 'Planning', value: 'PLANNING' },
  { label: 'On Hold', value: 'ON_HOLD' },
  { label: 'Completed', value: 'COMPLETED' },
  { label: 'Cancelled', value: 'CANCELLED' },
];

const formatCurrency = (value: number): string =>
  new Intl.NumberFormat('en-GB', {
    style: 'currency',
    currency: 'GBP',
    notation: 'compact',
    compactDisplay: 'short',
  }).format(value || 0);

const toTitleCase = (value: string): string => value.replace(/\b\w/g, (char) => char.toUpperCase());

const formatStatusLabel = (status: ProjectStatus): string =>
  toTitleCase(status.replace(/_/g, ' ').toLowerCase());

const formatDeadlineLabel = (daysRemaining: number, isOverdue: boolean): string => {
  if (daysRemaining === 0) {
    return 'Due today';
  }

  const absolute = Math.abs(daysRemaining);
  const suffix = absolute === 1 ? 'day' : 'days';

  return isOverdue ? `${absolute} ${suffix} overdue` : `In ${absolute} ${suffix}`;
};

const ProjectCard: React.FC<{ project: Project; onSelect: () => void }> = ({ project, onSelect }) => {
  const budgetUtilization = project.budget > 0 ? (project.actualCost / project.budget) * 100 : 0;
  const statusStyles = statusAccent[project.status] ?? statusAccent.PLANNING;
  const overBudget = budgetUtilization > 100;

  return (
    <Card onClick={onSelect} className="group cursor-pointer space-y-4 transition-all hover:-translate-y-1 hover:shadow-lg animate-card-enter">
      <div className="relative h-40 overflow-hidden rounded-lg bg-muted">
        {project.imageUrl ? (
          <img
            src={project.imageUrl}
            alt={project.name}
            className="h-full w-full object-cover transition-transform duration-500 group-hover:scale-105"
          />
        ) : (
          <div className="flex h-full w-full items-center justify-center text-sm text-muted-foreground">
            No cover image
          </div>
        )}
        <div className="absolute left-3 top-3 flex items-center gap-2 text-xs font-semibold">
          <Tag label={project.projectType} color="blue" />
          <Tag label={project.workClassification} color="gray" />
        </div>
      </div>
      <div className="space-y-2">
        <div className="flex items-start justify-between gap-3">
          <div>
            <h3 className="text-lg font-semibold text-foreground line-clamp-2">{project.name}</h3>
            <p className="text-xs text-muted-foreground">{project.location.address}</p>
          </div>
          <span className={`rounded-full px-3 py-1 text-xs font-semibold ${statusStyles.bg} ${statusStyles.text}`}>
            {formatStatusLabel(project.status)}
          </span>
        </div>
        <div className="flex items-center justify-between text-sm text-muted-foreground">
          <span>Budget {formatCurrency(project.budget)}</span>
          <span className={overBudget ? 'font-semibold text-rose-500 dark:text-rose-300' : 'text-emerald-600 dark:text-emerald-300'}>
            {overBudget ? `+${Math.round(budgetUtilization - 100)}%` : `${Math.round(budgetUtilization)}% used`}
          </span>
        </div>
        <div className="h-2 w-full overflow-hidden rounded-full bg-muted">
          <div
            className={`${overBudget ? 'bg-rose-500' : 'bg-emerald-500'} h-full rounded-full transition-all`}
            style={{ width: `${Math.min(100, Math.max(0, budgetUtilization))}%` }}
          />
        </div>
        <div className="flex items-center justify-between text-xs text-muted-foreground">
          <span>Start {new Date(project.startDate).toLocaleDateString()}</span>
          <span>Due {new Date(project.endDate).toLocaleDateString()}</span>
        </div>
      </div>
    </Card>
  );
};

export const ProjectsView: React.FC<ProjectsViewProps> = ({ user, addToast, onSelectProject }) => {
  const [projects, setProjects] = useState<Project[]>([]);
  const [loading, setLoading] = useState(true);
  const [summary, setSummary] = useState<ProjectPortfolioSummary | null>(null);
  const [summaryLoading, setSummaryLoading] = useState(false);
  const [summaryError, setSummaryError] = useState<string | null>(null);
  const [filter, setFilter] = useState<'ALL' | ProjectStatus>('ALL');
  const [searchQuery, setSearchQuery] = useState('');
  const [sortKey, setSortKey] = useState<SortKey>('startDate');
  const [sortDirection, setSortDirection] = useState<'asc' | 'desc'>('asc');
  const [isCreateModalOpen, setIsCreateModalOpen] = useState(false);
  const abortControllerRef = useRef<AbortController | null>(null);

  const canCreate = hasPermission(user, Permission.CREATE_PROJECT);
  const hasCompanyWideAccess = useMemo(
    () => hasPermission(user, Permission.VIEW_ALL_PROJECTS),
    [user]
  );

  const fetchProjects = useCallback(async () => {
    if (!user.companyId) {
      setProjects([]);
      setSummary(null);
      setSummaryError(null);
      setLoading(false);
      setSummaryLoading(false);
      return;
    }

    const controller = new AbortController();
    abortControllerRef.current?.abort();
    abortControllerRef.current = controller;

    setLoading(true);
    setSummaryLoading(true);
    setSummary(null);
    setSummaryError(null);

    try {
      const projectsData = hasCompanyWideAccess
        ? await api.getProjectsByCompany(user.companyId, { signal: controller.signal })
        : await api.getProjectsByUser(user.id, { signal: controller.signal });

      if (controller.signal.aborted) {
        return;
      }

      setProjects(projectsData);

      if (!projectsData.length) {
        return;
      }

      try {
        const summaryData = await api.getProjectPortfolioSummary(user.companyId, {
          signal: controller.signal,
          projectIds: hasCompanyWideAccess ? undefined : projectsData.map((project) => project.id),
        });

        if (!controller.signal.aborted) {
          setSummary(summaryData);
        }
      } catch (summaryErr) {
        if (!controller.signal.aborted) {
          console.error('Failed to load project portfolio summary', summaryErr);
          setSummary(null);
          setSummaryError('Portfolio insights are currently unavailable.');
        }
      }
    } catch (error) {
      if (controller.signal.aborted) {
        return;
      }

      console.error('Failed to load projects', error);
      addToast('Failed to load projects.', 'error');
      setProjects([]);
      setSummary(null);
    } finally {
      if (!controller.signal.aborted) {
        setLoading(false);
        setSummaryLoading(false);
      }
    }
  }, [user, addToast, hasCompanyWideAccess]);

  useEffect(() => {
    fetchProjects();

    return () => {
      abortControllerRef.current?.abort();
    };
  }, [fetchProjects]);

  const filteredProjects = useMemo(() => {
    const baseProjects = filter === 'ALL' ? projects : projects.filter((project) => project.status === filter);
<<<<<<< HEAD
=======


    const baseProjects = filter === 'ALL' ? projects : projects.filter(p => p.status === filter);
>>>>>>> af1805eb
    const query = searchQuery.trim().toLowerCase();

    const searchedProjects = query
      ? baseProjects.filter((project) => {
          const fields = [
            project.name,
            project.location?.address,
            project.projectType,
            project.workClassification,
          ].filter(Boolean) as string[];

          return fields.some((field) => field.toLowerCase().includes(query));
        })
      : baseProjects;

    const direction = sortDirection === 'asc' ? 1 : -1;

    const sortedProjects = [...searchedProjects].sort((a, b) => {
      let comparison = 0;

      switch (sortKey) {
        case 'name':
          comparison = a.name.localeCompare(b.name);
          break;
        case 'startDate':
          comparison = new Date(a.startDate).getTime() - new Date(b.startDate).getTime();
          break;
        case 'endDate':
          comparison = new Date(a.endDate).getTime() - new Date(b.endDate).getTime();
          break;
        case 'budget':
          comparison = (a.budget ?? 0) - (b.budget ?? 0);
          break;
        case 'progress':
          comparison = (a.progress ?? 0) - (b.progress ?? 0);
          break;
        default:
          comparison = 0;
      }

      if (Number.isNaN(comparison)) {
        comparison = 0;
      }

      if (comparison === 0 && sortKey !== 'name') {
        comparison = a.name.localeCompare(b.name);
      }

      return comparison * direction;
    });

    return sortedProjects;
  }, [projects, filter, searchQuery, sortDirection, sortKey]);

  const hasActiveFilters =
    filter !== 'ALL' || searchQuery.trim() !== '' || sortKey !== 'startDate' || sortDirection !== 'asc';

  const handleResetFilters = useCallback(() => {
    setFilter('ALL');
    setSearchQuery('');
    setSortKey('startDate');
    setSortDirection('asc');
  }, []);

  const fallbackSummary = useMemo(() => computeProjectPortfolioSummary(projects), [projects]);
  const summaryForDisplay = summary ?? fallbackSummary;
  const activeShare = summaryForDisplay.totalProjects
    ? Math.round((summaryForDisplay.activeProjects / summaryForDisplay.totalProjects) * 100)
    : 0;

  const statusBreakdownEntries = useMemo(
    () =>
      PROJECT_STATUS_ORDER.map((status) => ({
        status,
        count: summaryForDisplay.statusBreakdown[status] ?? 0,
      })),
    [summaryForDisplay]
  );
<<<<<<< HEAD
=======


  };

  const portfolioSummary = useMemo(() => {
    if (projects.length === 0) {
      return {
        total: 0,
        active: 0,
        atRisk: 0,
        pipelineValue: 0,
      };
    }

    const active = projects.filter(p => p.status === 'ACTIVE').length;
    const atRisk = projects.filter(p => p.actualCost > p.budget).length;
    const pipelineValue = projects.reduce((acc, project) => acc + project.budget, 0);

    return {
      total: projects.length,
      active,
      atRisk,
      pipelineValue,
    };
  }, [projects]);

  const handleSuccess = (newProject: Project) => {
    setProjects(prev => [...prev, newProject]);
    onSelectProject(newProject);
  };
 
>>>>>>> af1805eb

  const upcomingDeadlines = summaryForDisplay.upcomingDeadlines;

  const handleSuccess = useCallback(
    (newProject: Project) => {
      onSelectProject(newProject);
      fetchProjects();
    },
    [fetchProjects, onSelectProject]
  );

  return (
    <div className="space-y-6">
      {isCreateModalOpen && (
        <ProjectModal
          user={user}
          onClose={() => setIsCreateModalOpen(false)}
          onSuccess={handleSuccess}
          addToast={addToast}
        />
      )}

      <ViewHeader
        view="projects"
        actions={
          canCreate ? (
            <Button onClick={() => setIsCreateModalOpen(true)}>Create Project</Button>
          ) : undefined
        }
        meta={[
          {
            label: 'Portfolio value',
            value: formatCurrency(summaryForDisplay.pipelineValue),
            helper: 'Budgeted across tracked projects',
          },
          {
            label: 'Active projects',
            value: `${summaryForDisplay.activeProjects}`,
            helper: summaryForDisplay.totalProjects
              ? `${activeShare}% of portfolio`
              : 'No projects yet',
            indicator: summaryForDisplay.activeProjects > 0 ? 'positive' : 'neutral',
          },
          {
            label: 'At risk',
            value: `${summaryForDisplay.atRiskProjects}`,
            helper: summaryForDisplay.overdueProjects
              ? `${summaryForDisplay.overdueProjects} overdue deliverable${
                  summaryForDisplay.overdueProjects === 1 ? '' : 's'
                }`
              : 'Budget and schedule on track',
            indicator:
              summaryForDisplay.atRiskProjects > 0 || summaryForDisplay.overdueProjects > 0
                ? 'negative'
                : 'positive',
          },
        ]}
      />

      <section className="grid gap-4 md:grid-cols-2 xl:grid-cols-3">
        <Card className="p-5">
          <h2 className="text-sm font-semibold uppercase tracking-wide text-muted-foreground">Portfolio health</h2>
          {summaryLoading && !projects.length ? (
            <p className="mt-4 text-sm text-muted-foreground">Loading insights...</p>
          ) : summaryForDisplay.totalProjects === 0 ? (
            <p className="mt-4 text-sm text-muted-foreground">
              Create your first project to see portfolio insights.
            </p>
          ) : (
            <dl className="mt-4 space-y-3 text-sm">
              <div className="flex items-center justify-between">
                <dt className="text-muted-foreground">Tracked budget</dt>
                <dd className="font-semibold text-foreground">{formatCurrency(summaryForDisplay.pipelineValue)}</dd>
              </div>
              <div className="flex items-center justify-between">
                <dt className="text-muted-foreground">Actual cost to date</dt>
                <dd className="font-semibold text-foreground">{formatCurrency(summaryForDisplay.totalActualCost)}</dd>
              </div>
              <div className="flex items-center justify-between">
                <dt className="text-muted-foreground">Budget variance</dt>
                <dd
                  className={`font-semibold ${
                    summaryForDisplay.budgetVariance < 0
                      ? 'text-rose-500 dark:text-rose-300'
                      : 'text-emerald-600 dark:text-emerald-300'
                  }`}
                >
                  {formatCurrency(summaryForDisplay.budgetVariance)}
                </dd>
              </div>
              <div className="flex items-center justify-between">
                <dt className="text-muted-foreground">Average progress</dt>
                <dd className="font-semibold text-foreground">{Math.round(summaryForDisplay.averageProgress)}%</dd>
              </div>
            </dl>
          )}
          {summaryError ? (
            <p className="mt-4 text-xs text-destructive">{summaryError}</p>
          ) : null}
          {!hasCompanyWideAccess && summaryForDisplay.totalProjects > 0 ? (
            <p className="mt-4 text-xs text-muted-foreground">
              Insights reflect only the projects assigned to you.
            </p>
          ) : null}
        </Card>

        <Card className="p-5">
          <h2 className="text-sm font-semibold uppercase tracking-wide text-muted-foreground">Status distribution</h2>
          {summaryForDisplay.totalProjects === 0 ? (
            <p className="mt-4 text-sm text-muted-foreground">
              Once projects are underway, their status mix will appear here.
            </p>
          ) : (
            <ul className="mt-4 space-y-3">
              {statusBreakdownEntries.map(({ status, count }) => {
                const share = summaryForDisplay.totalProjects
                  ? Math.round((count / summaryForDisplay.totalProjects) * 100)
                  : 0;

                return (
                  <li key={status} className="space-y-2">
                    <div className="flex items-center justify-between text-xs font-semibold uppercase tracking-wide">
                      <span className={statusAccent[status].text}>{formatStatusLabel(status)}</span>
                      <span className="text-muted-foreground">{count}</span>
                    </div>
                    <div className="h-2 w-full overflow-hidden rounded-full bg-muted">
                      <div
                        className={`${statusBarColor[status]} h-full rounded-full transition-all`}
                        style={{ width: `${share}%` }}
                      />
                    </div>
                  </li>
                );
              })}
            </ul>
          )}
        </Card>

        <Card className="p-5">
          <h2 className="text-sm font-semibold uppercase tracking-wide text-muted-foreground">Upcoming deadlines</h2>
          {summaryLoading && !upcomingDeadlines.length ? (
            <p className="mt-4 text-sm text-muted-foreground">Checking schedules...</p>
          ) : upcomingDeadlines.length === 0 ? (
            <p className="mt-4 text-sm text-muted-foreground">
              No upcoming deadlines detected for your tracked projects.
            </p>
          ) : (
            <ul className="mt-4 space-y-4">
              {upcomingDeadlines.map((deadline) => {
                const dueDate = new Date(deadline.endDate);
                const formattedDate = dueDate.toLocaleDateString();

                return (
                  <li key={deadline.id} className="rounded-lg border border-border/60 p-3">
                    <div className="flex items-start justify-between gap-3">
                      <div>
                        <p className="text-sm font-semibold text-foreground">{deadline.name}</p>
                        <p
                          className={`text-xs ${
                            deadline.isOverdue ? 'text-rose-500 dark:text-rose-300' : 'text-muted-foreground'
                          }`}
                        >
                          {formatDeadlineLabel(deadline.daysRemaining, deadline.isOverdue)} • {formattedDate}
                        </p>
                      </div>
                      <Tag
                        label={formatStatusLabel(deadline.status)}
                        color={statusTagColor[deadline.status]}
                        statusIndicator={deadline.isOverdue ? 'red' : 'green'}
                      />
                    </div>
                  </li>
                );
              })}
            </ul>
          )}
        </Card>
      </section>

      <div className="flex flex-col gap-4 md:flex-row md:items-center md:justify-between">
        <div className="relative w-full md:max-w-sm">
          <span className="pointer-events-none absolute inset-y-0 left-3 flex items-center text-muted-foreground">
            <svg xmlns="http://www.w3.org/2000/svg" className="h-4 w-4" fill="none" viewBox="0 0 24 24" stroke="currentColor" strokeWidth={2}>
              <path strokeLinecap="round" strokeLinejoin="round" d="M21 21l-6-6m2-5a7 7 0 11-14 0 7 7 0 0114 0z" />
            </svg>
          </span>
          <input
            type="search"
            value={searchQuery}
            onChange={(event) => setSearchQuery(event.target.value)}
            placeholder="Search by name, location, or type..."
            className="w-full rounded-md border border-border bg-background py-2 pl-10 pr-4 text-sm focus:outline-none focus:ring-2 focus:ring-primary"
          />
        </div>
        <div className="flex flex-wrap items-center gap-2">
          <label htmlFor="project-sort" className="text-sm font-medium text-muted-foreground">
            Sort by
          </label>
          <select
            id="project-sort"
            value={sortKey}
            onChange={(event) => setSortKey(event.target.value as SortKey)}
            className="rounded-md border border-border bg-background py-2 pl-3 pr-8 text-sm focus:outline-none focus:ring-2 focus:ring-primary"
          >
            {SORT_OPTIONS.map((option) => (
              <option key={option.value} value={option.value}>
                {option.label}
              </option>
            ))}
          </select>
          <button
            type="button"
            onClick={() => setSortDirection((prev) => (prev === 'asc' ? 'desc' : 'asc'))}
            className="inline-flex h-9 w-9 items-center justify-center rounded-md border border-border text-muted-foreground transition-colors hover:bg-muted focus:outline-none focus:ring-2 focus:ring-primary"
            aria-label={`Sort ${sortDirection === 'asc' ? 'descending' : 'ascending'}`}
          >
            <svg
              xmlns="http://www.w3.org/2000/svg"
              viewBox="0 0 24 24"
              fill="none"
              stroke="currentColor"
              strokeWidth={2}
              className={`h-4 w-4 transition-transform ${sortDirection === 'desc' ? 'rotate-180' : ''}`}
            >
              <path strokeLinecap="round" strokeLinejoin="round" d="M8 7l4-4 4 4M8 17l4 4 4-4" />
            </svg>
          </button>
          <Button type="button" variant="ghost" size="sm" onClick={handleResetFilters} disabled={!hasActiveFilters}>
            Reset
          </Button>
        </div>
      </div>

      <div className="flex flex-wrap gap-2">
        {PROJECT_FILTERS.map((filterOption) => (
          <button
            key={filterOption.value}
            onClick={() => setFilter(filterOption.value)}
            className={`rounded-full px-3 py-1.5 text-sm transition-colors ${
              filter === filterOption.value
                ? 'bg-primary text-primary-foreground shadow-sm'
                : 'bg-muted text-muted-foreground hover:bg-muted/80'
            }`}
            aria-pressed={filter === filterOption.value}
          >
            {filterOption.label}
          </button>
        ))}
      </div>

      {filteredProjects.length > 0 ? (
        <div className="grid grid-cols-1 gap-6 md:grid-cols-2 lg:grid-cols-3 xl:grid-cols-4">
          {filteredProjects.map((project) => (
            <ProjectCard key={project.id} project={project} onSelect={() => onSelectProject(project)} />
          ))}
        </div>
      ) : loading ? (
        <Card className="flex items-center justify-center py-12 text-sm text-muted-foreground">
          Loading projects...
        </Card>
      ) : (
        <Card className="flex flex-col items-center justify-center gap-3 py-12 text-center">
          <p className="text-sm text-muted-foreground">
            {projects.length === 0
              ? 'No projects have been created yet. Create your first project to get started.'
              : 'No projects match your current filters.'}
          </p>
          {projects.length > 0 && (
            <Button type="button" variant="secondary" size="sm" onClick={handleResetFilters}>
              Clear filters
            </Button>
          )}
        </Card>
      )}

      {projects.length > 0 && !loading ? (
        <p className="text-xs text-muted-foreground">
          {filteredProjects.length === projects.length
            ? `Showing all ${projects.length} project${projects.length === 1 ? '' : 's'}.`
            : `Showing ${filteredProjects.length} of ${projects.length} projects.`}
        </p>
      ) : null}
    </div>
  );
};<|MERGE_RESOLUTION|>--- conflicted
+++ resolved
@@ -1,8 +1,5 @@
 import React, { useState, useEffect, useCallback, useMemo, useRef } from 'react';
-<<<<<<< HEAD
-=======
-
->>>>>>> af1805eb
+
 import {
   User,
   Project,
@@ -243,12 +240,10 @@
 
   const filteredProjects = useMemo(() => {
     const baseProjects = filter === 'ALL' ? projects : projects.filter((project) => project.status === filter);
-<<<<<<< HEAD
-=======
+
 
 
     const baseProjects = filter === 'ALL' ? projects : projects.filter(p => p.status === filter);
->>>>>>> af1805eb
     const query = searchQuery.trim().toLowerCase();
 
     const searchedProjects = query
@@ -327,8 +322,6 @@
       })),
     [summaryForDisplay]
   );
-<<<<<<< HEAD
-=======
 
 
   };
@@ -360,8 +353,8 @@
     onSelectProject(newProject);
   };
  
->>>>>>> af1805eb
-
+
+    
   const upcomingDeadlines = summaryForDisplay.upcomingDeadlines;
 
   const handleSuccess = useCallback(
