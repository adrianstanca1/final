--- conflicted
+++ resolved
@@ -1,9 +1,8 @@
 import React, { useState, useEffect, useCallback, useMemo, useRef } from 'react';
 
-<<<<<<< HEAD
 import React, { useState, useEffect, useCallback, useMemo } from 'react';
 import { User, Project, Permission, ProjectStatus } from '../types';
-=======
+
 import {
   User,
   Project,
@@ -11,7 +10,6 @@
   ProjectStatus,
   ProjectPortfolioSummary,
 } from '../types';
->>>>>>> 3ef3cb42
 import { api } from '../services/mockApi';
 import { hasPermission } from '../services/auth';
 import { Card } from './ui/Card';
@@ -25,7 +23,6 @@
   user: User;
   addToast: (message: string, type: 'success' | 'error') => void;
   onSelectProject: (project: Project) => void;
-<<<<<<< HEAD
 }
 
 const STATUS_BADGE_STYLES: Record<ProjectStatus, string> = {
@@ -87,7 +84,6 @@
         </Card>
     );
 };
-=======
 const statusAccent: Record<ProjectStatus, { bg: string; text: string }> = {
   PLANNING: { bg: 'bg-amber-500/10', text: 'text-amber-700 dark:text-amber-300' },
   ACTIVE: { bg: 'bg-emerald-500/10', text: 'text-emerald-700 dark:text-emerald-300' },
@@ -151,7 +147,6 @@
   const budgetUtilization = project.budget > 0 ? (project.actualCost / project.budget) * 100 : 0;
   const statusStyles = statusAccent[project.status] ?? statusAccent.PLANNING;
   const overBudget = budgetUtilization > 100;
->>>>>>> 3ef3cb42
 
   return (
     <Card onClick={onSelect} className="group cursor-pointer space-y-4 transition-all hover:-translate-y-1 hover:shadow-lg animate-card-enter">
@@ -202,7 +197,6 @@
     </Card>
   );
 export const ProjectsView: React.FC<ProjectsViewProps> = ({ user, addToast, onSelectProject }) => {
-<<<<<<< HEAD
     const [projects, setProjects] = useState<Project[]>([]);
     const [loading, setLoading] = useState(true);
     const [filter, setFilter] = useState<StatusFilterValue>('ALL');
@@ -241,7 +235,6 @@
     const handleSuccess = (newProject: Project) => {
         setProjects(prev => [...prev, newProject]);
         onSelectProject(newProject);
-=======
   const [projects, setProjects] = useState<Project[]>([]);
   const [loading, setLoading] = useState(true);
   const [summary, setSummary] = useState<ProjectPortfolioSummary | null>(null);
@@ -437,7 +430,6 @@
       active,
       atRisk,
       pipelineValue,
->>>>>>> 3ef3cb42
     };
   }, [projects]);
 
@@ -462,7 +454,6 @@
         />
       )}
 
-<<<<<<< HEAD
     if (loading) return <Card><p>Loading projects...</p></Card>;
 
     return (
@@ -506,7 +497,6 @@
                     <ProjectCard key={project.id} project={project} onSelect={() => onSelectProject(project)} />
                 ))}
             </div>
-=======
       <ViewHeader
         view="projects"
         actions={
@@ -740,7 +730,6 @@
           {filteredProjects.map((project) => (
             <ProjectCard key={project.id} project={project} onSelect={() => onSelectProject(project)} />
           ))}
->>>>>>> 3ef3cb42
         </div>
       ) : loading ? (
         <Card className="flex items-center justify-center py-12 text-sm text-muted-foreground">
