<<<<<<< Updated upstream
import React, { useState, useEffect, useCallback, useMemo, useRef } from 'react';
<<<<<<< HEAD
=======
    <title>Team Members Icon</title>
    <title>Open Tasks Icon</title>
    <title>Overdue Tasks Icon</title>
// full contents of components/ProjectsView.tsx
>>>>>>> Stashed changes
=======
import { User, Project, Permission, ProjectStatus } from '../types';
>>>>>>> c882b960

import {
  User,
  Project,
  Permission,
  ProjectStatus,
  ProjectPortfolioSummary,
} from '../types';
import { api } from '../services/mockApi';
import { hasPermission } from '../services/auth';
import { Card } from './ui/Card';
import { Button } from './ui/Button';
import { ProjectModal } from './CreateProjectModal';
import { ViewHeader } from './layout/ViewHeader';
import { Tag } from './ui/Tag';
import { computeProjectPortfolioSummary, PROJECT_STATUS_ORDER } from '../utils/projectPortfolio';

interface ProjectsViewProps {
  user: User;
  addToast: (message: string, type: 'success' | 'error') => void;
  onSelectProject: (project: Project) => void;
<<<<<<< HEAD
<<<<<<< HEAD
=======
=======
>>>>>>> c882b960
}

const STATUS_BADGE_STYLES: Record<ProjectStatus, string> = {
    PLANNING: 'bg-sky-100 text-sky-700 dark:bg-sky-500/10 dark:text-sky-200',
    ACTIVE: 'bg-emerald-100 text-emerald-700 dark:bg-emerald-500/10 dark:text-emerald-200',
    ON_HOLD: 'bg-amber-100 text-amber-700 dark:bg-amber-500/10 dark:text-amber-200',
    COMPLETED: 'bg-indigo-100 text-indigo-700 dark:bg-indigo-500/10 dark:text-indigo-200',
    CANCELLED: 'bg-rose-100 text-rose-700 dark:bg-rose-500/10 dark:text-rose-200',
};

const STATUS_FILTERS = [
    { label: 'All projects', value: 'ALL' },
    { label: 'Active', value: 'ACTIVE' },
    { label: 'Planning', value: 'PLANNING' },
    { label: 'Completed', value: 'COMPLETED' },
    { label: 'On hold', value: 'ON_HOLD' },
    { label: 'Cancelled', value: 'CANCELLED' },
] as const;

type StatusFilterValue = typeof STATUS_FILTERS[number]['value'];

const formatStatusLabel = (status: ProjectStatus) =>
    status
        .toLowerCase()
        .split('_')
        .map(part => part.charAt(0).toUpperCase() + part.slice(1))
        .join(' ');

const ProjectCard: React.FC<{ project: Project; onSelect: () => void; }> = ({ project, onSelect }) => {
    const actualCost = typeof project.actualCost === 'number' ? project.actualCost : project.spent ?? 0;
    const budget = typeof project.budget === 'number' ? project.budget : 0;
    const utilisationRaw = budget > 0 ? (actualCost / budget) * 100 : 0;
    const utilisation = Number.isFinite(utilisationRaw) ? Math.max(0, utilisationRaw) : 0;
    const utilisationClass = utilisation > 100 ? 'bg-red-500' : 'bg-emerald-600';
    const heroImage = project.imageUrl || project.image || `https://picsum.photos/seed/${project.id}/800/400`;
    const budgetDisplay = budget > 0 ? Math.round(budget / 1000).toLocaleString() : '0';

    return (
        <Card
            onClick={onSelect}
            className="cursor-pointer hover:shadow-lg hover:-translate-y-1 transition-all animate-card-enter"
        >
            <img src={heroImage} alt={project.name} className="w-full h-40 object-cover rounded-lg mb-4" />
            <h3 className="font-bold text-lg truncate text-foreground">{project.name}</h3>
            <p className="text-sm text-muted-foreground">{project.location?.address ?? 'Location pending'}</p>
            <div className="flex justify-between items-center mt-4 text-sm">
                <span className={`px-2 py-0.5 rounded-full text-xs font-semibold ${STATUS_BADGE_STYLES[project.status]}`}>
                    {formatStatusLabel(project.status)}
                </span>
                <span className="text-muted-foreground">Budget: £{budgetDisplay}k</span>
            </div>
<<<<<<< Updated upstream
            <div className="w-full bg-muted rounded-full h-1.5 mt-3">
                <div
                    className={`${utilisationClass}`}
                    style={{ width: `${Math.min(100, Math.round(utilisation))}%`, height: '100%', borderRadius: 'inherit' }}
                    aria-hidden
                ></div>
=======
            <div className="absolute bottom-full left-1/2 -translate-x-1/2 mb-2 w-max max-w-xs p-2 text-xs text-white bg-slate-800 rounded-md shadow-lg opacity-0 group-hover:opacity-100 transition-opacity z-10 pointer-events-none">
                {health.summary}
            </div>
        </div>
    );
};

interface ProjectSummaryCardProps {
    project: Project;
    taskCount: number;
    memberCount: number;
    overdueTaskCount: number;
    upcomingMilestone: { name: string; date: Date } | null;
    health: ProjectHealth | null;
    onSelect: () => void;
}

const ProjectSummaryCard: React.FC<ProjectSummaryCardProps> = ({ project, taskCount, memberCount, overdueTaskCount, upcomingMilestone, health, onSelect }) => {
    const progress = project.budget > 0 ? (project.actualCost / project.budget) * 100 : 0;

    return (
        <Card onClick={onSelect} className="cursor-pointer hover:shadow-lg hover:border-sky-500/50 transition-all duration-300 flex flex-col p-0 overflow-hidden animate-card-enter">
            <img src={project.imageUrl} alt={project.name} className="w-full h-40 object-cover" />
            <div className="p-4 flex flex-col flex-grow">
                <div className="flex justify-between items-start mb-2 gap-2">
                    <h3 className="font-bold text-lg text-slate-800 flex-grow pr-2">{project.name}</h3>
                    <div className="flex flex-col items-end gap-1.5 flex-shrink-0">
                        <ProjectStatusBadge status={project.status} />
                        {health && <ProjectHealthIndicator health={health} />}
                    </div>
                </div>
                <p className="text-sm text-slate-500 mb-4">{project.location.address}</p>

                {/* Key Metrics List */}
                <div className="space-y-3 my-2">
                    <div className="flex items-center text-sm">
                        <svg xmlns="http://www.w3.org/2000/svg" className="h-5 w-5 mr-3 text-slate-400" fill="none" viewBox="0 0 24 24" stroke="currentColor"><path strokeLinecap="round" strokeLinejoin="round" strokeWidth={2} d="M17 20h5v-2a3 3 0 00-5.356-1.857M17 20H7m10 0v-2c0-.656-.126-1.283-.356-1.857M7 20H2v-2a3 3 0 015.356-1.857M7 20v-2c0-.656-.126-1.283-.356-1.857m0 0a5.002 5.002 0 019.288 0M15 7a3 3 0 11-6 0 3 3 0 016 0zm6 3a2 2 0 11-4 0 2 2 0 014 0zM7 10a2 2 0 11-4 0 2 2 0 014 0z" /></svg>
                        <span className="text-slate-600">Team Members</span>
                        <span className="ml-auto font-semibold text-slate-800 bg-slate-100 rounded-full px-2.5 py-0.5">{memberCount}</span>
                    </div>
                     <div className="flex items-center text-sm">
                        <svg xmlns="http://www.w3.org/2000/svg" className="h-5 w-5 mr-3 text-slate-400" fill="none" viewBox="0 0 24 24" stroke="currentColor"><path strokeLinecap="round" strokeLinejoin="round" strokeWidth={2} d="M9 5H7a2 2 0 00-2 2v12a2 2 0 002 2h10a2 2 0 002-2V7a2 2 0 00-2-2h-2M9 5a2 2 0 002 2h2a2 2 0 002-2M9 5a2 2 0 012-2h2a2 2 0 012 2" /></svg>
                        <span className="text-slate-600">Open Tasks</span>
                        <span className="ml-auto font-semibold text-slate-800 bg-slate-100 rounded-full px-2.5 py-0.5">{taskCount}</span>
                    </div>
                    <div className="flex items-center text-sm">
                        <svg xmlns="http://www.w3.org/2000/svg" className="h-5 w-5 mr-3 text-red-500" fill="none" viewBox="0 0 24 24" stroke="currentColor"><path strokeLinecap="round" strokeLinejoin="round" strokeWidth={2} d="M12 8v4l3 3m6-3a9 9 0 11-18 0 9 9 0 0118 0z" /></svg>
                        <span className="text-slate-600">Overdue Tasks</span>
                        <span className={`ml-auto font-bold text-lg ${overdueTaskCount > 0 ? 'text-red-600' : 'text-slate-800'}`}>
                            {overdueTaskCount}
                        </span>
                    </div>
                </div>

                {/* Upcoming Milestone */}
                <div className="mt-4 flex-grow">
                    {upcomingMilestone ? (
                        <div className="text-sm bg-slate-50 p-3 rounded-md border">
                            <p className="text-xs text-slate-500 font-semibold uppercase tracking-wider">Next Milestone</p>
                            <div className="flex justify-between items-center mt-1">
                                <p className="font-semibold text-slate-700 truncate pr-2">{upcomingMilestone.name}</p>
                                <p className="text-xs text-slate-600 font-medium flex-shrink-0">{new Date(upcomingMilestone.date).toLocaleDateString()}</p>
                            </div>
                        </div>
                    ) : (
                        <div className="text-sm bg-slate-50 p-3 rounded-md border text-center text-slate-500">
                            <p>No upcoming tasks with due dates.</p>
                        </div>
                    )}
                </div>

                {/* Budget */}
                <div className="mt-4 pt-4 border-t">
                    <div className="flex justify-between mb-1 text-xs font-medium text-slate-600">
                        <span>Budget Used</span>
                        <span>{progress.toFixed(0)}%</span>
                    </div>
                    <div className="w-full bg-slate-200 rounded-full h-2">
                        <div className={`project-budget-bar ${progress > 100 ? 'bg-red-500' : 'bg-sky-500'}`} style={{ '--bar-width': `${Math.min(progress, 100)}%` } as React.CSSProperties}></div>
import './ui/projectBudgetBar.css';
                    </div>
                </div>
>>>>>>> Stashed changes
            </div>
        </Card>
    );
};
<<<<<<< HEAD
>>>>>>> 1026043 (Code Suggestion for #72)
=======
>>>>>>> c882b960
const statusAccent: Record<ProjectStatus, { bg: string; text: string }> = {
  PLANNING: { bg: 'bg-amber-500/10', text: 'text-amber-700 dark:text-amber-300' },
  ACTIVE: { bg: 'bg-emerald-500/10', text: 'text-emerald-700 dark:text-emerald-300' },
  ON_HOLD: { bg: 'bg-amber-500/10', text: 'text-amber-700 dark:text-amber-300' },
  COMPLETED: { bg: 'bg-primary/10', text: 'text-primary dark:text-primary-200' },
  CANCELLED: { bg: 'bg-slate-500/10', text: 'text-slate-500 dark:text-slate-300' },
const statusBarColor: Record<ProjectStatus, string> = {
  PLANNING: 'bg-sky-500',
  ACTIVE: 'bg-emerald-500',
  ON_HOLD: 'bg-amber-500',
  COMPLETED: 'bg-primary',
  CANCELLED: 'bg-rose-500',
const statusTagColor: Record<ProjectStatus, 'green' | 'blue' | 'red' | 'gray' | 'yellow'> = {
  PLANNING: 'blue',
  ACTIVE: 'green',
  ON_HOLD: 'yellow',
  COMPLETED: 'green',
  CANCELLED: 'red',
type SortKey = 'startDate' | 'endDate' | 'name' | 'budget' | 'progress';

const SORT_OPTIONS: Array<{ value: SortKey; label: string }> = [
  { value: 'startDate', label: 'Start date' },
  { value: 'endDate', label: 'End date' },
  { value: 'name', label: 'Name' },
  { value: 'budget', label: 'Budget' },
  { value: 'progress', label: 'Progress' },
];

const PROJECT_FILTERS: Array<{ label: string; value: 'ALL' | ProjectStatus }> = [
  { label: 'All', value: 'ALL' },
  { label: 'Active', value: 'ACTIVE' },
  { label: 'Planning', value: 'PLANNING' },
  { label: 'On Hold', value: 'ON_HOLD' },
  { label: 'Completed', value: 'COMPLETED' },
  { label: 'Cancelled', value: 'CANCELLED' },
];

const formatCurrency = (value: number): string =>
  new Intl.NumberFormat('en-GB', {
    style: 'currency',
    currency: 'GBP',
    notation: 'compact',
    compactDisplay: 'short',
  }).format(value || 0);

const toTitleCase = (value: string): string => value.replace(/\b\w/g, (char) => char.toUpperCase());

const formatStatusLabel = (status: ProjectStatus): string =>
  toTitleCase(status.replace(/_/g, ' ').toLowerCase());

const formatDeadlineLabel = (daysRemaining: number, isOverdue: boolean): string => {
  if (daysRemaining === 0) {
    return 'Due today';
  }

  const absolute = Math.abs(daysRemaining);
  const suffix = absolute === 1 ? 'day' : 'days';

  return isOverdue ? `${absolute} ${suffix} overdue` : `In ${absolute} ${suffix}`;
const ProjectCard: React.FC<{ project: Project; onSelect: () => void }> = ({ project, onSelect }) => {
  const budgetUtilization = project.budget > 0 ? (project.actualCost / project.budget) * 100 : 0;
  const statusStyles = statusAccent[project.status] ?? statusAccent.PLANNING;
  const overBudget = budgetUtilization > 100;

  return (
    <Card onClick={onSelect} className="group cursor-pointer space-y-4 transition-all hover:-translate-y-1 hover:shadow-lg animate-card-enter">
      <div className="relative h-40 overflow-hidden rounded-lg bg-muted">
        {project.imageUrl ? (
          <img
            src={project.imageUrl}
            alt={project.name}
            className="h-full w-full object-cover transition-transform duration-500 group-hover:scale-105"
          />
        ) : (
          <div className="flex h-full w-full items-center justify-center text-sm text-muted-foreground">
            No cover image
          </div>
        )}
        <div className="absolute left-3 top-3 flex items-center gap-2 text-xs font-semibold">
          <Tag label={project.projectType} color="blue" />
          <Tag label={project.workClassification} color="gray" />
        </div>
      </div>
      <div className="space-y-2">
        <div className="flex items-start justify-between gap-3">
          <div>
            <h3 className="text-lg font-semibold text-foreground line-clamp-2">{project.name}</h3>
            <p className="text-xs text-muted-foreground">{project.location.address}</p>
          </div>
          <span className={`rounded-full px-3 py-1 text-xs font-semibold ${statusStyles.bg} ${statusStyles.text}`}>
            {formatStatusLabel(project.status)}
          </span>
        </div>
        <div className="flex items-center justify-between text-sm text-muted-foreground">
          <span>Budget {formatCurrency(project.budget)}</span>
          <span className={overBudget ? 'font-semibold text-rose-500 dark:text-rose-300' : 'text-emerald-600 dark:text-emerald-300'}>
            {overBudget ? `+${Math.round(budgetUtilization - 100)}%` : `${Math.round(budgetUtilization)}% used`}
          </span>
        </div>
        <div className="h-2 w-full overflow-hidden rounded-full bg-muted">
          <div
            className={`${overBudget ? 'bg-rose-500' : 'bg-emerald-500'} h-full rounded-full transition-all`}
            style={{ width: `${Math.min(100, Math.max(0, budgetUtilization))}%` }}
          />
        </div>
        <div className="flex items-center justify-between text-xs text-muted-foreground">
          <span>Start {new Date(project.startDate).toLocaleDateString()}</span>
          <span>Due {new Date(project.endDate).toLocaleDateString()}</span>
        </div>
      </div>
    </Card>
  );
export const ProjectsView: React.FC<ProjectsViewProps> = ({ user, addToast, onSelectProject }) => {
    const [projects, setProjects] = useState<Project[]>([]);
    const [loading, setLoading] = useState(true);
    const [filter, setFilter] = useState<StatusFilterValue>('ALL');
    const [isCreateModalOpen, setIsCreateModalOpen] = useState(false);

    const canCreate = hasPermission(user, Permission.CREATE_PROJECT);

    const fetchData = useCallback(async () => {
        setLoading(true);
        try {
            if (!user.companyId) return;
            let projectsPromise: Promise<Project[]>;
            if (hasPermission(user, Permission.VIEW_ALL_PROJECTS)) {
                projectsPromise = api.getProjectsByCompany(user.companyId);
            } else {
                projectsPromise = api.getProjectsByUser(user.id);
            }
            const fetchedProjects = await projectsPromise;
            setProjects(fetchedProjects);
        } catch (error) {
            addToast("Failed to load projects.", "error");
        } finally {
            setLoading(false);
        }
    }, [user, addToast]);

    useEffect(() => {
        fetchData();
    }, [fetchData]);
    
    const filteredProjects = useMemo(() => {
        if (filter === 'ALL') return projects;
        return projects.filter(p => p.status === filter);
    }, [projects, filter]);

    const handleSuccess = (newProject: Project) => {
        setProjects(prev => [...prev, newProject]);
        onSelectProject(newProject);
  const [projects, setProjects] = useState<Project[]>([]);
  const [loading, setLoading] = useState(true);
  const [summary, setSummary] = useState<ProjectPortfolioSummary | null>(null);
  const [summaryLoading, setSummaryLoading] = useState(false);
  const [summaryError, setSummaryError] = useState<string | null>(null);
  const [filter, setFilter] = useState<'ALL' | ProjectStatus>('ALL');
  const [searchQuery, setSearchQuery] = useState('');
  const [sortKey, setSortKey] = useState<SortKey>('startDate');
  const [sortDirection, setSortDirection] = useState<'asc' | 'desc'>('asc');
  const [isCreateModalOpen, setIsCreateModalOpen] = useState(false);
  const abortControllerRef = useRef<AbortController | null>(null);

  const canCreate = hasPermission(user, Permission.CREATE_PROJECT);
  const hasCompanyWideAccess = useMemo(
    () => hasPermission(user, Permission.VIEW_ALL_PROJECTS),
    [user]
  );

  const fetchProjects = useCallback(async () => {
    if (!user.companyId) {
      setProjects([]);
      setSummary(null);
      setSummaryError(null);
      setLoading(false);
      setSummaryLoading(false);
      return;
    }

    const controller = new AbortController();
    abortControllerRef.current?.abort();
    abortControllerRef.current = controller;

    setLoading(true);
    setSummaryLoading(true);
    setSummary(null);
    setSummaryError(null);

    try {
      const projectsData = hasCompanyWideAccess
        ? await api.getProjectsByCompany(user.companyId, { signal: controller.signal })
        : await api.getProjectsByUser(user.id, { signal: controller.signal });

      if (controller.signal.aborted) {
        return;
      }

      setProjects(projectsData);

      if (!projectsData.length) {
        return;
      }

      try {
        const summaryData = await api.getProjectPortfolioSummary(user.companyId, {
          signal: controller.signal,
          projectIds: hasCompanyWideAccess ? undefined : projectsData.map((project) => project.id),
        });

        if (!controller.signal.aborted) {
          setSummary(summaryData);
        }
      } catch (summaryErr) {
        if (!controller.signal.aborted) {
          console.error('Failed to load project portfolio summary', summaryErr);
          setSummary(null);
          setSummaryError('Portfolio insights are currently unavailable.');
        }
      }
    } catch (error) {
      if (controller.signal.aborted) {
        return;
      }

      console.error('Failed to load projects', error);
      addToast('Failed to load projects.', 'error');
      setProjects([]);
      setSummary(null);
    } finally {
      if (!controller.signal.aborted) {
        setLoading(false);
        setSummaryLoading(false);
      }
    }
  }, [user, addToast, hasCompanyWideAccess]);

  useEffect(() => {
    fetchProjects();

    return () => {
      abortControllerRef.current?.abort();
    };
  }, [fetchProjects]);

  const filteredProjects = useMemo(() => {
    const baseProjects = filter === 'ALL' ? projects : projects.filter((project) => project.status === filter);


    const query = searchQuery.trim().toLowerCase();

    const searchedProjects = query
      ? baseProjects.filter((project) => {
          const fields = [
            project.name,
            project.location?.address,
            project.projectType,
            project.workClassification,
          ].filter(Boolean) as string[];

          return fields.some((field) => field.toLowerCase().includes(query));
        })
      : baseProjects;

    const direction = sortDirection === 'asc' ? 1 : -1;

    const sortedProjects = [...searchedProjects].sort((a, b) => {
      let comparison = 0;

      switch (sortKey) {
        case 'name':
          comparison = a.name.localeCompare(b.name);
          break;
        case 'startDate':
          comparison = new Date(a.startDate).getTime() - new Date(b.startDate).getTime();
          break;
        case 'endDate':
          comparison = new Date(a.endDate).getTime() - new Date(b.endDate).getTime();
          break;
        case 'budget':
          comparison = (a.budget ?? 0) - (b.budget ?? 0);
          break;
        case 'progress':
          comparison = (a.progress ?? 0) - (b.progress ?? 0);
          break;
        default:
          comparison = 0;
      }

      if (Number.isNaN(comparison)) {
        comparison = 0;
      }

      if (comparison === 0 && sortKey !== 'name') {
        comparison = a.name.localeCompare(b.name);
      }

      return comparison * direction;
    });

    return sortedProjects;
  }, [projects, filter, searchQuery, sortDirection, sortKey]);

  const hasActiveFilters =
    filter !== 'ALL' || searchQuery.trim() !== '' || sortKey !== 'startDate' || sortDirection !== 'asc';

  const handleResetFilters = useCallback(() => {
    setFilter('ALL');
    setSearchQuery('');
    setSortKey('startDate');
    setSortDirection('asc');
  }, []);

  const fallbackSummary = useMemo(() => computeProjectPortfolioSummary(projects), [projects]);
  const summaryForDisplay = summary ?? fallbackSummary;
  const activeShare = summaryForDisplay.totalProjects
    ? Math.round((summaryForDisplay.activeProjects / summaryForDisplay.totalProjects) * 100)
    : 0;

  const statusBreakdownEntries = useMemo(
    () =>
      PROJECT_STATUS_ORDER.map((status) => ({
        status,
        count: summaryForDisplay.statusBreakdown[status] ?? 0,
      })),
    [summaryForDisplay]
  );

  const portfolioSummary = useMemo(() => {
    if (projects.length === 0) {
      return {
        total: 0,
        active: 0,
        atRisk: 0,
        pipelineValue: 0,
      };
    }

    const active = projects.filter(p => p.status === 'ACTIVE').length;
    const atRisk = projects.filter(p => p.actualCost > p.budget).length;
    const pipelineValue = projects.reduce((acc, project) => acc + project.budget, 0);

    return {
      total: projects.length,
      active,
      atRisk,
      pipelineValue,
    };
  }, [projects]);

  const upcomingDeadlines = summaryForDisplay.upcomingDeadlines;

  const handleSuccess = useCallback(
    (newProject: Project) => {
      onSelectProject(newProject);
      fetchProjects();
    },
    [fetchProjects, onSelectProject]
  );

  return (
    <div className="space-y-6">
      {isCreateModalOpen && (
        <ProjectModal
          user={user}
          onClose={() => setIsCreateModalOpen(false)}
          onSuccess={handleSuccess}
          addToast={addToast}
        />
      )}

<<<<<<< HEAD
<<<<<<< HEAD
=======
=======
>>>>>>> c882b960
    if (loading) return <Card><p>Loading projects...</p></Card>;

    return (
        <div className="space-y-6">
            {isCreateModalOpen && (
                <ProjectModal 
                    user={user} 
                    onClose={() => setIsCreateModalOpen(false)}
                    onSuccess={handleSuccess}
                    addToast={addToast}
                />
            )}
<<<<<<< Updated upstream
            <div className="flex justify-between items-center">
                <h2 className="text-3xl font-bold text-slate-800">Projects</h2>
                {canCreate && <Button onClick={() => setIsCreateModalOpen(true)}>Create Project</Button>}
            </div>
            
            <div className="flex flex-wrap gap-2">
                {STATUS_FILTERS.map(option => (
                    <button
                        key={option.value}
                        onClick={() => setFilter(option.value)}
                        className={`px-3 py-1 text-sm rounded-full border transition ${
                            filter === option.value
                                ? 'bg-primary text-primary-foreground border-primary'
                                : 'bg-card hover:bg-muted border-border text-muted-foreground'
                        }`}
                    >
                        {option.label}
                    </button>
                ))}
=======
            <div className="flex flex-col md:flex-row justify-between md:items-center gap-4">
                <h2 className="text-3xl font-bold text-slate-800">{isPM ? "Project Manager Dashboard" : "Projects"}</h2>
                {canCreate && (
                    <Button variant="primary" onClick={() => setIsCreateModalOpen(true)}>
                        <svg xmlns="http://www.w3.org/2000/svg" className="h-5 w-5 mr-2" fill="none" viewBox="0 0 24 24" stroke="currentColor" strokeWidth={2}>
    <title>Create Project Icon</title>
                            <path strokeLinecap="round" strokeLinejoin="round" d="M12 6v6m0 0v6m0-6h6m-6 0H6" />
                        </svg>
                        Create Project
                    </Button>
                )}
>>>>>>> Stashed changes
            </div>

            <div className="grid grid-cols-1 md:grid-cols-2 lg:grid-cols-3 xl:grid-cols-4 gap-6">
                {filteredProjects.length === 0 && (
                    <Card className="col-span-full text-center py-16">
                        <p className="text-muted-foreground">No projects match this filter yet.</p>
                    </Card>
                )}
                {filteredProjects.map(project => (
                    <ProjectCard key={project.id} project={project} onSelect={() => onSelectProject(project)} />
                ))}
            </div>
<<<<<<< HEAD
>>>>>>> 1026043 (Code Suggestion for #72)
=======
>>>>>>> c882b960
      <ViewHeader
        view="projects"
        actions={
          canCreate ? (
            <Button onClick={() => setIsCreateModalOpen(true)}>Create Project</Button>
          ) : undefined
        }
        meta={[
          {
            label: 'Portfolio value',
            value: formatCurrency(summaryForDisplay.pipelineValue),
            helper: 'Budgeted across tracked projects',
          },
          {
            label: 'Active projects',
            value: `${summaryForDisplay.activeProjects}`,
            helper: summaryForDisplay.totalProjects
              ? `${activeShare}% of portfolio`
              : 'No projects yet',
            indicator: summaryForDisplay.activeProjects > 0 ? 'positive' : 'neutral',
          },
          {
            label: 'At risk',
            value: `${summaryForDisplay.atRiskProjects}`,
            helper: summaryForDisplay.overdueProjects
              ? `${summaryForDisplay.overdueProjects} overdue deliverable${
                  summaryForDisplay.overdueProjects === 1 ? '' : 's'
                }`
              : 'Budget and schedule on track',
            indicator:
              summaryForDisplay.atRiskProjects > 0 || summaryForDisplay.overdueProjects > 0
                ? 'negative'
                : 'positive',
          },
        ]}
      />

      <section className="grid gap-4 md:grid-cols-2 xl:grid-cols-3">
        <Card className="p-5">
          <h2 className="text-sm font-semibold uppercase tracking-wide text-muted-foreground">Portfolio health</h2>
          {summaryLoading && !projects.length ? (
            <p className="mt-4 text-sm text-muted-foreground">Loading insights...</p>
          ) : summaryForDisplay.totalProjects === 0 ? (
            <p className="mt-4 text-sm text-muted-foreground">
              Create your first project to see portfolio insights.
            </p>
          ) : (
            <dl className="mt-4 space-y-3 text-sm">
              <div className="flex items-center justify-between">
                <dt className="text-muted-foreground">Tracked budget</dt>
                <dd className="font-semibold text-foreground">{formatCurrency(summaryForDisplay.pipelineValue)}</dd>
              </div>
              <div className="flex items-center justify-between">
                <dt className="text-muted-foreground">Actual cost to date</dt>
                <dd className="font-semibold text-foreground">{formatCurrency(summaryForDisplay.totalActualCost)}</dd>
              </div>
              <div className="flex items-center justify-between">
                <dt className="text-muted-foreground">Budget variance</dt>
                <dd
                  className={`font-semibold ${
                    summaryForDisplay.budgetVariance < 0
                      ? 'text-rose-500 dark:text-rose-300'
                      : 'text-emerald-600 dark:text-emerald-300'
                  }`}
                >
                  {formatCurrency(summaryForDisplay.budgetVariance)}
                </dd>
              </div>
              <div className="flex items-center justify-between">
                <dt className="text-muted-foreground">Average progress</dt>
                <dd className="font-semibold text-foreground">{Math.round(summaryForDisplay.averageProgress)}%</dd>
              </div>
            </dl>
          )}
          {summaryError ? (
            <p className="mt-4 text-xs text-destructive">{summaryError}</p>
          ) : null}
          {!hasCompanyWideAccess && summaryForDisplay.totalProjects > 0 ? (
            <p className="mt-4 text-xs text-muted-foreground">
              Insights reflect only the projects assigned to you.
            </p>
          ) : null}
        </Card>

        <Card className="p-5">
          <h2 className="text-sm font-semibold uppercase tracking-wide text-muted-foreground">Status distribution</h2>
          {summaryForDisplay.totalProjects === 0 ? (
            <p className="mt-4 text-sm text-muted-foreground">
              Once projects are underway, their status mix will appear here.
            </p>
          ) : (
            <ul className="mt-4 space-y-3">
              {statusBreakdownEntries.map(({ status, count }) => {
                const share = summaryForDisplay.totalProjects
                  ? Math.round((count / summaryForDisplay.totalProjects) * 100)
                  : 0;

                return (
                  <li key={status} className="space-y-2">
                    <div className="flex items-center justify-between text-xs font-semibold uppercase tracking-wide">
                      <span className={statusAccent[status].text}>{formatStatusLabel(status)}</span>
                      <span className="text-muted-foreground">{count}</span>
                    </div>
                    <div className="h-2 w-full overflow-hidden rounded-full bg-muted">
                      <div
                        className={`${statusBarColor[status]} h-full rounded-full transition-all`}
                        style={{ width: `${share}%` }}
                      />
                    </div>
                  </li>
                );
              })}
            </ul>
          )}
        </Card>

        <Card className="p-5">
          <h2 className="text-sm font-semibold uppercase tracking-wide text-muted-foreground">Upcoming deadlines</h2>
          {summaryLoading && !upcomingDeadlines.length ? (
            <p className="mt-4 text-sm text-muted-foreground">Checking schedules...</p>
          ) : upcomingDeadlines.length === 0 ? (
            <p className="mt-4 text-sm text-muted-foreground">
              No upcoming deadlines detected for your tracked projects.
            </p>
          ) : (
            <ul className="mt-4 space-y-4">
              {upcomingDeadlines.map((deadline) => {
                const dueDate = new Date(deadline.endDate);
                const formattedDate = dueDate.toLocaleDateString();

                return (
                  <li key={deadline.id} className="rounded-lg border border-border/60 p-3">
                    <div className="flex items-start justify-between gap-3">
                      <div>
                        <p className="text-sm font-semibold text-foreground">{deadline.name}</p>
                        <p
                          className={`text-xs ${
                            deadline.isOverdue ? 'text-rose-500 dark:text-rose-300' : 'text-muted-foreground'
                          }`}
                        >
                          {formatDeadlineLabel(deadline.daysRemaining, deadline.isOverdue)} • {formattedDate}
                        </p>
                      </div>
                      <Tag
                        label={formatStatusLabel(deadline.status)}
                        color={statusTagColor[deadline.status]}
                        statusIndicator={deadline.isOverdue ? 'red' : 'green'}
                      />
                    </div>
                  </li>
                );
              })}
            </ul>
          )}
        </Card>
      </section>

      <div className="flex flex-col gap-4 md:flex-row md:items-center md:justify-between">
        <div className="relative w-full md:max-w-sm">
          <span className="pointer-events-none absolute inset-y-0 left-3 flex items-center text-muted-foreground">
            <svg xmlns="http://www.w3.org/2000/svg" className="h-4 w-4" fill="none" viewBox="0 0 24 24" stroke="currentColor" strokeWidth={2}>
              <path strokeLinecap="round" strokeLinejoin="round" d="M21 21l-6-6m2-5a7 7 0 11-14 0 7 7 0 0114 0z" />
            </svg>
          </span>
          <input
            type="search"
            value={searchQuery}
            onChange={(event) => setSearchQuery(event.target.value)}
            placeholder="Search by name, location, or type..."
            className="w-full rounded-md border border-border bg-background py-2 pl-10 pr-4 text-sm focus:outline-none focus:ring-2 focus:ring-primary"
          />
        </div>
        <div className="flex flex-wrap items-center gap-2">
          <label htmlFor="project-sort" className="text-sm font-medium text-muted-foreground">
            Sort by
          </label>
          <select
            id="project-sort"
            value={sortKey}
            onChange={(event) => setSortKey(event.target.value as SortKey)}
            className="rounded-md border border-border bg-background py-2 pl-3 pr-8 text-sm focus:outline-none focus:ring-2 focus:ring-primary"
          >
            {SORT_OPTIONS.map((option) => (
              <option key={option.value} value={option.value}>
                {option.label}
              </option>
            ))}
          </select>
          <button
            type="button"
            onClick={() => setSortDirection((prev) => (prev === 'asc' ? 'desc' : 'asc'))}
            className="inline-flex h-9 w-9 items-center justify-center rounded-md border border-border text-muted-foreground transition-colors hover:bg-muted focus:outline-none focus:ring-2 focus:ring-primary"
            aria-label={`Sort ${sortDirection === 'asc' ? 'descending' : 'ascending'}`}
          >
            <svg
              xmlns="http://www.w3.org/2000/svg"
              viewBox="0 0 24 24"
              fill="none"
              stroke="currentColor"
              strokeWidth={2}
              className={`h-4 w-4 transition-transform ${sortDirection === 'desc' ? 'rotate-180' : ''}`}
            >
              <path strokeLinecap="round" strokeLinejoin="round" d="M8 7l4-4 4 4M8 17l4 4 4-4" />
            </svg>
          </button>
          <Button type="button" variant="ghost" size="sm" onClick={handleResetFilters} disabled={!hasActiveFilters}>
            Reset
          </Button>
        </div>
      </div>

      <div className="flex flex-wrap gap-2">
        {PROJECT_FILTERS.map((filterOption) => (
          <button
            key={filterOption.value}
            onClick={() => setFilter(filterOption.value)}
            className={`rounded-full px-3 py-1.5 text-sm transition-colors ${
              filter === filterOption.value
                ? 'bg-primary text-primary-foreground shadow-sm'
                : 'bg-muted text-muted-foreground hover:bg-muted/80'
            }`}
            aria-pressed={filter === filterOption.value}
          >
            {filterOption.label}
          </button>
        ))}
      </div>

      {filteredProjects.length > 0 ? (
        <div className="grid grid-cols-1 gap-6 md:grid-cols-2 lg:grid-cols-3 xl:grid-cols-4">
          {filteredProjects.map((project) => (
            <ProjectCard key={project.id} project={project} onSelect={() => onSelectProject(project)} />
          ))}
        </div>
      ) : loading ? (
        <Card className="flex items-center justify-center py-12 text-sm text-muted-foreground">
          Loading projects...
        </Card>
      ) : (
        <Card className="flex flex-col items-center justify-center gap-3 py-12 text-center">
          <p className="text-sm text-muted-foreground">
            {projects.length === 0
              ? 'No projects have been created yet. Create your first project to get started.'
              : 'No projects match your current filters.'}
          </p>
          {projects.length > 0 && (
            <Button type="button" variant="secondary" size="sm" onClick={handleResetFilters}>
              Clear filters
            </Button>
          )}
        </Card>
      )}

      {projects.length > 0 && !loading ? (
        <p className="text-xs text-muted-foreground">
          {filteredProjects.length === projects.length
            ? `Showing all ${projects.length} project${projects.length === 1 ? '' : 's'}.`
            : `Showing ${filteredProjects.length} of ${projects.length} projects.`}
        </p>
      ) : null}
    </div>
  );
// export { ProjectsView };<|MERGE_RESOLUTION|>--- conflicted
+++ resolved
@@ -1,15 +1,10 @@
-<<<<<<< Updated upstream
 import React, { useState, useEffect, useCallback, useMemo, useRef } from 'react';
-<<<<<<< HEAD
-=======
+
     <title>Team Members Icon</title>
     <title>Open Tasks Icon</title>
     <title>Overdue Tasks Icon</title>
 // full contents of components/ProjectsView.tsx
->>>>>>> Stashed changes
-=======
 import { User, Project, Permission, ProjectStatus } from '../types';
->>>>>>> c882b960
 
 import {
   User,
@@ -31,11 +26,7 @@
   user: User;
   addToast: (message: string, type: 'success' | 'error') => void;
   onSelectProject: (project: Project) => void;
-<<<<<<< HEAD
-<<<<<<< HEAD
-=======
-=======
->>>>>>> c882b960
+
 }
 
 const STATUS_BADGE_STYLES: Record<ProjectStatus, string> = {
@@ -87,14 +78,13 @@
                 </span>
                 <span className="text-muted-foreground">Budget: £{budgetDisplay}k</span>
             </div>
-<<<<<<< Updated upstream
             <div className="w-full bg-muted rounded-full h-1.5 mt-3">
                 <div
                     className={`${utilisationClass}`}
                     style={{ width: `${Math.min(100, Math.round(utilisation))}%`, height: '100%', borderRadius: 'inherit' }}
                     aria-hidden
                 ></div>
-=======
+
             <div className="absolute bottom-full left-1/2 -translate-x-1/2 mb-2 w-max max-w-xs p-2 text-xs text-white bg-slate-800 rounded-md shadow-lg opacity-0 group-hover:opacity-100 transition-opacity z-10 pointer-events-none">
                 {health.summary}
             </div>
@@ -177,15 +167,11 @@
 import './ui/projectBudgetBar.css';
                     </div>
                 </div>
->>>>>>> Stashed changes
             </div>
         </Card>
     );
 };
-<<<<<<< HEAD
->>>>>>> 1026043 (Code Suggestion for #72)
-=======
->>>>>>> c882b960
+
 const statusAccent: Record<ProjectStatus, { bg: string; text: string }> = {
   PLANNING: { bg: 'bg-amber-500/10', text: 'text-amber-700 dark:text-amber-300' },
   ACTIVE: { bg: 'bg-emerald-500/10', text: 'text-emerald-700 dark:text-emerald-300' },
@@ -556,11 +542,7 @@
         />
       )}
 
-<<<<<<< HEAD
-<<<<<<< HEAD
-=======
-=======
->>>>>>> c882b960
+
     if (loading) return <Card><p>Loading projects...</p></Card>;
 
     return (
@@ -573,7 +555,6 @@
                     addToast={addToast}
                 />
             )}
-<<<<<<< Updated upstream
             <div className="flex justify-between items-center">
                 <h2 className="text-3xl font-bold text-slate-800">Projects</h2>
                 {canCreate && <Button onClick={() => setIsCreateModalOpen(true)}>Create Project</Button>}
@@ -593,7 +574,7 @@
                         {option.label}
                     </button>
                 ))}
-=======
+
             <div className="flex flex-col md:flex-row justify-between md:items-center gap-4">
                 <h2 className="text-3xl font-bold text-slate-800">{isPM ? "Project Manager Dashboard" : "Projects"}</h2>
                 {canCreate && (
@@ -605,7 +586,6 @@
                         Create Project
                     </Button>
                 )}
->>>>>>> Stashed changes
             </div>
 
             <div className="grid grid-cols-1 md:grid-cols-2 lg:grid-cols-3 xl:grid-cols-4 gap-6">
@@ -618,10 +598,7 @@
                     <ProjectCard key={project.id} project={project} onSelect={() => onSelectProject(project)} />
                 ))}
             </div>
-<<<<<<< HEAD
->>>>>>> 1026043 (Code Suggestion for #72)
-=======
->>>>>>> c882b960
+
       <ViewHeader
         view="projects"
         actions={
