import React, { useState, useEffect, useCallback, useMemo, useRef } from 'react';
import {
  User,
  Project,
  Permission,
  ProjectStatus,
  ProjectPortfolioSummary,
} from '../types';
import { api } from '../services/mockApi';
import { hasPermission } from '../services/auth';
import { Card } from './ui/Card';
import { Button } from './ui/Button';
import { ProjectModal } from './CreateProjectModal';
import { ViewHeader } from './layout/ViewHeader';
import { Tag } from './ui/Tag';
import { computeProjectPortfolioSummary, PROJECT_STATUS_ORDER } from '../utils/projectPortfolio';

interface ProjectsViewProps {
  user: User;
  addToast: (message: string, type: 'success' | 'error') => void;
  onSelectProject: (project: Project) => void;
}

const statusAccent: Record<ProjectStatus, { bg: string; text: string }> = {
  PLANNING: { bg: 'bg-amber-500/10', text: 'text-amber-700 dark:text-amber-300' },
  ACTIVE: { bg: 'bg-emerald-500/10', text: 'text-emerald-700 dark:text-emerald-300' },
  ON_HOLD: { bg: 'bg-amber-500/10', text: 'text-amber-700 dark:text-amber-300' },
  COMPLETED: { bg: 'bg-primary/10', text: 'text-primary dark:text-primary-200' },
  CANCELLED: { bg: 'bg-slate-500/10', text: 'text-slate-500 dark:text-slate-300' },
};

const statusBarColor: Record<ProjectStatus, string> = {
  PLANNING: 'bg-sky-500',
  ACTIVE: 'bg-emerald-500',
  ON_HOLD: 'bg-amber-500',
  COMPLETED: 'bg-primary',
  CANCELLED: 'bg-rose-500',
};

const statusTagColor: Record<ProjectStatus, 'green' | 'blue' | 'red' | 'gray' | 'yellow'> = {
  PLANNING: 'blue',
  ACTIVE: 'green',
  ON_HOLD: 'yellow',
  COMPLETED: 'green',
  CANCELLED: 'red',
};

type SortKey = 'startDate' | 'endDate' | 'name' | 'budget' | 'progress';

const SORT_OPTIONS: Array<{ value: SortKey; label: string }> = [
  { value: 'startDate', label: 'Start date' },
  { value: 'endDate', label: 'End date' },
  { value: 'name', label: 'Name' },
  { value: 'budget', label: 'Budget' },
  { value: 'progress', label: 'Progress' },
];

const PROJECT_FILTERS: Array<{ label: string; value: 'ALL' | ProjectStatus }> = [
  { label: 'All', value: 'ALL' },
  { label: 'Active', value: 'ACTIVE' },
  { label: 'Planning', value: 'PLANNING' },
  { label: 'On Hold', value: 'ON_HOLD' },
  { label: 'Completed', value: 'COMPLETED' },
  { label: 'Cancelled', value: 'CANCELLED' },
];

const formatCurrency = (value: number): string =>
  new Intl.NumberFormat('en-GB', {
    style: 'currency',
    currency: 'GBP',
    notation: 'compact',
    compactDisplay: 'short',
  }).format(value || 0);

const toTitleCase = (value: string): string => value.replace(/\b\w/g, (char) => char.toUpperCase());

const formatStatusLabel = (status: ProjectStatus): string =>
  toTitleCase(status.replace(/_/g, ' ').toLowerCase());

const formatDeadlineLabel = (daysRemaining: number, isOverdue: boolean): string => {
  if (daysRemaining === 0) {
    return 'Due today';
  }

  const absolute = Math.abs(daysRemaining);
  const suffix = absolute === 1 ? 'day' : 'days';

  return isOverdue ? `${absolute} ${suffix} overdue` : `In ${absolute} ${suffix}`;
};

const ProjectCard: React.FC<{ project: Project; onSelect: () => void }> = ({ project, onSelect }) => {
  const budgetUtilization = project.budget > 0 ? (project.actualCost / project.budget) * 100 : 0;
  const statusStyles = statusAccent[project.status] ?? statusAccent.PLANNING;
  const overBudget = budgetUtilization > 100;

  return (
    <Card onClick={onSelect} className="group cursor-pointer space-y-4 transition-all hover:-translate-y-1 hover:shadow-lg animate-card-enter">
      <div className="relative h-40 overflow-hidden rounded-lg bg-muted">
        {project.imageUrl ? (
          <img
            src={project.imageUrl}
            alt={project.name}
            className="h-full w-full object-cover transition-transform duration-500 group-hover:scale-105"
          />
        ) : (
          <div className="flex h-full w-full items-center justify-center text-sm text-muted-foreground">
            No cover image
          </div>
        )}
        <div className="absolute left-3 top-3 flex items-center gap-2 text-xs font-semibold">
          <Tag label={project.projectType} color="blue" />
          <Tag label={project.workClassification} color="gray" />
        </div>
      </div>
      <div className="space-y-2">
        <div className="flex items-start justify-between gap-3">
          <div>
            <h3 className="text-lg font-semibold text-foreground line-clamp-2">{project.name}</h3>
            <p className="text-xs text-muted-foreground">{project.location.address}</p>
          </div>
          <span className={`rounded-full px-3 py-1 text-xs font-semibold ${statusStyles.bg} ${statusStyles.text}`}>
            {formatStatusLabel(project.status)}
          </span>
        </div>
        <div className="flex items-center justify-between text-sm text-muted-foreground">
          <span>Budget {formatCurrency(project.budget)}</span>
          <span className={overBudget ? 'font-semibold text-rose-500 dark:text-rose-300' : 'text-emerald-600 dark:text-emerald-300'}>
            {overBudget ? `+${Math.round(budgetUtilization - 100)}%` : `${Math.round(budgetUtilization)}% used`}
          </span>
        </div>
        <div className="h-2 w-full overflow-hidden rounded-full bg-muted">
          <div
            className={`${overBudget ? 'bg-rose-500' : 'bg-emerald-500'} h-full rounded-full transition-all`}
            style={{ width: `${Math.min(100, Math.max(0, budgetUtilization))}%` }}
          />
        </div>
        <div className="flex items-center justify-between text-xs text-muted-foreground">
          <span>Start {new Date(project.startDate).toLocaleDateString()}</span>
          <span>Due {new Date(project.endDate).toLocaleDateString()}</span>
        </div>
      </div>
    </Card>
  );
};

export const ProjectsView: React.FC<ProjectsViewProps> = ({ user, addToast, onSelectProject }) => {
  const [projects, setProjects] = useState<Project[]>([]);
  const [loading, setLoading] = useState(true);
  const [summary, setSummary] = useState<ProjectPortfolioSummary | null>(null);
  const [summaryLoading, setSummaryLoading] = useState(false);
  const [summaryError, setSummaryError] = useState<string | null>(null);
  const [filter, setFilter] = useState<'ALL' | ProjectStatus>('ALL');
  const [searchQuery, setSearchQuery] = useState('');
  const [sortKey, setSortKey] = useState<SortKey>('startDate');
  const [sortDirection, setSortDirection] = useState<'asc' | 'desc'>('asc');
  const [isCreateModalOpen, setIsCreateModalOpen] = useState(false);
  const abortControllerRef = useRef<AbortController | null>(null);

  const canCreate = hasPermission(user, Permission.CREATE_PROJECT);
  const hasCompanyWideAccess = useMemo(
    () => hasPermission(user, Permission.VIEW_ALL_PROJECTS),
    [user]
  );

  const fetchProjects = useCallback(async () => {
    if (!user.companyId) {
      setProjects([]);
      setSummary(null);
      setSummaryError(null);
      setLoading(false);
      setSummaryLoading(false);
      return;
    }

    const controller = new AbortController();
    abortControllerRef.current?.abort();
    abortControllerRef.current = controller;

    setLoading(true);
    setSummaryLoading(true);
    setSummary(null);
    setSummaryError(null);

    try {
      const projectsData = hasCompanyWideAccess
        ? await api.getProjectsByCompany(user.companyId, { signal: controller.signal })
        : await api.getProjectsByUser(user.id, { signal: controller.signal });

      if (controller.signal.aborted) {
        return;
      }

      setProjects(projectsData);

      if (!projectsData.length) {
        return;
      }

      try {
        const summaryData = await api.getProjectPortfolioSummary(user.companyId, {
          signal: controller.signal,
          projectIds: hasCompanyWideAccess ? undefined : projectsData.map((project) => project.id),
        });

        if (!controller.signal.aborted) {
          setSummary(summaryData);
        }
      } catch (summaryErr) {
        if (!controller.signal.aborted) {
          console.error('Failed to load project portfolio summary', summaryErr);
          setSummary(null);
          setSummaryError('Portfolio insights are currently unavailable.');
        }
      }
    } catch (error) {
      if (controller.signal.aborted) {
        return;
      }

      console.error('Failed to load projects', error);
      addToast('Failed to load projects.', 'error');
      setProjects([]);
      setSummary(null);
    } finally {
      if (!controller.signal.aborted) {
        setLoading(false);
        setSummaryLoading(false);
      }
    }
  }, [user, addToast, hasCompanyWideAccess]);

  useEffect(() => {
    fetchProjects();

    return () => {
      abortControllerRef.current?.abort();
    };
  }, [fetchProjects]);

  const filteredProjects = useMemo(() => {
    const baseProjects = filter === 'ALL' ? projects : projects.filter((project) => project.status === filter);
<<<<<<< HEAD
=======

    const baseProjects = filter === 'ALL' ? projects : projects.filter(p => p.status === filter);
>>>>>>> cbcdab43
    const query = searchQuery.trim().toLowerCase();

    const searchedProjects = query
      ? baseProjects.filter((project) => {
          const fields = [
            project.name,
            project.location?.address,
            project.projectType,
            project.workClassification,
          ].filter(Boolean) as string[];

          return fields.some((field) => field.toLowerCase().includes(query));
        })
      : baseProjects;

    const direction = sortDirection === 'asc' ? 1 : -1;

    const sortedProjects = [...searchedProjects].sort((a, b) => {
      let comparison = 0;

      switch (sortKey) {
        case 'name':
          comparison = a.name.localeCompare(b.name);
          break;
        case 'startDate':
          comparison = new Date(a.startDate).getTime() - new Date(b.startDate).getTime();
          break;
        case 'endDate':
          comparison = new Date(a.endDate).getTime() - new Date(b.endDate).getTime();
          break;
        case 'budget':
          comparison = (a.budget ?? 0) - (b.budget ?? 0);
          break;
        case 'progress':
          comparison = (a.progress ?? 0) - (b.progress ?? 0);
          break;
        default:
          comparison = 0;
      }

      if (Number.isNaN(comparison)) {
        comparison = 0;
      }

      if (comparison === 0 && sortKey !== 'name') {
        comparison = a.name.localeCompare(b.name);
      }

      return comparison * direction;
    });

    return sortedProjects;
  }, [projects, filter, searchQuery, sortDirection, sortKey]);

  const hasActiveFilters =
    filter !== 'ALL' || searchQuery.trim() !== '' || sortKey !== 'startDate' || sortDirection !== 'asc';

  const handleResetFilters = useCallback(() => {
    setFilter('ALL');
    setSearchQuery('');
    setSortKey('startDate');
    setSortDirection('asc');
  }, []);

  const fallbackSummary = useMemo(() => computeProjectPortfolioSummary(projects), [projects]);
  const summaryForDisplay = summary ?? fallbackSummary;
  const activeShare = summaryForDisplay.totalProjects
    ? Math.round((summaryForDisplay.activeProjects / summaryForDisplay.totalProjects) * 100)
    : 0;

  const statusBreakdownEntries = useMemo(
    () =>
      PROJECT_STATUS_ORDER.map((status) => ({
        status,
        count: summaryForDisplay.statusBreakdown[status] ?? 0,
      })),
    [summaryForDisplay]
  );
<<<<<<< HEAD
=======

  };

  const portfolioSummary = useMemo(() => {
    if (projects.length === 0) {
      return {
        total: 0,
        active: 0,
        atRisk: 0,
        pipelineValue: 0,
      };
    }

    const active = projects.filter(p => p.status === 'ACTIVE').length;
    const atRisk = projects.filter(p => p.actualCost > p.budget).length;
    const pipelineValue = projects.reduce((acc, project) => acc + project.budget, 0);

    return {
      total: projects.length,
      active,
      atRisk,
      pipelineValue,
    };
  }, [projects]);

  const handleSuccess = (newProject: Project) => {
    setProjects(prev => [...prev, newProject]);
    onSelectProject(newProject);
  };
>>>>>>> cbcdab43

  const upcomingDeadlines = summaryForDisplay.upcomingDeadlines;

  const handleSuccess = useCallback(
    (newProject: Project) => {
      onSelectProject(newProject);
      fetchProjects();
    },
    [fetchProjects, onSelectProject]
  );

  return (
    <div className="space-y-6">
      {isCreateModalOpen && (
        <ProjectModal
          user={user}
          onClose={() => setIsCreateModalOpen(false)}
          onSuccess={handleSuccess}
          addToast={addToast}
        />
      )}

      <ViewHeader
        view="projects"
        actions={
          canCreate ? (
            <Button onClick={() => setIsCreateModalOpen(true)}>Create Project</Button>
          ) : undefined
        }
        meta={[
          {
            label: 'Portfolio value',
            value: formatCurrency(summaryForDisplay.pipelineValue),
            helper: 'Budgeted across tracked projects',
          },
          {
            label: 'Active projects',
            value: `${summaryForDisplay.activeProjects}`,
            helper: summaryForDisplay.totalProjects
              ? `${activeShare}% of portfolio`
              : 'No projects yet',
            indicator: summaryForDisplay.activeProjects > 0 ? 'positive' : 'neutral',
          },
          {
            label: 'At risk',
            value: `${summaryForDisplay.atRiskProjects}`,
            helper: summaryForDisplay.overdueProjects
              ? `${summaryForDisplay.overdueProjects} overdue deliverable${
                  summaryForDisplay.overdueProjects === 1 ? '' : 's'
                }`
              : 'Budget and schedule on track',
            indicator:
              summaryForDisplay.atRiskProjects > 0 || summaryForDisplay.overdueProjects > 0
                ? 'negative'
                : 'positive',
          },
        ]}
      />

      <section className="grid gap-4 md:grid-cols-2 xl:grid-cols-3">
        <Card className="p-5">
          <h2 className="text-sm font-semibold uppercase tracking-wide text-muted-foreground">Portfolio health</h2>
          {summaryLoading && !projects.length ? (
            <p className="mt-4 text-sm text-muted-foreground">Loading insights...</p>
          ) : summaryForDisplay.totalProjects === 0 ? (
            <p className="mt-4 text-sm text-muted-foreground">
              Create your first project to see portfolio insights.
            </p>
          ) : (
            <dl className="mt-4 space-y-3 text-sm">
              <div className="flex items-center justify-between">
                <dt className="text-muted-foreground">Tracked budget</dt>
                <dd className="font-semibold text-foreground">{formatCurrency(summaryForDisplay.pipelineValue)}</dd>
              </div>
              <div className="flex items-center justify-between">
                <dt className="text-muted-foreground">Actual cost to date</dt>
                <dd className="font-semibold text-foreground">{formatCurrency(summaryForDisplay.totalActualCost)}</dd>
              </div>
              <div className="flex items-center justify-between">
                <dt className="text-muted-foreground">Budget variance</dt>
                <dd
                  className={`font-semibold ${
                    summaryForDisplay.budgetVariance < 0
                      ? 'text-rose-500 dark:text-rose-300'
                      : 'text-emerald-600 dark:text-emerald-300'
                  }`}
                >
                  {formatCurrency(summaryForDisplay.budgetVariance)}
                </dd>
              </div>
              <div className="flex items-center justify-between">
                <dt className="text-muted-foreground">Average progress</dt>
                <dd className="font-semibold text-foreground">{Math.round(summaryForDisplay.averageProgress)}%</dd>
              </div>
            </dl>
          )}
          {summaryError ? (
            <p className="mt-4 text-xs text-destructive">{summaryError}</p>
          ) : null}
          {!hasCompanyWideAccess && summaryForDisplay.totalProjects > 0 ? (
            <p className="mt-4 text-xs text-muted-foreground">
              Insights reflect only the projects assigned to you.
            </p>
          ) : null}
        </Card>

        <Card className="p-5">
          <h2 className="text-sm font-semibold uppercase tracking-wide text-muted-foreground">Status distribution</h2>
          {summaryForDisplay.totalProjects === 0 ? (
            <p className="mt-4 text-sm text-muted-foreground">
              Once projects are underway, their status mix will appear here.
            </p>
          ) : (
            <ul className="mt-4 space-y-3">
              {statusBreakdownEntries.map(({ status, count }) => {
                const share = summaryForDisplay.totalProjects
                  ? Math.round((count / summaryForDisplay.totalProjects) * 100)
                  : 0;

                return (
                  <li key={status} className="space-y-2">
                    <div className="flex items-center justify-between text-xs font-semibold uppercase tracking-wide">
                      <span className={statusAccent[status].text}>{formatStatusLabel(status)}</span>
                      <span className="text-muted-foreground">{count}</span>
                    </div>
                    <div className="h-2 w-full overflow-hidden rounded-full bg-muted">
                      <div
                        className={`${statusBarColor[status]} h-full rounded-full transition-all`}
                        style={{ width: `${share}%` }}
                      />
                    </div>
                  </li>
                );
              })}
            </ul>
          )}
        </Card>

        <Card className="p-5">
          <h2 className="text-sm font-semibold uppercase tracking-wide text-muted-foreground">Upcoming deadlines</h2>
          {summaryLoading && !upcomingDeadlines.length ? (
            <p className="mt-4 text-sm text-muted-foreground">Checking schedules...</p>
          ) : upcomingDeadlines.length === 0 ? (
            <p className="mt-4 text-sm text-muted-foreground">
              No upcoming deadlines detected for your tracked projects.
            </p>
          ) : (
            <ul className="mt-4 space-y-4">
              {upcomingDeadlines.map((deadline) => {
                const dueDate = new Date(deadline.endDate);
                const formattedDate = dueDate.toLocaleDateString();

                return (
                  <li key={deadline.id} className="rounded-lg border border-border/60 p-3">
                    <div className="flex items-start justify-between gap-3">
                      <div>
                        <p className="text-sm font-semibold text-foreground">{deadline.name}</p>
                        <p
                          className={`text-xs ${
                            deadline.isOverdue ? 'text-rose-500 dark:text-rose-300' : 'text-muted-foreground'
                          }`}
                        >
                          {formatDeadlineLabel(deadline.daysRemaining, deadline.isOverdue)} • {formattedDate}
                        </p>
                      </div>
                      <Tag
                        label={formatStatusLabel(deadline.status)}
                        color={statusTagColor[deadline.status]}
                        statusIndicator={deadline.isOverdue ? 'red' : 'green'}
                      />
                    </div>
                  </li>
                );
              })}
            </ul>
          )}
        </Card>
      </section>

      <div className="flex flex-col gap-4 md:flex-row md:items-center md:justify-between">
        <div className="relative w-full md:max-w-sm">
          <span className="pointer-events-none absolute inset-y-0 left-3 flex items-center text-muted-foreground">
            <svg xmlns="http://www.w3.org/2000/svg" className="h-4 w-4" fill="none" viewBox="0 0 24 24" stroke="currentColor" strokeWidth={2}>
              <path strokeLinecap="round" strokeLinejoin="round" d="M21 21l-6-6m2-5a7 7 0 11-14 0 7 7 0 0114 0z" />
            </svg>
          </span>
          <input
            type="search"
            value={searchQuery}
            onChange={(event) => setSearchQuery(event.target.value)}
            placeholder="Search by name, location, or type..."
            className="w-full rounded-md border border-border bg-background py-2 pl-10 pr-4 text-sm focus:outline-none focus:ring-2 focus:ring-primary"
          />
        </div>
        <div className="flex flex-wrap items-center gap-2">
          <label htmlFor="project-sort" className="text-sm font-medium text-muted-foreground">
            Sort by
          </label>
          <select
            id="project-sort"
            value={sortKey}
            onChange={(event) => setSortKey(event.target.value as SortKey)}
            className="rounded-md border border-border bg-background py-2 pl-3 pr-8 text-sm focus:outline-none focus:ring-2 focus:ring-primary"
          >
            {SORT_OPTIONS.map((option) => (
              <option key={option.value} value={option.value}>
                {option.label}
              </option>
            ))}
          </select>
          <button
            type="button"
            onClick={() => setSortDirection((prev) => (prev === 'asc' ? 'desc' : 'asc'))}
            className="inline-flex h-9 w-9 items-center justify-center rounded-md border border-border text-muted-foreground transition-colors hover:bg-muted focus:outline-none focus:ring-2 focus:ring-primary"
            aria-label={`Sort ${sortDirection === 'asc' ? 'descending' : 'ascending'}`}
          >
            <svg
              xmlns="http://www.w3.org/2000/svg"
              viewBox="0 0 24 24"
              fill="none"
              stroke="currentColor"
              strokeWidth={2}
              className={`h-4 w-4 transition-transform ${sortDirection === 'desc' ? 'rotate-180' : ''}`}
            >
              <path strokeLinecap="round" strokeLinejoin="round" d="M8 7l4-4 4 4M8 17l4 4 4-4" />
            </svg>
          </button>
          <Button type="button" variant="ghost" size="sm" onClick={handleResetFilters} disabled={!hasActiveFilters}>
            Reset
          </Button>
        </div>
      </div>

      <div className="flex flex-wrap gap-2">
        {PROJECT_FILTERS.map((filterOption) => (
          <button
            key={filterOption.value}
            onClick={() => setFilter(filterOption.value)}
            className={`rounded-full px-3 py-1.5 text-sm transition-colors ${
              filter === filterOption.value
                ? 'bg-primary text-primary-foreground shadow-sm'
                : 'bg-muted text-muted-foreground hover:bg-muted/80'
            }`}
            aria-pressed={filter === filterOption.value}
          >
            {filterOption.label}
          </button>
        ))}
      </div>

      {filteredProjects.length > 0 ? (
        <div className="grid grid-cols-1 gap-6 md:grid-cols-2 lg:grid-cols-3 xl:grid-cols-4">
          {filteredProjects.map((project) => (
            <ProjectCard key={project.id} project={project} onSelect={() => onSelectProject(project)} />
          ))}
        </div>
      ) : loading ? (
        <Card className="flex items-center justify-center py-12 text-sm text-muted-foreground">
          Loading projects...
        </Card>
      ) : (
        <Card className="flex flex-col items-center justify-center gap-3 py-12 text-center">
          <p className="text-sm text-muted-foreground">
            {projects.length === 0
              ? 'No projects have been created yet. Create your first project to get started.'
              : 'No projects match your current filters.'}
          </p>
          {projects.length > 0 && (
            <Button type="button" variant="secondary" size="sm" onClick={handleResetFilters}>
              Clear filters
            </Button>
          )}
        </Card>
      )}

      {projects.length > 0 && !loading ? (
        <p className="text-xs text-muted-foreground">
          {filteredProjects.length === projects.length
            ? `Showing all ${projects.length} project${projects.length === 1 ? '' : 's'}.`
            : `Showing ${filteredProjects.length} of ${projects.length} projects.`}
        </p>
      ) : null}
    </div>
  );
};<|MERGE_RESOLUTION|>--- conflicted
+++ resolved
@@ -239,11 +239,9 @@
 
   const filteredProjects = useMemo(() => {
     const baseProjects = filter === 'ALL' ? projects : projects.filter((project) => project.status === filter);
-<<<<<<< HEAD
-=======
+
 
     const baseProjects = filter === 'ALL' ? projects : projects.filter(p => p.status === filter);
->>>>>>> cbcdab43
     const query = searchQuery.trim().toLowerCase();
 
     const searchedProjects = query
@@ -322,8 +320,7 @@
       })),
     [summaryForDisplay]
   );
-<<<<<<< HEAD
-=======
+
 
   };
 
@@ -353,7 +350,7 @@
     setProjects(prev => [...prev, newProject]);
     onSelectProject(newProject);
   };
->>>>>>> cbcdab43
+ 
 
   const upcomingDeadlines = summaryForDisplay.upcomingDeadlines;
 
