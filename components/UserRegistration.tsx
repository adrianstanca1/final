import React, { useEffect, useMemo, useState } from 'react';
import { Card } from './ui/Card';
import { Button } from './ui/Button';
import { useAuth } from '../contexts/AuthContext';
import { authClient, InvitePreview } from '../services/authClient';
import { CompanyType, RegistrationPayload, Role, SocialProvider } from '../types';
import { AuthEnvironmentNotice } from './auth/AuthEnvironmentNotice';
import {
    clearRegistrationDraft,
    loadRegistrationDraft,
    registrationDraftHasContent,
    saveRegistrationDraft,
    type RegistrationStep,
} from '../utils/registrationDraft';
import { persistRememberedEmail } from '../utils/authRememberMe';

interface UserRegistrationProps {
    onSwitchToLogin: () => void;
}

interface RegistrationState {
    firstName: string;
    lastName: string;
    email: string;
    username: string;
    phone: string;
    password: string;
    confirmPassword: string;
    companySelection: 'create' | 'join' | '';
    companyName: string;
    companyType: CompanyType | '';
    companyEmail: string;
    companyPhone: string;
    companyWebsite: string;
    inviteToken: string;
    role: Role | '';
    updatesOptIn: boolean;
    termsAccepted: boolean;
}

<<<<<<< HEAD
type FormErrors = Partial<Record<keyof RegistrationState, string>>;

=======
>>>>>>> 4f83e3f2
const INITIAL_STATE: RegistrationState = {
    firstName: '',
    lastName: '',
    email: '',
<<<<<<< HEAD
    username: '',
=======
>>>>>>> 4f83e3f2
    phone: '',
    password: '',
    confirmPassword: '',
    companySelection: '',
    companyName: '',
    companyType: '',
    companyEmail: '',
    companyPhone: '',
    companyWebsite: '',
    inviteToken: '',
    role: '',
    updatesOptIn: true,
    termsAccepted: false,
};

<<<<<<< HEAD
const STEP_SEQUENCE: Array<{ id: RegistrationStep; title: string; description: string }> = [
    { id: 'account', title: 'Your profile', description: 'Tell us who will own the workspace.' },
    { id: 'workspace', title: 'Workspace', description: 'Create a company or join an existing tenant.' },
    { id: 'confirm', title: 'Finish', description: 'Accept terms and review the tenant snapshot.' },
];

const COMPANY_TYPES: { value: CompanyType; label: string }[] = [
    { value: 'GENERAL_CONTRACTOR', label: 'General contractor' },
    { value: 'SUBCONTRACTOR', label: 'Subcontractor' },
    { value: 'SUPPLIER', label: 'Supplier' },
    { value: 'CONSULTANT', label: 'Consultant' },
    { value: 'CLIENT', label: 'Client / Asset owner' },
=======
const STEP_SEQUENCE: { id: RegistrationStep; title: string; description: string }[] = [
    { id: 'account', title: 'Account', description: 'Introduce yourself and secure access.' },
    { id: 'workspace', title: 'Workspace', description: 'Create a company or join an existing team.' },
    { id: 'confirm', title: 'Confirm', description: 'Review details and accept the terms.' },
];

const STEP_FIELDS: Record<RegistrationStep, Array<keyof RegistrationState>> = {
    account: ['firstName', 'lastName', 'email', 'phone', 'password', 'confirmPassword'],
    workspace: ['companySelection', 'companyName', 'companyType', 'companyEmail', 'companyPhone', 'companyWebsite', 'inviteToken', 'role'],
    confirm: ['termsAccepted'],
};

const COMPANY_TYPES: { value: CompanyType; label: string }[] = [
    { value: 'GENERAL_CONTRACTOR', label: 'General Contractor' },
    { value: 'SUBCONTRACTOR', label: 'Subcontractor' },
    { value: 'SUPPLIER', label: 'Supplier' },
    { value: 'CONSULTANT', label: 'Consultant' },
    { value: 'CLIENT', label: 'Client' },
>>>>>>> 4f83e3f2
];

const ROLE_DETAILS: Record<Role, { label: string; description: string }> = {
    [Role.OWNER]: {
        label: 'Owner',
<<<<<<< HEAD
        description: 'Full tenant administration, billing and security authority.',
    },
    [Role.ADMIN]: {
        label: 'Administrator',
        description: 'Manage people, approvals, permissions and commercial workflows.',
    },
    [Role.PROJECT_MANAGER]: {
        label: 'Project manager',
        description: 'Coordinate schedules, tasks, stakeholders and reporting.',
    },
    [Role.FOREMAN]: {
        label: 'Foreman',
        description: 'Lead on-site crews and escalate safety issues instantly.',
    },
    [Role.OPERATIVE]: {
        label: 'Operative',
        description: 'Log time, update tasks and collaborate with the site team.',
    },
    [Role.CLIENT]: {
        label: 'Client',
        description: 'Follow milestones, approve changes and review documentation.',
    },
    [Role.PRINCIPAL_ADMIN]: {
        label: 'Platform principal admin',
        description: 'Reserved for AS Agents core administration team.',
    },
};

const BENEFITS: string[] = [
    'Multitenant oversight lets you spin up dedicated workspaces in minutes.',
    'AI copilots accelerate bid writing, forecasting and daily progress analysis.',
    'Field-friendly tools capture safety, timesheets and site evidence offline.',
    'Granular permissions align office, site and partner access in one hub.',
];

const EMAIL_REGEX = /^[^\s@]+@[^\s@]+\.[^\s@]+$/;
const URL_REGEX = /^https?:\/\/\S+$/i;
const PASSWORD_MIN_LENGTH = 8;
=======
        description: 'Full administrative access, billing controls, and user management.',
    },
    [Role.ADMIN]: {
        label: 'Administrator',
        description: 'Manage people, approvals, projects, and financial workflows.',
    },
    [Role.PROJECT_MANAGER]: {
        label: 'Project Manager',
        description: 'Coordinate schedules, tasks, stakeholders, and progress reporting.',
    },
    [Role.FOREMAN]: {
        label: 'Foreman',
        description: 'Lead on-site crews, raise safety issues, and track daily activity.',
    },
    [Role.OPERATIVE]: {
        label: 'Operative',
        description: 'Log time, update task progress, and collaborate with field teams.',
    },
    [Role.CLIENT]: {
        label: 'Client',
        description: 'Review milestones, approve work, and stay informed on delivery.',
    },
    [Role.PRINCIPAL_ADMIN]: {
        label: 'Principal Admin',
        description: 'Reserved for AS Agents platform administrators.',
    },
};

const BENEFITS = [
    'AI-assisted scheduling, forecasting, and risk insights for every project.',
    'Role-based controls keep office teams and field crews perfectly aligned.',
    'Secure document sharing, timesheets, and financial dashboards in one hub.',
    'Offline-ready syncing so work continues even without a network connection.',
];

const EMAIL_REGEX = /^[^\s@]+@[^\s@]+\.[^\s@]+$/;
const PHONE_REGEX = /^[+()\d\s-]{6,}$/;
const URL_REGEX = /^https?:\/\/\S+$/i;

const PasswordStrengthMeter: React.FC<{ password: string }> = ({ password }) => {
    const rules = [
        password.length >= 8,
        /[A-Z]/.test(password),
        /[a-z]/.test(password),
        /\d/.test(password),
        /[^A-Za-z0-9]/.test(password),
    const score = rules.filter(Boolean).length;
    const width = (score / rules.length) * 100;
    const color = score <= 2 ? 'bg-destructive' : score < 5 ? 'bg-amber-500' : 'bg-emerald-500';
    const labels = ['Very weak', 'Weak', 'Fair', 'Strong', 'Excellent'];

    return (
        <div className="space-y-1">
            <div className="w-full h-1.5 rounded-full bg-muted">
                <div className={`h-1.5 rounded-full transition-all duration-300 ${color}`} style={{ width: `${width}%` }} />
            </div>
            <p className="text-xs text-muted-foreground">
                Password strength: <span className="font-medium text-foreground">{labels[Math.max(score - 1, 0)]}</span>
            </p>
        </div>
    );
};
>>>>>>> 4f83e3f2

const StepIndicator: React.FC<{ currentStep: RegistrationStep }> = ({ currentStep }) => (
    <ol className="flex flex-col gap-4 sm:flex-row sm:items-center sm:justify-between">
        {STEP_SEQUENCE.map((step, index) => {
            const isActive = step.id === currentStep;
            const isComplete = STEP_SEQUENCE.findIndex(item => item.id === currentStep) > index;
            return (
                <li
                    key={step.id}
                    className={`flex-1 rounded-lg border px-4 py-3 text-left transition ${
                        isActive
                            ? 'border-primary bg-primary/5 text-primary'
                            : isComplete
                            ? 'border-emerald-400 bg-emerald-50 text-emerald-600'
                            : 'border-border bg-muted/40 text-muted-foreground'
                    }`}
                >
                    <div className="text-xs font-semibold uppercase tracking-wide">Step {index + 1}</div>
                    <div className="text-sm font-semibold text-foreground">{step.title}</div>
                    <p className="text-xs text-muted-foreground">{step.description}</p>
                </li>
            );
        })}
    </ol>
);

const SocialAuthButtons: React.FC<{
    onSocial: (provider: SocialProvider) => void;
    loading: boolean;
}> = ({ onSocial, loading }) => (
    <div className="space-y-3">
        <Button
            type="button"
            variant="secondary"
            className="w-full flex items-center justify-center gap-2"
            onClick={() => onSocial('google')}
            isLoading={loading}
        >
            <svg className="h-4 w-4" viewBox="0 0 24 24" aria-hidden="true">
                <path fill="#4285F4" d="M22.56 12.25c0-.78-.07-1.53-.2-2.25H12v4.26h5.92c-.26 1.37-1.04 2.53-2.21 3.31v2.77h3.57c2.09-1.92 3.28-4.74 3.28-8.09z" />
                <path fill="#34A853" d="M12 24c2.97 0 5.46-.98 7.28-2.66l-3.57-2.77c-.99.66-2.25 1.05-3.71 1.05-2.85 0-5.26-1.92-6.13-4.49H2.18v2.82C3.99 21.53 7.68 24 12 24z" />
                <path fill="#FBBC05" d="M5.87 15.13c-.22-.66-.35-1.36-.35-2.13s.13-1.47.35-2.13V8.05H2.18A11.99 11.99 0 000 12.99c0 1.9.45 3.69 1.18 4.94l4.69-2.8z" />
                <path fill="#EA4335" d="M12 4.75c1.62 0 3.07.56 4.21 1.64l3.16-3.16C17.46 1.16 14.97 0 12 0 7.68 0 3.99 2.47 2.18 6.05l3.69 2.82C6.74 6.67 9.15 4.75 12 4.75z" />
                <path fill="none" d="M0 0h24v24H0z" />
            </svg>
            Continue with Google
        </Button>
        <Button
            type="button"
            variant="secondary"
            className="w-full flex items-center justify-center gap-2"
            onClick={() => onSocial('facebook')}
            isLoading={loading}
        >
            <svg className="h-4 w-4" viewBox="0 0 24 24" aria-hidden="true">
                <path fill="#1877F2" d="M24 12.073C24 5.405 18.627 0 12 0S0 5.405 0 12.073C0 18.09 4.388 23.093 10.125 24v-8.437H7.078V12.07h3.047V9.412c0-3.007 1.792-4.669 4.533-4.669 1.312 0 2.686.235 2.686.235v2.953h-1.513c-1.492 0-1.955.931-1.955 1.887v2.252h3.328l-.532 3.493h-2.796V24C19.612 23.093 24 18.09 24 12.073z" />
            </svg>
            Continue with Facebook
        </Button>
    </div>
);

<<<<<<< HEAD
=======
interface SelectionCardProps {
    title: string;
    description: string;
    isSelected: boolean;
    onSelect: () => void;
}

const SelectionCard: React.FC<SelectionCardProps> = ({ title, description, isSelected, onSelect }) => (
    <button
        type="button"
        onClick={onSelect}
        className={`rounded-lg border p-4 text-left transition focus:outline-none focus:ring-2 focus:ring-primary sm:p-5 ${
            isSelected ? 'border-primary bg-primary/5 text-foreground shadow-sm' : 'border-border hover:border-primary'
        }`}
    >
        <p className="text-sm font-semibold">{title}</p>
        <p className="mt-1 text-xs text-muted-foreground">{description}</p>
    </button>
);


>>>>>>> 4f83e3f2
export const UserRegistration: React.FC<UserRegistrationProps> = ({ onSwitchToLogin }) => {
    const { register, socialLogin, error: authError, loading: isSubmitting } = useAuth();

    const [step, setStep] = useState<RegistrationStep>('account');
    const [form, setForm] = useState<RegistrationState>(INITIAL_STATE);
    const [errors, setErrors] = useState<FormErrors>({});
    const [generalError, setGeneralError] = useState<string | null>(null);
    const [emailStatus, setEmailStatus] = useState<'idle' | 'checking' | 'available' | 'unavailable'>('idle');
    const [invitePreview, setInvitePreview] = useState<InvitePreview | null>(null);
    const [inviteError, setInviteError] = useState<string | null>(null);
    const [isCheckingInvite, setIsCheckingInvite] = useState(false);
    const [draftRestored, setDraftRestored] = useState(false);
    const [initialized, setInitialized] = useState(false);

    useEffect(() => {
        setGeneralError(authError);
    }, [authError]);

    useEffect(() => {
        const draft = loadRegistrationDraft();
        if (draft) {
            setStep(draft.step);
            setForm(prev => ({
                ...prev,
                firstName: draft.firstName,
                lastName: draft.lastName,
                email: draft.email,
                username: draft.username ?? prev.username,
                phone: draft.phone,
                companySelection: draft.companySelection,
                companyName: draft.companyName,
                companyType: draft.companyType ?? '',
                companyEmail: draft.companyEmail,
                companyPhone: draft.companyPhone,
                companyWebsite: draft.companyWebsite,
                inviteToken: draft.inviteToken,
                role: (draft.role as Role) ?? '',
                updatesOptIn: draft.updatesOptIn ?? prev.updatesOptIn,
                termsAccepted: draft.termsAccepted ?? prev.termsAccepted,
            }));
            setDraftRestored(registrationDraftHasContent(draft));
        }
        setInitialized(true);
    }, []);

    useEffect(() => {
        if (!initialized) return;
        saveRegistrationDraft({
            step,
            firstName: form.firstName,
            lastName: form.lastName,
            email: form.email,
            username: form.username,
            phone: form.phone,
            companySelection: form.companySelection,
            companyName: form.companyName,
            companyType: form.companyType || undefined,
            companyEmail: form.companyEmail,
            companyPhone: form.companyPhone,
            companyWebsite: form.companyWebsite,
            inviteToken: form.inviteToken,
            role: form.role || undefined,
            updatesOptIn: form.updatesOptIn,
            termsAccepted: form.termsAccepted,
        });
    }, [form, step, initialized]);

    const allowedRoles = useMemo(() => {
        if (form.companySelection === 'create') {
            return [Role.OWNER];
        }
        if (form.companySelection === 'join' && invitePreview) {
            return invitePreview.allowedRoles;
        }
        if (form.companySelection === 'join') {
            return [];
        }
        return [Role.ADMIN, Role.PROJECT_MANAGER, Role.FOREMAN, Role.OPERATIVE, Role.CLIENT];
    }, [form.companySelection, invitePreview]);

    const updateField = <K extends keyof RegistrationState>(field: K, value: RegistrationState[K]) => {
        setForm(prev => ({ ...prev, [field]: value }));
        setErrors(prev => {
            if (!prev[field]) return prev;
            const next = { ...prev };
            delete next[field];
            return next;
        });
        setGeneralError(null);
        if (draftRestored) setDraftRestored(false);
        if (field === 'email') {
            setEmailStatus('idle');
        }
        if (field === 'inviteToken') {
            setInvitePreview(null);
            setInviteError(null);
        }
    };

    const handleEmailBlur = async () => {
        const trimmed = form.email.trim();
        if (!trimmed || !EMAIL_REGEX.test(trimmed)) {
            return;
        }
        setEmailStatus('checking');
        try {
            const { available } = await authClient.checkEmailAvailability(trimmed);
            setEmailStatus(available ? 'available' : 'unavailable');
            if (!available) {
                setErrors(prev => ({ ...prev, email: 'An account with this email already exists. Try signing in instead.' }));
            }
        } catch (error: any) {
            setEmailStatus('idle');
            setGeneralError(error?.message || 'Unable to verify email availability right now.');
        }
    };

    const handleInviteLookup = async () => {
        const token = form.inviteToken.trim();
        if (!token) {
            setErrors(prev => ({ ...prev, inviteToken: 'Enter the invite token supplied by your administrator.' }));
            return;
        }
        setIsCheckingInvite(true);
        try {
            const preview = await authClient.lookupInviteToken(token);
            setInvitePreview(preview);
            setInviteError(null);
            if (preview.suggestedRole && preview.allowedRoles.includes(preview.suggestedRole)) {
                updateField('role', preview.suggestedRole);
            }
        } catch (error: any) {
            const message = error?.message || 'Invite token could not be validated.';
            setInviteError(message);
            setErrors(prev => ({ ...prev, inviteToken: message }));
            setInvitePreview(null);
        } finally {
            setIsCheckingInvite(false);
        }
    };

    useEffect(() => {
        if (form.companySelection === 'create') {
            updateField('role', Role.OWNER);
            updateField('inviteToken', '');
            setInvitePreview(null);
            setInviteError(null);
        } else if (form.companySelection === 'join') {
            updateField('role', form.role && form.role !== Role.OWNER ? form.role : '');
        }
        // eslint-disable-next-line react-hooks/exhaustive-deps
    }, [form.companySelection]);

    const validateStep = (currentStep: RegistrationStep): boolean => {
        const nextErrors: FormErrors = {};
        if (currentStep === 'account') {
            if (!form.firstName.trim()) nextErrors.firstName = 'Enter your first name.';
            if (!form.lastName.trim()) nextErrors.lastName = 'Enter your last name.';
            if (!EMAIL_REGEX.test(form.email.trim())) nextErrors.email = 'Provide a valid email address.';
            if (form.username && form.username.trim().length < 3) nextErrors.username = 'Username must be at least 3 characters.';
            if (form.password.length < PASSWORD_MIN_LENGTH) {
                nextErrors.password = `Password must be at least ${PASSWORD_MIN_LENGTH} characters.`;
            }
            if (form.confirmPassword !== form.password) {
                nextErrors.confirmPassword = 'Passwords do not match.';
            }
        }
        if (currentStep === 'workspace') {
            if (!form.companySelection) {
                nextErrors.companySelection = 'Select whether you are creating or joining a workspace.';
            }
            if (form.companySelection === 'create') {
                if (!form.companyName.trim()) nextErrors.companyName = 'Provide the company or workspace name.';
                if (!form.companyType) nextErrors.companyType = 'Select a company type.';
                if (form.companyEmail && !EMAIL_REGEX.test(form.companyEmail.trim())) {
                    nextErrors.companyEmail = 'Company email must be valid.';
                }
                if (form.companyWebsite && !URL_REGEX.test(form.companyWebsite.trim())) {
                    nextErrors.companyWebsite = 'Enter a full URL starting with http or https.';
                }
            }
            if (form.companySelection === 'join') {
                if (!form.inviteToken.trim()) nextErrors.inviteToken = 'Invite token is required to join an existing tenant.';
                if (allowedRoles.length > 0 && !form.role) {
                    nextErrors.role = 'Choose the role granted by your invite.';
                }
            }
        }
        if (currentStep === 'confirm') {
            if (!form.termsAccepted) {
                nextErrors.termsAccepted = 'You must accept the AS Agents terms and policies to continue.';
            }
        }
        setErrors(prev => ({ ...prev, ...nextErrors }));
        if (Object.keys(nextErrors).length > 0) {
            setGeneralError('Please review the highlighted fields.');
            return false;
        }
        return true;
    };

    const goToNextStep = async () => {
        if (!validateStep(step)) return;
        if (step === 'account') {
            setStep('workspace');
        } else if (step === 'workspace') {
            setStep('confirm');
        }
    };

    const goToPreviousStep = () => {
        if (step === 'workspace') {
            setStep('account');
        } else if (step === 'confirm') {
            setStep('workspace');
        }
    };

    const handleSubmit = async (event: React.FormEvent) => {
        event.preventDefault();
        if (!validateStep('confirm')) return;
        setGeneralError(null);
        try {
            const payload: RegistrationPayload = {
                firstName: form.firstName.trim(),
                lastName: form.lastName.trim(),
                email: form.email.trim(),
                username: form.username.trim() || undefined,
                phone: form.phone.trim() || undefined,
                password: form.password,
                confirmPassword: form.confirmPassword,
                companySelection: form.companySelection || undefined,
                companyName: form.companySelection === 'create' ? form.companyName.trim() : undefined,
                companyType: form.companySelection === 'create' ? (form.companyType || undefined) : undefined,
                companyEmail: form.companySelection === 'create' ? form.companyEmail.trim() || undefined : undefined,
                companyPhone: form.companySelection === 'create' ? form.companyPhone.trim() || undefined : undefined,
                companyWebsite: form.companySelection === 'create' ? form.companyWebsite.trim() || undefined : undefined,
                inviteToken: form.companySelection === 'join' ? form.inviteToken.trim() : undefined,
                role: form.companySelection === 'join' ? (form.role || undefined) : Role.OWNER,
                updatesOptIn: form.updatesOptIn,
                termsAccepted: form.termsAccepted,
            };
            const session = await register(payload);
            persistRememberedEmail(true, form.email.trim().toLowerCase());
            clearRegistrationDraft();
            if (session?.user?.email) {
                console.info('Registration completed for', session.user.email);
            }
        } catch (error: any) {
            setGeneralError(error?.message || 'Registration failed. Please try again.');
        }
    };

    const handleSocial = async (provider: SocialProvider) => {
        setGeneralError(null);
        try {
            await socialLogin(provider);
            clearRegistrationDraft();
        } catch (error: any) {
            setGeneralError(error?.message || `Unable to continue with ${provider}.`);
        }
    };

    return (
        <div className="min-h-screen bg-background py-10">
            <div className="mx-auto flex max-w-6xl flex-col gap-8 lg:flex-row">
                <Card className="flex-1 space-y-8 p-6 sm:p-10">
                    <div className="flex items-center justify-between">
                        <div>
                            <h1 className="text-3xl font-bold text-foreground">Create your AS Agents workspace</h1>
                            <p className="text-sm text-muted-foreground">
                                Guided onboarding ensures multi-tenant governance and rapid platform rollout.
                            </p>
                        </div>
                        {draftRestored && (
                            <span className="rounded-full bg-amber-100 px-3 py-1 text-xs font-semibold text-amber-700">
                                Draft restored
                            </span>
                        )}
                    </div>
                    <StepIndicator currentStep={step} />
                    <AuthEnvironmentNotice className="border border-dashed border-border/60 bg-muted/40" />
                    <form className="space-y-6" onSubmit={handleSubmit}>
                        {generalError && (
                            <div className="rounded-lg border border-destructive/20 bg-destructive/10 px-4 py-3 text-sm text-destructive">
                                {generalError}
                            </div>
                        )}
                        {step === 'account' && (
                            <div className="grid gap-4 lg:grid-cols-2">
                                <label className="space-y-1 text-sm">
                                    <span className="font-medium text-foreground">First name</span>
                                    <input
                                        type="text"
                                        value={form.firstName}
                                        onChange={event => updateField('firstName', event.target.value)}
                                        className={`w-full rounded-md border px-3 py-2 focus:outline-none focus:ring-2 focus:ring-primary ${
                                            errors.firstName ? 'border-destructive' : 'border-border'
                                        }`}
                                    />
                                    {errors.firstName && <p className="text-xs text-destructive">{errors.firstName}</p>}
                                </label>
                                <label className="space-y-1 text-sm">
                                    <span className="font-medium text-foreground">Last name</span>
                                    <input
                                        type="text"
                                        value={form.lastName}
                                        onChange={event => updateField('lastName', event.target.value)}
                                        className={`w-full rounded-md border px-3 py-2 focus:outline-none focus:ring-2 focus:ring-primary ${
                                            errors.lastName ? 'border-destructive' : 'border-border'
                                        }`}
                                    />
                                    {errors.lastName && <p className="text-xs text-destructive">{errors.lastName}</p>}
                                </label>
                                <label className="space-y-1 text-sm lg:col-span-2">
                                    <span className="font-medium text-foreground">Business email</span>
                                    <input
                                        type="email"
                                        value={form.email}
                                        onChange={event => updateField('email', event.target.value)}
                                        onBlur={handleEmailBlur}
                                        className={`w-full rounded-md border px-3 py-2 focus:outline-none focus:ring-2 focus:ring-primary ${
                                            errors.email ? 'border-destructive' : 'border-border'
                                        }`}
                                    />
                                    <div className="flex items-center justify-between text-xs text-muted-foreground">
                                        <span>
                                            {emailStatus === 'available' && 'Email is available.'}
                                            {emailStatus === 'unavailable' && 'This email already has an account.'}
                                            {emailStatus === 'checking' && 'Checking availability…'}
                                        </span>
                                        <span>We will use this to send critical updates.</span>
                                    </div>
                                    {errors.email && <p className="text-xs text-destructive">{errors.email}</p>}
                                </label>
                                <label className="space-y-1 text-sm">
                                    <span className="font-medium text-foreground">Preferred username</span>
                                    <input
                                        type="text"
                                        value={form.username}
                                        onChange={event => updateField('username', event.target.value)}
                                        placeholder="e.g. omnitenant.builder"
                                        className={`w-full rounded-md border px-3 py-2 focus:outline-none focus:ring-2 focus:ring-primary ${
                                            errors.username ? 'border-destructive' : 'border-border'
                                        }`}
                                    />
                                    <p className="text-xs text-muted-foreground">Unique handle for cross-tenant visibility.</p>
                                    {errors.username && <p className="text-xs text-destructive">{errors.username}</p>}
                                </label>
                                <label className="space-y-1 text-sm">
                                    <span className="font-medium text-foreground">Phone (optional)</span>
                                    <input
                                        type="tel"
                                        value={form.phone}
                                        onChange={event => updateField('phone', event.target.value)}
                                        className="w-full rounded-md border border-border px-3 py-2 focus:outline-none focus:ring-2 focus:ring-primary"
                                    />
                                </label>
                                <label className="space-y-1 text-sm">
                                    <span className="font-medium text-foreground">Password</span>
                                    <input
                                        type="password"
                                        value={form.password}
                                        onChange={event => updateField('password', event.target.value)}
                                        className={`w-full rounded-md border px-3 py-2 focus:outline-none focus:ring-2 focus:ring-primary ${
                                            errors.password ? 'border-destructive' : 'border-border'
                                        }`}
                                    />
                                    <p className="text-xs text-muted-foreground">
                                        Use at least {PASSWORD_MIN_LENGTH} characters with numbers and symbols.
                                    </p>
                                    {errors.password && <p className="text-xs text-destructive">{errors.password}</p>}
                                </label>
                                <label className="space-y-1 text-sm">
                                    <span className="font-medium text-foreground">Confirm password</span>
                                    <input
                                        type="password"
                                        value={form.confirmPassword}
                                        onChange={event => updateField('confirmPassword', event.target.value)}
                                        className={`w-full rounded-md border px-3 py-2 focus:outline-none focus:ring-2 focus:ring-primary ${
                                            errors.confirmPassword ? 'border-destructive' : 'border-border'
                                        }`}
                                    />
                                    {errors.confirmPassword && <p className="text-xs text-destructive">{errors.confirmPassword}</p>}
                                </label>
                            </div>
                        )}
                        {step === 'workspace' && (
                            <div className="space-y-6">
                                <div>
                                    <span className="text-sm font-medium text-foreground">Workspace goal</span>
                                    <div className="mt-2 grid gap-3 sm:grid-cols-2">
                                        <button
                                            type="button"
                                            onClick={() => updateField('companySelection', 'create')}
                                            className={`rounded-lg border px-4 py-3 text-left transition ${
                                                form.companySelection === 'create'
                                                    ? 'border-primary bg-primary/5 text-primary'
                                                    : 'border-border hover:border-primary'
                                            }`}
                                        >
                                            <span className="block text-sm font-semibold">Create a new tenant</span>
                                            <span className="text-xs text-muted-foreground">
                                                Ideal for platform owners and new partner companies.
                                            </span>
                                        </button>
                                        <button
                                            type="button"
                                            onClick={() => updateField('companySelection', 'join')}
                                            className={`rounded-lg border px-4 py-3 text-left transition ${
                                                form.companySelection === 'join'
                                                    ? 'border-primary bg-primary/5 text-primary'
                                                    : 'border-border hover:border-primary'
                                            }`}
                                        >
                                            <span className="block text-sm font-semibold">Join an existing tenant</span>
                                            <span className="text-xs text-muted-foreground">
                                                Use an invite token supplied by your administrator.
                                            </span>
                                        </button>
                                    </div>
                                    {errors.companySelection && (
                                        <p className="mt-2 text-xs text-destructive">{errors.companySelection}</p>
                                    )}
                                </div>
                                {form.companySelection === 'create' && (
                                    <div className="grid gap-4 sm:grid-cols-2">
                                        <label className="space-y-1 text-sm sm:col-span-2">
                                            <span className="font-medium text-foreground">Company or workspace name</span>
                                            <input
                                                type="text"
                                                value={form.companyName}
                                                onChange={event => updateField('companyName', event.target.value)}
                                                className={`w-full rounded-md border px-3 py-2 focus:outline-none focus:ring-2 focus:ring-primary ${
                                                    errors.companyName ? 'border-destructive' : 'border-border'
                                                }`}
                                            />
                                            {errors.companyName && <p className="text-xs text-destructive">{errors.companyName}</p>}
                                        </label>
                                        <label className="space-y-1 text-sm">
                                            <span className="font-medium text-foreground">Company type</span>
                                            <select
                                                value={form.companyType}
                                                onChange={event => updateField('companyType', event.target.value as CompanyType)}
                                                className={`w-full rounded-md border px-3 py-2 focus:outline-none focus:ring-2 focus:ring-primary ${
                                                    errors.companyType ? 'border-destructive' : 'border-border'
                                                }`}
                                            >
                                                <option value="">Select type</option>
                                                {COMPANY_TYPES.map(type => (
                                                    <option key={type.value} value={type.value}>
                                                        {type.label}
                                                    </option>
                                                ))}
                                            </select>
                                            {errors.companyType && <p className="text-xs text-destructive">{errors.companyType}</p>}
                                        </label>
                                        <label className="space-y-1 text-sm">
                                            <span className="font-medium text-foreground">Company email (optional)</span>
                                            <input
                                                type="email"
                                                value={form.companyEmail}
                                                onChange={event => updateField('companyEmail', event.target.value)}
                                                className={`w-full rounded-md border px-3 py-2 focus:outline-none focus:ring-2 focus:ring-primary ${
                                                    errors.companyEmail ? 'border-destructive' : 'border-border'
                                                }`}
                                            />
                                            {errors.companyEmail && <p className="text-xs text-destructive">{errors.companyEmail}</p>}
                                        </label>
                                        <label className="space-y-1 text-sm">
                                            <span className="font-medium text-foreground">Company phone (optional)</span>
                                            <input
                                                type="tel"
                                                value={form.companyPhone}
                                                onChange={event => updateField('companyPhone', event.target.value)}
                                                className="w-full rounded-md border border-border px-3 py-2 focus:outline-none focus:ring-2 focus:ring-primary"
                                            />
                                        </label>
                                        <label className="space-y-1 text-sm sm:col-span-2">
                                            <span className="font-medium text-foreground">Website (optional)</span>
                                            <input
                                                type="url"
                                                value={form.companyWebsite}
                                                onChange={event => updateField('companyWebsite', event.target.value)}
                                                placeholder="https://"
                                                className={`w-full rounded-md border px-3 py-2 focus:outline-none focus:ring-2 focus:ring-primary ${
                                                    errors.companyWebsite ? 'border-destructive' : 'border-border'
                                                }`}
                                            />
                                            {errors.companyWebsite && (
                                                <p className="text-xs text-destructive">{errors.companyWebsite}</p>
                                            )}
                                        </label>
                                    </div>
                                )}
                                {form.companySelection === 'join' && (
                                    <div className="space-y-4">
                                        <label className="space-y-1 text-sm">
                                            <span className="font-medium text-foreground">Invite token</span>
                                            <div className="flex gap-2">
                                                <input
                                                    type="text"
                                                    value={form.inviteToken}
                                                    onChange={event => updateField('inviteToken', event.target.value.toUpperCase())}
                                                    className={`flex-1 rounded-md border px-3 py-2 focus:outline-none focus:ring-2 focus:ring-primary ${
                                                        errors.inviteToken ? 'border-destructive' : 'border-border'
                                                    }`}
                                                />
                                                <Button type="button" variant="secondary" onClick={handleInviteLookup} isLoading={isCheckingInvite}>
                                                    Verify invite
                                                </Button>
                                            </div>
                                            {invitePreview && (
                                                <p className="text-xs text-emerald-600">
                                                    Invite for {invitePreview.companyName} ({invitePreview.companyType || 'General'})
                                                </p>
                                            )}
                                            {(errors.inviteToken || inviteError) && (
                                                <p className="text-xs text-destructive">{errors.inviteToken || inviteError}</p>
                                            )}
                                        </label>
                                        <div className="space-y-2">
                                            <span className="text-sm font-medium text-foreground">Role within the tenant</span>
                                            <div className="grid gap-3 md:grid-cols-2">
                                                {allowedRoles.map(role => (
                                                    <button
                                                        type="button"
                                                        key={role}
                                                        onClick={() => updateField('role', role)}
                                                        className={`rounded-lg border px-4 py-3 text-left text-sm transition ${
                                                            form.role === role
                                                                ? 'border-primary bg-primary/5 text-primary'
                                                                : 'border-border hover:border-primary'
                                                        }`}
                                                    >
                                                        <span className="block font-semibold">{ROLE_DETAILS[role].label}</span>
                                                        <span className="text-xs text-muted-foreground">
                                                            {ROLE_DETAILS[role].description}
                                                        </span>
                                                    </button>
                                                ))}
                                                {allowedRoles.length === 0 && (
                                                    <p className="text-xs text-muted-foreground">
                                                        Enter your invite token to view permitted roles.
                                                    </p>
                                                )}
                                            </div>
                                            {errors.role && <p className="text-xs text-destructive">{errors.role}</p>}
                                        </div>
                                    </div>
                                )}
                                <label className="flex items-start gap-3 text-sm text-muted-foreground">
                                    <input
                                        type="checkbox"
                                        checked={form.updatesOptIn}
                                        onChange={event => updateField('updatesOptIn', event.target.checked)}
                                        className="mt-1 h-4 w-4 rounded border-border text-primary focus:ring-primary"
                                    />
                                    <span>
                                        Send me platform roadmap and tenant enablement tips.
                                    </span>
                                </label>
                            </div>
                        )}
                        {step === 'confirm' && (
                            <div className="space-y-6">
                                <Card className="border border-dashed border-border bg-muted/40 p-4">
                                    <h3 className="text-sm font-semibold text-foreground">Tenant summary</h3>
                                    <dl className="mt-3 grid gap-3 text-xs text-muted-foreground sm:grid-cols-2">
                                        <div>
                                            <dt className="font-semibold text-foreground">Owner</dt>
                                            <dd>{form.firstName} {form.lastName}</dd>
                                        </div>
                                        <div>
                                            <dt className="font-semibold text-foreground">Email</dt>
                                            <dd>{form.email}</dd>
                                        </div>
                                        <div>
                                            <dt className="font-semibold text-foreground">Workspace mode</dt>
                                            <dd>{form.companySelection === 'create' ? 'Creating new tenant' : 'Joining existing tenant'}</dd>
                                        </div>
                                        {form.companySelection === 'create' && (
                                            <div>
                                                <dt className="font-semibold text-foreground">Company</dt>
                                                <dd>{form.companyName} ({form.companyType || 'Type pending'})</dd>
                                            </div>
                                        )}
                                        {form.companySelection === 'join' && invitePreview && (
                                            <div>
                                                <dt className="font-semibold text-foreground">Joining</dt>
                                                <dd>{invitePreview.companyName}</dd>
                                            </div>
                                        )}
                                        <div>
                                            <dt className="font-semibold text-foreground">Role</dt>
                                            <dd>{ROLE_DETAILS[(form.role || Role.OWNER) as Role]?.label ?? 'Owner'}</dd>
                                        </div>
                                    </dl>
                                </Card>
                                <label className="flex items-start gap-3 text-sm text-muted-foreground">
                                    <input
                                        type="checkbox"
                                        checked={form.termsAccepted}
                                        onChange={event => updateField('termsAccepted', event.target.checked)}
                                        className={`mt-1 h-4 w-4 rounded border-border text-primary focus:ring-primary ${
                                            errors.termsAccepted ? 'border-destructive' : ''
                                        }`}
                                    />
                                    <span>
                                        I agree to the{' '}
                                        <a href="https://asagents.co.uk/terms" className="text-primary underline" target="_blank" rel="noreferrer">
                                            AS Agents Terms, Security & Data Processing policies
                                        </a>
                                        .
                                    </span>
                                </label>
                                {errors.termsAccepted && <p className="text-xs text-destructive">{errors.termsAccepted}</p>}
                            </div>
                        )}
                        <div className="flex flex-col-reverse items-start gap-3 border-t border-border pt-4 sm:flex-row sm:items-center sm:justify-between">
                            <div className="flex gap-3">
                                {step !== 'account' && (
                                    <Button type="button" variant="ghost" onClick={goToPreviousStep}>
                                        Back
                                    </Button>
                                )}
                                {step !== 'confirm' && (
                                    <Button type="button" onClick={goToNextStep}>
                                        Continue
                                    </Button>
                                )}
                                {step === 'confirm' && (
                                    <Button type="submit" isLoading={isSubmitting}>
                                        Launch workspace
                                    </Button>
                                )}
                            </div>
                            <p className="text-xs text-muted-foreground">
                                Need help? Contact{' '}
                                <a className="text-primary underline" href="mailto:platform@asagents.co.uk">
                                    platform@asagents.co.uk
                                </a>
                            </p>
                        </div>
                    </form>
                </Card>
                <div className="w-full max-w-xl space-y-6">
                    <Card className="space-y-4 p-6">
                        <h2 className="text-xl font-semibold text-foreground">Prefer instant access?</h2>
                        <p className="text-sm text-muted-foreground">
                            Connect a trusted identity provider to create a fully managed tenant with best-practice controls
                            pre-configured for you.
                        </p>
                        <SocialAuthButtons onSocial={handleSocial} loading={isSubmitting} />
                        <p className="text-xs text-muted-foreground">
                            We will provision a dedicated tenant, assign you the owner role and email the audit trail instantly.
                        </p>
                    </Card>
                    <Card className="space-y-4 p-6">
                        <h2 className="text-xl font-semibold text-foreground">Why leaders choose AS Agents</h2>
                        <ul className="space-y-3 text-sm text-muted-foreground">
                            {BENEFITS.map(benefit => (
                                <li key={benefit} className="flex items-start gap-3">
                                    <span className="mt-1 inline-flex h-5 w-5 items-center justify-center rounded-full bg-primary/10 text-primary">
                                        ✓
                                    </span>
                                    <span>{benefit}</span>
                                </li>
                            ))}
                        </ul>
                    </Card>
                    <Card className="space-y-3 p-6">
                        <h2 className="text-xl font-semibold text-foreground">Platform governance</h2>
                        <p className="text-sm text-muted-foreground">
                            Our principal admin <span className="font-semibold text-foreground">omnitenant.root</span> oversees tenant health,
                            multitenant access policies and proactive security automation.
                        </p>
                        <p className="text-xs text-muted-foreground">
                            Dedicated dashboards surface tenant storage, adoption and anomaly alerts for transparent operations.
                        </p>
                    </Card>
                </div>
            </div>
            <div className="mt-10 text-center text-sm text-muted-foreground">
                Already have an account?{' '}
                <button type="button" onClick={onSwitchToLogin} className="font-semibold text-primary hover:text-primary/80">
                    Sign in
                </button>
            </div>
        </div>
    );
<<<<<<< HEAD
};
=======


*/
>>>>>>> 4f83e3f2
<|MERGE_RESOLUTION|>--- conflicted
+++ resolved
@@ -38,19 +38,14 @@
     termsAccepted: boolean;
 }
 
-<<<<<<< HEAD
 type FormErrors = Partial<Record<keyof RegistrationState, string>>;
 
-=======
->>>>>>> 4f83e3f2
 const INITIAL_STATE: RegistrationState = {
     firstName: '',
     lastName: '',
     email: '',
-<<<<<<< HEAD
     username: '',
-=======
->>>>>>> 4f83e3f2
+
     phone: '',
     password: '',
     confirmPassword: '',
@@ -66,7 +61,6 @@
     termsAccepted: false,
 };
 
-<<<<<<< HEAD
 const STEP_SEQUENCE: Array<{ id: RegistrationStep; title: string; description: string }> = [
     { id: 'account', title: 'Your profile', description: 'Tell us who will own the workspace.' },
     { id: 'workspace', title: 'Workspace', description: 'Create a company or join an existing tenant.' },
@@ -79,7 +73,6 @@
     { value: 'SUPPLIER', label: 'Supplier' },
     { value: 'CONSULTANT', label: 'Consultant' },
     { value: 'CLIENT', label: 'Client / Asset owner' },
-=======
 const STEP_SEQUENCE: { id: RegistrationStep; title: string; description: string }[] = [
     { id: 'account', title: 'Account', description: 'Introduce yourself and secure access.' },
     { id: 'workspace', title: 'Workspace', description: 'Create a company or join an existing team.' },
@@ -98,13 +91,11 @@
     { value: 'SUPPLIER', label: 'Supplier' },
     { value: 'CONSULTANT', label: 'Consultant' },
     { value: 'CLIENT', label: 'Client' },
->>>>>>> 4f83e3f2
 ];
 
 const ROLE_DETAILS: Record<Role, { label: string; description: string }> = {
     [Role.OWNER]: {
         label: 'Owner',
-<<<<<<< HEAD
         description: 'Full tenant administration, billing and security authority.',
     },
     [Role.ADMIN]: {
@@ -143,7 +134,6 @@
 const EMAIL_REGEX = /^[^\s@]+@[^\s@]+\.[^\s@]+$/;
 const URL_REGEX = /^https?:\/\/\S+$/i;
 const PASSWORD_MIN_LENGTH = 8;
-=======
         description: 'Full administrative access, billing controls, and user management.',
     },
     [Role.ADMIN]: {
@@ -206,7 +196,6 @@
         </div>
     );
 };
->>>>>>> 4f83e3f2
 
 const StepIndicator: React.FC<{ currentStep: RegistrationStep }> = ({ currentStep }) => (
     <ol className="flex flex-col gap-4 sm:flex-row sm:items-center sm:justify-between">
@@ -269,8 +258,6 @@
     </div>
 );
 
-<<<<<<< HEAD
-=======
 interface SelectionCardProps {
     title: string;
     description: string;
@@ -292,7 +279,6 @@
 );
 
 
->>>>>>> 4f83e3f2
 export const UserRegistration: React.FC<UserRegistrationProps> = ({ onSwitchToLogin }) => {
     const { register, socialLogin, error: authError, loading: isSubmitting } = useAuth();
 
@@ -984,10 +970,8 @@
             </div>
         </div>
     );
-<<<<<<< HEAD
 };
-=======
-
-
-*/
->>>>>>> 4f83e3f2
+
+
+
+*/