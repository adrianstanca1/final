--- conflicted
+++ resolved
@@ -1,4 +1,3 @@
-<<<<<<< HEAD
 import React, { useEffect, useMemo, useRef, useState } from 'react';
 import { Card } from './ui/Card';
 import { Button } from './ui/Button';
@@ -14,20 +13,18 @@
     registrationDraftHasContent,
 } from '../utils/registrationDraft';
 import { persistRememberedEmail } from '../utils/authRememberMe';
-=======
+
 import React, { useState, useEffect, useMemo } from 'react';
 import { Role, RolePermissions, CompanyType, RegistrationPayload } from '../types';
 import { useAuth } from '../contexts/AuthContext';
 import { Card } from './ui/Card';
 import { Button } from './ui/Button';
 import { authApi } from '../services/mockApi';
->>>>>>> 0bcdc1c0
 
 interface UserRegistrationProps {
     onSwitchToLogin: () => void;
 }
 
-<<<<<<< HEAD
 type FormErrors = Partial<Record<keyof RegistrationState, string>>;
 
 interface RegistrationState {
@@ -142,7 +139,7 @@
     const width = (score / rules.length) * 100;
     const color = score <= 2 ? 'bg-destructive' : score < 5 ? 'bg-amber-500' : 'bg-emerald-500';
     const labels = ['Very weak', 'Weak', 'Fair', 'Strong', 'Excellent'];
-=======
+
 type StepId = 'account' | 'security' | 'company' | 'role' | 'verification' | 'review';
 
 type RegistrationField = keyof RegistrationFormState;
@@ -385,7 +382,6 @@
         {error && <p className="mt-1 text-xs text-destructive">{error}</p>}
     </div>
 );
->>>>>>> 0bcdc1c0
 
 const RadioTile: React.FC<{
     name: RegistrationField;
@@ -397,7 +393,6 @@
 }> = ({ name, value, selectedValue, title, description, onChange }) => {
     const isSelected = selectedValue === value;
     return (
-<<<<<<< HEAD
         <div className="space-y-1">
             <div className="w-full h-1.5 rounded-full bg-muted">
                 <div className={`h-1.5 rounded-full transition-all duration-300 ${color}`} style={{ width: `${width}%` }} />
@@ -543,7 +538,7 @@
     const [draftRestored, setDraftRestored] = useState(false);
 
     const hasHydratedDraftRef = useRef(false);
-=======
+
         <button
             type="button"
             onClick={() => onChange(name, value)}
@@ -610,13 +605,11 @@
     const [inviteLookup, setInviteLookup] = useState<InvitePreview | null>(null);
     const [inviteLookupState, setInviteLookupState] = useState<'idle' | 'checking' | 'success' | 'error'>('idle');
     const [inviteLookupError, setInviteLookupError] = useState<string | null>(null);
->>>>>>> 0bcdc1c0
 
     useEffect(() => {
         setGeneralError(authError);
     }, [authError]);
 
-<<<<<<< HEAD
     useEffect(() => {
         if (emailStatus === 'available') {
             setErrors(prev => {
@@ -691,7 +684,7 @@
                         if (!isMounted) return;
                         setIsCheckingInvite(false);
                     });
-=======
+
     const companySelection = formData.companySelection;
 
     useEffect(() => {
@@ -901,7 +894,6 @@
         if (validateStep(currentStep)) {
             if (currentIndex < STEPS.length - 1) {
                 setCurrentStep(STEPS[currentIndex + 1].id);
->>>>>>> 0bcdc1c0
             }
         }
 
@@ -973,7 +965,6 @@
         }
     };
 
-<<<<<<< HEAD
     const handleEmailBlur = async () => {
         const trimmed = form.email.trim();
         if (!trimmed || !EMAIL_REGEX.test(trimmed)) {
@@ -1459,7 +1450,6 @@
                 return renderWorkspaceStep();
             case 'confirm':
                 return renderConfirmStep();
-=======
     const handleBack = () => {
         if (currentIndex > 0) {
             setCurrentStep(STEPS[currentIndex - 1].id);
@@ -1765,14 +1755,12 @@
                         </div>
                     </div>
                 );
->>>>>>> 0bcdc1c0
             default:
                 return null;
         }
     };
 
     return (
-<<<<<<< HEAD
         <div className="min-h-screen bg-background py-10 px-4">
             <div className="mx-auto grid w-full max-w-5xl gap-10 lg:grid-cols-[2fr,1fr]">
                 <div className="space-y-6">
@@ -1806,7 +1794,6 @@
                     {generalError && (
                         <div className="rounded-md border border-destructive/30 bg-destructive/10 p-3 text-sm text-destructive">
                             {generalError}
-=======
         <div className="min-h-screen bg-gradient-to-br from-background via-background to-primary/10 py-12">
             <div className="mx-auto flex w-full max-w-6xl flex-col gap-10 px-4 lg:flex-row">
                 <div className="space-y-6 lg:w-2/5">
@@ -1864,7 +1851,6 @@
                                     Continue
                                 </Button>
                             )}
->>>>>>> 0bcdc1c0
                         </div>
                     )}
 
