import React, { useEffect, useMemo, useState } from 'react';
import { Card } from './ui/Card';
import { Button } from './ui/Button';
import { useAuth } from '../contexts/AuthContext';
import { authClient, InvitePreview } from '../services/authClient';
import { CompanyType, RegistrationPayload, Role, SocialProvider } from '../types';
import { AuthEnvironmentNotice } from './auth/AuthEnvironmentNotice';
import {
    clearRegistrationDraft,
    loadRegistrationDraft,
    registrationDraftHasContent,
    saveRegistrationDraft,
    type RegistrationStep,
} from '../utils/registrationDraft';
import { persistRememberedEmail } from '../utils/authRememberMe';

interface UserRegistrationProps {
    onSwitchToLogin: () => void;
}

interface RegistrationState {
    firstName: string;
    lastName: string;
    email: string;
    username: string;
    phone: string;
    password: string;
    confirmPassword: string;
    companySelection: 'create' | 'join' | '';
    companyName: string;
    companyType: CompanyType | '';
    companyEmail: string;
    companyPhone: string;
    companyWebsite: string;
    inviteToken: string;
    role: Role | '';
    updatesOptIn: boolean;
    termsAccepted: boolean;
}

type FormErrors = Partial<Record<keyof RegistrationState, string>>;

const INITIAL_STATE: RegistrationState = {
    firstName: '',
    lastName: '',
    email: '',
    username: '',
<<<<<<< HEAD
=======

>>>>>>> 4ad3f353
    phone: '',
    password: '',
    confirmPassword: '',
    companySelection: '',
    companyName: '',
    companyType: '',
    companyEmail: '',
    companyPhone: '',
    companyWebsite: '',
    inviteToken: '',
    role: '',
    updatesOptIn: true,
    termsAccepted: false,
};

const STEP_SEQUENCE: Array<{ id: RegistrationStep; title: string; description: string }> = [
    { id: 'account', title: 'Your profile', description: 'Tell us who will own the workspace.' },
    { id: 'workspace', title: 'Workspace', description: 'Create a company or join an existing tenant.' },
    { id: 'confirm', title: 'Finish', description: 'Accept terms and review the tenant snapshot.' },
];

const COMPANY_TYPES: { value: CompanyType; label: string }[] = [
    { value: 'GENERAL_CONTRACTOR', label: 'General contractor' },
    { value: 'SUBCONTRACTOR', label: 'Subcontractor' },
    { value: 'SUPPLIER', label: 'Supplier' },
    { value: 'CONSULTANT', label: 'Consultant' },
    { value: 'CLIENT', label: 'Client / Asset owner' },
<<<<<<< HEAD
=======
const STEP_SEQUENCE: { id: RegistrationStep; title: string; description: string }[] = [
    { id: 'account', title: 'Account', description: 'Introduce yourself and secure access.' },
    { id: 'workspace', title: 'Workspace', description: 'Create a company or join an existing team.' },
    { id: 'confirm', title: 'Confirm', description: 'Review details and accept the terms.' },
];

const STEP_FIELDS: Record<RegistrationStep, Array<keyof RegistrationState>> = {
    account: ['firstName', 'lastName', 'email', 'phone', 'password', 'confirmPassword'],
    workspace: ['companySelection', 'companyName', 'companyType', 'companyEmail', 'companyPhone', 'companyWebsite', 'inviteToken', 'role'],
    confirm: ['termsAccepted'],
};

const COMPANY_TYPES: { value: CompanyType; label: string }[] = [
    { value: 'GENERAL_CONTRACTOR', label: 'General Contractor' },
    { value: 'SUBCONTRACTOR', label: 'Subcontractor' },
    { value: 'SUPPLIER', label: 'Supplier' },
    { value: 'CONSULTANT', label: 'Consultant' },
    { value: 'CLIENT', label: 'Client' },
>>>>>>> 4ad3f353
];

const ROLE_DETAILS: Record<Role, { label: string; description: string }> = {
    [Role.OWNER]: {
        label: 'Owner',
        description: 'Full tenant administration, billing and security authority.',
<<<<<<< HEAD
=======
    },
    [Role.ADMIN]: {
        label: 'Administrator',
        description: 'Manage people, approvals, permissions and commercial workflows.',
    },
    [Role.PROJECT_MANAGER]: {
        label: 'Project manager',
        description: 'Coordinate schedules, tasks, stakeholders and reporting.',
    },
    [Role.FOREMAN]: {
        label: 'Foreman',
        description: 'Lead on-site crews and escalate safety issues instantly.',
    },
    [Role.OPERATIVE]: {
        label: 'Operative',
        description: 'Log time, update tasks and collaborate with the site team.',
    },
    [Role.CLIENT]: {
        label: 'Client',
        description: 'Follow milestones, approve changes and review documentation.',
    },
    [Role.PRINCIPAL_ADMIN]: {
        label: 'Platform principal admin',
        description: 'Reserved for AS Agents core administration team.',
    },
};

const BENEFITS: string[] = [
    'Multitenant oversight lets you spin up dedicated workspaces in minutes.',
    'AI copilots accelerate bid writing, forecasting and daily progress analysis.',
    'Field-friendly tools capture safety, timesheets and site evidence offline.',
    'Granular permissions align office, site and partner access in one hub.',
];

const EMAIL_REGEX = /^[^\s@]+@[^\s@]+\.[^\s@]+$/;
const URL_REGEX = /^https?:\/\/\S+$/i;
const PASSWORD_MIN_LENGTH = 8;
        description: 'Full administrative access, billing controls, and user management.',
>>>>>>> 4ad3f353
    },
    [Role.ADMIN]: {
        label: 'Administrator',
        description: 'Manage people, approvals, permissions and commercial workflows.',
    },
    [Role.PROJECT_MANAGER]: {
        label: 'Project manager',
        description: 'Coordinate schedules, tasks, stakeholders and reporting.',
    },
    [Role.FOREMAN]: {
        label: 'Foreman',
        description: 'Lead on-site crews and escalate safety issues instantly.',
    },
    [Role.OPERATIVE]: {
        label: 'Operative',
        description: 'Log time, update tasks and collaborate with the site team.',
    },
    [Role.CLIENT]: {
        label: 'Client',
        description: 'Follow milestones, approve changes and review documentation.',
    },
    [Role.PRINCIPAL_ADMIN]: {
        label: 'Platform principal admin',
        description: 'Reserved for AS Agents core administration team.',
    },
};

const BENEFITS: string[] = [
    'Multitenant oversight lets you spin up dedicated workspaces in minutes.',
    'AI copilots accelerate bid writing, forecasting and daily progress analysis.',
    'Field-friendly tools capture safety, timesheets and site evidence offline.',
    'Granular permissions align office, site and partner access in one hub.',
];

const EMAIL_REGEX = /^[^\s@]+@[^\s@]+\.[^\s@]+$/;
const URL_REGEX = /^https?:\/\/\S+$/i;
const PASSWORD_MIN_LENGTH = 8;

<<<<<<< HEAD
=======
const PasswordStrengthMeter: React.FC<{ password: string }> = ({ password }) => {
    const rules = [
        password.length >= 8,
        /[A-Z]/.test(password),
        /[a-z]/.test(password),
        /\d/.test(password),
        /[^A-Za-z0-9]/.test(password),
    const score = rules.filter(Boolean).length;
    const width = (score / rules.length) * 100;
    const color = score <= 2 ? 'bg-destructive' : score < 5 ? 'bg-amber-500' : 'bg-emerald-500';
    const labels = ['Very weak', 'Weak', 'Fair', 'Strong', 'Excellent'];

    return (
        <div className="space-y-1">
            <div className="w-full h-1.5 rounded-full bg-muted">
                <div className={`h-1.5 rounded-full transition-all duration-300 ${color}`} style={{ width: `${width}%` }} />
            </div>
            <p className="text-xs text-muted-foreground">
                Password strength: <span className="font-medium text-foreground">{labels[Math.max(score - 1, 0)]}</span>
            </p>
        </div>
    );
};

>>>>>>> 4ad3f353
const StepIndicator: React.FC<{ currentStep: RegistrationStep }> = ({ currentStep }) => (
    <ol className="flex flex-col gap-4 sm:flex-row sm:items-center sm:justify-between">
        {STEP_SEQUENCE.map((step, index) => {
            const isActive = step.id === currentStep;
            const isComplete = STEP_SEQUENCE.findIndex(item => item.id === currentStep) > index;
            return (
                <li
                    key={step.id}
                    className={`flex-1 rounded-lg border px-4 py-3 text-left transition ${
                        isActive
                            ? 'border-primary bg-primary/5 text-primary'
                            : isComplete
                            ? 'border-emerald-400 bg-emerald-50 text-emerald-600'
                            : 'border-border bg-muted/40 text-muted-foreground'
                    }`}
                >
                    <div className="text-xs font-semibold uppercase tracking-wide">Step {index + 1}</div>
                    <div className="text-sm font-semibold text-foreground">{step.title}</div>
                    <p className="text-xs text-muted-foreground">{step.description}</p>
                </li>
            );
        })}
    </ol>
);

const SocialAuthButtons: React.FC<{
    onSocial: (provider: SocialProvider) => void;
    loading: boolean;
}> = ({ onSocial, loading }) => (
    <div className="space-y-3">
        <Button
            type="button"
            variant="secondary"
            className="w-full flex items-center justify-center gap-2"
            onClick={() => onSocial('google')}
            isLoading={loading}
        >
            <svg className="h-4 w-4" viewBox="0 0 24 24" aria-hidden="true">
                <path fill="#4285F4" d="M22.56 12.25c0-.78-.07-1.53-.2-2.25H12v4.26h5.92c-.26 1.37-1.04 2.53-2.21 3.31v2.77h3.57c2.09-1.92 3.28-4.74 3.28-8.09z" />
                <path fill="#34A853" d="M12 24c2.97 0 5.46-.98 7.28-2.66l-3.57-2.77c-.99.66-2.25 1.05-3.71 1.05-2.85 0-5.26-1.92-6.13-4.49H2.18v2.82C3.99 21.53 7.68 24 12 24z" />
                <path fill="#FBBC05" d="M5.87 15.13c-.22-.66-.35-1.36-.35-2.13s.13-1.47.35-2.13V8.05H2.18A11.99 11.99 0 000 12.99c0 1.9.45 3.69 1.18 4.94l4.69-2.8z" />
                <path fill="#EA4335" d="M12 4.75c1.62 0 3.07.56 4.21 1.64l3.16-3.16C17.46 1.16 14.97 0 12 0 7.68 0 3.99 2.47 2.18 6.05l3.69 2.82C6.74 6.67 9.15 4.75 12 4.75z" />
                <path fill="none" d="M0 0h24v24H0z" />
            </svg>
            Continue with Google
        </Button>
        <Button
            type="button"
            variant="secondary"
            className="w-full flex items-center justify-center gap-2"
            onClick={() => onSocial('facebook')}
            isLoading={loading}
        >
            <svg className="h-4 w-4" viewBox="0 0 24 24" aria-hidden="true">
                <path fill="#1877F2" d="M24 12.073C24 5.405 18.627 0 12 0S0 5.405 0 12.073C0 18.09 4.388 23.093 10.125 24v-8.437H7.078V12.07h3.047V9.412c0-3.007 1.792-4.669 4.533-4.669 1.312 0 2.686.235 2.686.235v2.953h-1.513c-1.492 0-1.955.931-1.955 1.887v2.252h3.328l-.532 3.493h-2.796V24C19.612 23.093 24 18.09 24 12.073z" />
            </svg>
            Continue with Facebook
        </Button>
    </div>
);

<<<<<<< HEAD
=======
interface SelectionCardProps {
    title: string;
    description: string;
    isSelected: boolean;
    onSelect: () => void;
}

const SelectionCard: React.FC<SelectionCardProps> = ({ title, description, isSelected, onSelect }) => (
    <button
        type="button"
        onClick={onSelect}
        className={`rounded-lg border p-4 text-left transition focus:outline-none focus:ring-2 focus:ring-primary sm:p-5 ${
            isSelected ? 'border-primary bg-primary/5 text-foreground shadow-sm' : 'border-border hover:border-primary'
        }`}
    >
        <p className="text-sm font-semibold">{title}</p>
        <p className="mt-1 text-xs text-muted-foreground">{description}</p>
    </button>
);


>>>>>>> 4ad3f353
export const UserRegistration: React.FC<UserRegistrationProps> = ({ onSwitchToLogin }) => {
    const { register, socialLogin, error: authError, loading: isSubmitting } = useAuth();

    const [step, setStep] = useState<RegistrationStep>('account');
    const [form, setForm] = useState<RegistrationState>(INITIAL_STATE);
    const [errors, setErrors] = useState<FormErrors>({});
    const [generalError, setGeneralError] = useState<string | null>(null);
    const [emailStatus, setEmailStatus] = useState<'idle' | 'checking' | 'available' | 'unavailable'>('idle');
    const [invitePreview, setInvitePreview] = useState<InvitePreview | null>(null);
    const [inviteError, setInviteError] = useState<string | null>(null);
    const [isCheckingInvite, setIsCheckingInvite] = useState(false);
    const [draftRestored, setDraftRestored] = useState(false);
    const [initialized, setInitialized] = useState(false);

    useEffect(() => {
        setGeneralError(authError);
    }, [authError]);

    useEffect(() => {
        const draft = loadRegistrationDraft();
        if (draft) {
            setStep(draft.step);
            setForm(prev => ({
                ...prev,
                firstName: draft.firstName,
                lastName: draft.lastName,
                email: draft.email,
                username: draft.username ?? prev.username,
                phone: draft.phone,
                companySelection: draft.companySelection,
                companyName: draft.companyName,
                companyType: draft.companyType ?? '',
                companyEmail: draft.companyEmail,
                companyPhone: draft.companyPhone,
                companyWebsite: draft.companyWebsite,
                inviteToken: draft.inviteToken,
                role: (draft.role as Role) ?? '',
                updatesOptIn: draft.updatesOptIn ?? prev.updatesOptIn,
                termsAccepted: draft.termsAccepted ?? prev.termsAccepted,
            }));
            setDraftRestored(registrationDraftHasContent(draft));
        }
        setInitialized(true);
    }, []);

    useEffect(() => {
        if (!initialized) return;
        saveRegistrationDraft({
            step,
            firstName: form.firstName,
            lastName: form.lastName,
            email: form.email,
            username: form.username,
            phone: form.phone,
            companySelection: form.companySelection,
            companyName: form.companyName,
            companyType: form.companyType || undefined,
            companyEmail: form.companyEmail,
            companyPhone: form.companyPhone,
            companyWebsite: form.companyWebsite,
            inviteToken: form.inviteToken,
            role: form.role || undefined,
            updatesOptIn: form.updatesOptIn,
            termsAccepted: form.termsAccepted,
        });
    }, [form, step, initialized]);

    const allowedRoles = useMemo(() => {
        if (form.companySelection === 'create') {
            return [Role.OWNER];
        }
        if (form.companySelection === 'join' && invitePreview) {
            return invitePreview.allowedRoles;
        }
        if (form.companySelection === 'join') {
            return [];
        }
        return [Role.ADMIN, Role.PROJECT_MANAGER, Role.FOREMAN, Role.OPERATIVE, Role.CLIENT];
    }, [form.companySelection, invitePreview]);

    const updateField = <K extends keyof RegistrationState>(field: K, value: RegistrationState[K]) => {
        setForm(prev => ({ ...prev, [field]: value }));
        setErrors(prev => {
            if (!prev[field]) return prev;
            const next = { ...prev };
            delete next[field];
            return next;
        });
        setGeneralError(null);
        if (draftRestored) setDraftRestored(false);
        if (field === 'email') {
            setEmailStatus('idle');
        }
        if (field === 'inviteToken') {
            setInvitePreview(null);
            setInviteError(null);
        }
    };

    const handleEmailBlur = async () => {
        const trimmed = form.email.trim();
        if (!trimmed || !EMAIL_REGEX.test(trimmed)) {
            return;
        }
        setEmailStatus('checking');
        try {
            const { available } = await authClient.checkEmailAvailability(trimmed);
            setEmailStatus(available ? 'available' : 'unavailable');
            if (!available) {
                setErrors(prev => ({ ...prev, email: 'An account with this email already exists. Try signing in instead.' }));
            }
        } catch (error: any) {
            setEmailStatus('idle');
            setGeneralError(error?.message || 'Unable to verify email availability right now.');
        }
    };

    const handleInviteLookup = async () => {
        const token = form.inviteToken.trim();
        if (!token) {
            setErrors(prev => ({ ...prev, inviteToken: 'Enter the invite token supplied by your administrator.' }));
            return;
        }
        setIsCheckingInvite(true);
        try {
            const preview = await authClient.lookupInviteToken(token);
            setInvitePreview(preview);
            setInviteError(null);
            if (preview.suggestedRole && preview.allowedRoles.includes(preview.suggestedRole)) {
                updateField('role', preview.suggestedRole);
            }
        } catch (error: any) {
            const message = error?.message || 'Invite token could not be validated.';
            setInviteError(message);
            setErrors(prev => ({ ...prev, inviteToken: message }));
            setInvitePreview(null);
        } finally {
            setIsCheckingInvite(false);
        }
    };

    useEffect(() => {
        if (form.companySelection === 'create') {
            updateField('role', Role.OWNER);
            updateField('inviteToken', '');
            setInvitePreview(null);
            setInviteError(null);
        } else if (form.companySelection === 'join') {
            updateField('role', form.role && form.role !== Role.OWNER ? form.role : '');
        }
        // eslint-disable-next-line react-hooks/exhaustive-deps
    }, [form.companySelection]);

    const validateStep = (currentStep: RegistrationStep): boolean => {
        const nextErrors: FormErrors = {};
        if (currentStep === 'account') {
            if (!form.firstName.trim()) nextErrors.firstName = 'Enter your first name.';
            if (!form.lastName.trim()) nextErrors.lastName = 'Enter your last name.';
            if (!EMAIL_REGEX.test(form.email.trim())) nextErrors.email = 'Provide a valid email address.';
            if (form.username && form.username.trim().length < 3) nextErrors.username = 'Username must be at least 3 characters.';
            if (form.password.length < PASSWORD_MIN_LENGTH) {
                nextErrors.password = `Password must be at least ${PASSWORD_MIN_LENGTH} characters.`;
<<<<<<< HEAD
            }
            if (form.confirmPassword !== form.password) {
                nextErrors.confirmPassword = 'Passwords do not match.';
            }
        }
        if (currentStep === 'workspace') {
            if (!form.companySelection) {
                nextErrors.companySelection = 'Select whether you are creating or joining a workspace.';
            }
=======
            }
            if (form.confirmPassword !== form.password) {
                nextErrors.confirmPassword = 'Passwords do not match.';
            }
        }
        if (currentStep === 'workspace') {
            if (!form.companySelection) {
                nextErrors.companySelection = 'Select whether you are creating or joining a workspace.';
            }
>>>>>>> 4ad3f353
            if (form.companySelection === 'create') {
                if (!form.companyName.trim()) nextErrors.companyName = 'Provide the company or workspace name.';
                if (!form.companyType) nextErrors.companyType = 'Select a company type.';
                if (form.companyEmail && !EMAIL_REGEX.test(form.companyEmail.trim())) {
                    nextErrors.companyEmail = 'Company email must be valid.';
                }
                if (form.companyWebsite && !URL_REGEX.test(form.companyWebsite.trim())) {
                    nextErrors.companyWebsite = 'Enter a full URL starting with http or https.';
                }
            }
            if (form.companySelection === 'join') {
                if (!form.inviteToken.trim()) nextErrors.inviteToken = 'Invite token is required to join an existing tenant.';
                if (allowedRoles.length > 0 && !form.role) {
                    nextErrors.role = 'Choose the role granted by your invite.';
                }
            }
        }
        if (currentStep === 'confirm') {
            if (!form.termsAccepted) {
                nextErrors.termsAccepted = 'You must accept the AS Agents terms and policies to continue.';
            }
        }
        setErrors(prev => ({ ...prev, ...nextErrors }));
        if (Object.keys(nextErrors).length > 0) {
            setGeneralError('Please review the highlighted fields.');
            return false;
        }
        return true;
    };

    const goToNextStep = async () => {
        if (!validateStep(step)) return;
        if (step === 'account') {
            setStep('workspace');
        } else if (step === 'workspace') {
            setStep('confirm');
        }
    };

    const goToPreviousStep = () => {
        if (step === 'workspace') {
            setStep('account');
        } else if (step === 'confirm') {
            setStep('workspace');
        }
    };

    const handleSubmit = async (event: React.FormEvent) => {
        event.preventDefault();
        if (!validateStep('confirm')) return;
        setGeneralError(null);
        try {
            const payload: RegistrationPayload = {
                firstName: form.firstName.trim(),
                lastName: form.lastName.trim(),
                email: form.email.trim(),
                username: form.username.trim() || undefined,
                phone: form.phone.trim() || undefined,
                password: form.password,
                confirmPassword: form.confirmPassword,
                companySelection: form.companySelection || undefined,
                companyName: form.companySelection === 'create' ? form.companyName.trim() : undefined,
                companyType: form.companySelection === 'create' ? (form.companyType || undefined) : undefined,
                companyEmail: form.companySelection === 'create' ? form.companyEmail.trim() || undefined : undefined,
                companyPhone: form.companySelection === 'create' ? form.companyPhone.trim() || undefined : undefined,
                companyWebsite: form.companySelection === 'create' ? form.companyWebsite.trim() || undefined : undefined,
                inviteToken: form.companySelection === 'join' ? form.inviteToken.trim() : undefined,
                role: form.companySelection === 'join' ? (form.role || undefined) : Role.OWNER,
                updatesOptIn: form.updatesOptIn,
                termsAccepted: form.termsAccepted,
            };
            const session = await register(payload);
            persistRememberedEmail(true, form.email.trim().toLowerCase());
            clearRegistrationDraft();
            if (session?.user?.email) {
                console.info('Registration completed for', session.user.email);
            }
        } catch (error: any) {
            setGeneralError(error?.message || 'Registration failed. Please try again.');
        }
    };

    const handleSocial = async (provider: SocialProvider) => {
        setGeneralError(null);
        try {
            await socialLogin(provider);
            clearRegistrationDraft();
        } catch (error: any) {
            setGeneralError(error?.message || `Unable to continue with ${provider}.`);
        }
    };

    return (
        <div className="min-h-screen bg-background py-10">
            <div className="mx-auto flex max-w-6xl flex-col gap-8 lg:flex-row">
                <Card className="flex-1 space-y-8 p-6 sm:p-10">
                    <div className="flex items-center justify-between">
                        <div>
                            <h1 className="text-3xl font-bold text-foreground">Create your AS Agents workspace</h1>
                            <p className="text-sm text-muted-foreground">
                                Guided onboarding ensures multi-tenant governance and rapid platform rollout.
                            </p>
                        </div>
                        {draftRestored && (
                            <span className="rounded-full bg-amber-100 px-3 py-1 text-xs font-semibold text-amber-700">
                                Draft restored
                            </span>
                        )}
                    </div>
                    <StepIndicator currentStep={step} />
                    <AuthEnvironmentNotice className="border border-dashed border-border/60 bg-muted/40" />
                    <form className="space-y-6" onSubmit={handleSubmit}>
                        {generalError && (
                            <div className="rounded-lg border border-destructive/20 bg-destructive/10 px-4 py-3 text-sm text-destructive">
                                {generalError}
                            </div>
                        )}
                        {step === 'account' && (
                            <div className="grid gap-4 lg:grid-cols-2">
                                <label className="space-y-1 text-sm">
                                    <span className="font-medium text-foreground">First name</span>
                                    <input
                                        type="text"
                                        value={form.firstName}
                                        onChange={event => updateField('firstName', event.target.value)}
                                        className={`w-full rounded-md border px-3 py-2 focus:outline-none focus:ring-2 focus:ring-primary ${
                                            errors.firstName ? 'border-destructive' : 'border-border'
                                        }`}
                                    />
                                    {errors.firstName && <p className="text-xs text-destructive">{errors.firstName}</p>}
                                </label>
                                <label className="space-y-1 text-sm">
                                    <span className="font-medium text-foreground">Last name</span>
                                    <input
                                        type="text"
                                        value={form.lastName}
                                        onChange={event => updateField('lastName', event.target.value)}
                                        className={`w-full rounded-md border px-3 py-2 focus:outline-none focus:ring-2 focus:ring-primary ${
                                            errors.lastName ? 'border-destructive' : 'border-border'
                                        }`}
                                    />
                                    {errors.lastName && <p className="text-xs text-destructive">{errors.lastName}</p>}
                                </label>
                                <label className="space-y-1 text-sm lg:col-span-2">
                                    <span className="font-medium text-foreground">Business email</span>
                                    <input
                                        type="email"
                                        value={form.email}
                                        onChange={event => updateField('email', event.target.value)}
                                        onBlur={handleEmailBlur}
                                        className={`w-full rounded-md border px-3 py-2 focus:outline-none focus:ring-2 focus:ring-primary ${
                                            errors.email ? 'border-destructive' : 'border-border'
                                        }`}
                                    />
                                    <div className="flex items-center justify-between text-xs text-muted-foreground">
                                        <span>
                                            {emailStatus === 'available' && 'Email is available.'}
                                            {emailStatus === 'unavailable' && 'This email already has an account.'}
                                            {emailStatus === 'checking' && 'Checking availability…'}
                                        </span>
                                        <span>We will use this to send critical updates.</span>
                                    </div>
                                    {errors.email && <p className="text-xs text-destructive">{errors.email}</p>}
                                </label>
                                <label className="space-y-1 text-sm">
                                    <span className="font-medium text-foreground">Preferred username</span>
                                    <input
                                        type="text"
                                        value={form.username}
                                        onChange={event => updateField('username', event.target.value)}
                                        placeholder="e.g. omnitenant.builder"
                                        className={`w-full rounded-md border px-3 py-2 focus:outline-none focus:ring-2 focus:ring-primary ${
                                            errors.username ? 'border-destructive' : 'border-border'
                                        }`}
                                    />
                                    <p className="text-xs text-muted-foreground">Unique handle for cross-tenant visibility.</p>
                                    {errors.username && <p className="text-xs text-destructive">{errors.username}</p>}
                                </label>
                                <label className="space-y-1 text-sm">
                                    <span className="font-medium text-foreground">Phone (optional)</span>
                                    <input
                                        type="tel"
                                        value={form.phone}
                                        onChange={event => updateField('phone', event.target.value)}
                                        className="w-full rounded-md border border-border px-3 py-2 focus:outline-none focus:ring-2 focus:ring-primary"
                                    />
                                </label>
                                <label className="space-y-1 text-sm">
                                    <span className="font-medium text-foreground">Password</span>
                                    <input
                                        type="password"
                                        value={form.password}
                                        onChange={event => updateField('password', event.target.value)}
                                        className={`w-full rounded-md border px-3 py-2 focus:outline-none focus:ring-2 focus:ring-primary ${
                                            errors.password ? 'border-destructive' : 'border-border'
                                        }`}
                                    />
                                    <p className="text-xs text-muted-foreground">
                                        Use at least {PASSWORD_MIN_LENGTH} characters with numbers and symbols.
                                    </p>
                                    {errors.password && <p className="text-xs text-destructive">{errors.password}</p>}
                                </label>
                                <label className="space-y-1 text-sm">
                                    <span className="font-medium text-foreground">Confirm password</span>
                                    <input
                                        type="password"
                                        value={form.confirmPassword}
                                        onChange={event => updateField('confirmPassword', event.target.value)}
                                        className={`w-full rounded-md border px-3 py-2 focus:outline-none focus:ring-2 focus:ring-primary ${
                                            errors.confirmPassword ? 'border-destructive' : 'border-border'
                                        }`}
                                    />
                                    {errors.confirmPassword && <p className="text-xs text-destructive">{errors.confirmPassword}</p>}
                                </label>
                            </div>
                        )}
                        {step === 'workspace' && (
                            <div className="space-y-6">
                                <div>
                                    <span className="text-sm font-medium text-foreground">Workspace goal</span>
                                    <div className="mt-2 grid gap-3 sm:grid-cols-2">
<<<<<<< HEAD
                                        <button
                                            type="button"
                                            onClick={() => updateField('companySelection', 'create')}
                                            className={`rounded-lg border px-4 py-3 text-left transition ${
                                                form.companySelection === 'create'
=======
                                        <button
                                            type="button"
                                            onClick={() => updateField('companySelection', 'create')}
                                            className={`rounded-lg border px-4 py-3 text-left transition ${
                                                form.companySelection === 'create'
                                                    ? 'border-primary bg-primary/5 text-primary'
                                                    : 'border-border hover:border-primary'
                                            }`}
                                        >
                                            <span className="block text-sm font-semibold">Create a new tenant</span>
                                            <span className="text-xs text-muted-foreground">
                                                Ideal for platform owners and new partner companies.
                                            </span>
                                        </button>
                                        <button
                                            type="button"
                                            onClick={() => updateField('companySelection', 'join')}
                                            className={`rounded-lg border px-4 py-3 text-left transition ${
                                                form.companySelection === 'join'
>>>>>>> 4ad3f353
                                                    ? 'border-primary bg-primary/5 text-primary'
                                                    : 'border-border hover:border-primary'
                                            }`}
                                        >
<<<<<<< HEAD
                                            <span className="block text-sm font-semibold">Create a new tenant</span>
                                            <span className="text-xs text-muted-foreground">
                                                Ideal for platform owners and new partner companies.
                                            </span>
                                        </button>
                                        <button
                                            type="button"
                                            onClick={() => updateField('companySelection', 'join')}
                                            className={`rounded-lg border px-4 py-3 text-left transition ${
                                                form.companySelection === 'join'
                                                    ? 'border-primary bg-primary/5 text-primary'
                                                    : 'border-border hover:border-primary'
                                            }`}
                                        >
                                            <span className="block text-sm font-semibold">Join an existing tenant</span>
                                            <span className="text-xs text-muted-foreground">
                                                Use an invite token supplied by your administrator.
                                            </span>
                                        </button>
=======
                                            <span className="block text-sm font-semibold">Join an existing tenant</span>
                                            <span className="text-xs text-muted-foreground">
                                                Use an invite token supplied by your administrator.
                                            </span>
                                        </button>
>>>>>>> 4ad3f353
                                    </div>
                                    {errors.companySelection && (
                                        <p className="mt-2 text-xs text-destructive">{errors.companySelection}</p>
                                    )}
                                </div>
                                {form.companySelection === 'create' && (
                                    <div className="grid gap-4 sm:grid-cols-2">
                                        <label className="space-y-1 text-sm sm:col-span-2">
                                            <span className="font-medium text-foreground">Company or workspace name</span>
                                            <input
                                                type="text"
                                                value={form.companyName}
                                                onChange={event => updateField('companyName', event.target.value)}
                                                className={`w-full rounded-md border px-3 py-2 focus:outline-none focus:ring-2 focus:ring-primary ${
                                                    errors.companyName ? 'border-destructive' : 'border-border'
                                                }`}
                                            />
                                            {errors.companyName && <p className="text-xs text-destructive">{errors.companyName}</p>}
                                        </label>
                                        <label className="space-y-1 text-sm">
                                            <span className="font-medium text-foreground">Company type</span>
                                            <select
                                                value={form.companyType}
                                                onChange={event => updateField('companyType', event.target.value as CompanyType)}
                                                className={`w-full rounded-md border px-3 py-2 focus:outline-none focus:ring-2 focus:ring-primary ${
                                                    errors.companyType ? 'border-destructive' : 'border-border'
                                                }`}
                                            >
                                                <option value="">Select type</option>
                                                {COMPANY_TYPES.map(type => (
                                                    <option key={type.value} value={type.value}>
                                                        {type.label}
                                                    </option>
                                                ))}
                                            </select>
                                            {errors.companyType && <p className="text-xs text-destructive">{errors.companyType}</p>}
                                        </label>
                                        <label className="space-y-1 text-sm">
                                            <span className="font-medium text-foreground">Company email (optional)</span>
                                            <input
                                                type="email"
                                                value={form.companyEmail}
                                                onChange={event => updateField('companyEmail', event.target.value)}
                                                className={`w-full rounded-md border px-3 py-2 focus:outline-none focus:ring-2 focus:ring-primary ${
                                                    errors.companyEmail ? 'border-destructive' : 'border-border'
                                                }`}
                                            />
                                            {errors.companyEmail && <p className="text-xs text-destructive">{errors.companyEmail}</p>}
                                        </label>
                                        <label className="space-y-1 text-sm">
                                            <span className="font-medium text-foreground">Company phone (optional)</span>
                                            <input
                                                type="tel"
                                                value={form.companyPhone}
                                                onChange={event => updateField('companyPhone', event.target.value)}
                                                className="w-full rounded-md border border-border px-3 py-2 focus:outline-none focus:ring-2 focus:ring-primary"
                                            />
                                        </label>
                                        <label className="space-y-1 text-sm sm:col-span-2">
                                            <span className="font-medium text-foreground">Website (optional)</span>
                                            <input
                                                type="url"
                                                value={form.companyWebsite}
                                                onChange={event => updateField('companyWebsite', event.target.value)}
                                                placeholder="https://"
                                                className={`w-full rounded-md border px-3 py-2 focus:outline-none focus:ring-2 focus:ring-primary ${
                                                    errors.companyWebsite ? 'border-destructive' : 'border-border'
                                                }`}
                                            />
                                            {errors.companyWebsite && (
                                                <p className="text-xs text-destructive">{errors.companyWebsite}</p>
                                            )}
                                        </label>
                                    </div>
                                )}
                                {form.companySelection === 'join' && (
                                    <div className="space-y-4">
                                        <label className="space-y-1 text-sm">
                                            <span className="font-medium text-foreground">Invite token</span>
                                            <div className="flex gap-2">
                                                <input
                                                    type="text"
                                                    value={form.inviteToken}
                                                    onChange={event => updateField('inviteToken', event.target.value.toUpperCase())}
                                                    className={`flex-1 rounded-md border px-3 py-2 focus:outline-none focus:ring-2 focus:ring-primary ${
                                                        errors.inviteToken ? 'border-destructive' : 'border-border'
                                                    }`}
                                                />
                                                <Button type="button" variant="secondary" onClick={handleInviteLookup} isLoading={isCheckingInvite}>
                                                    Verify invite
                                                </Button>
                                            </div>
                                            {invitePreview && (
                                                <p className="text-xs text-emerald-600">
                                                    Invite for {invitePreview.companyName} ({invitePreview.companyType || 'General'})
                                                </p>
                                            )}
                                            {(errors.inviteToken || inviteError) && (
                                                <p className="text-xs text-destructive">{errors.inviteToken || inviteError}</p>
                                            )}
                                        </label>
                                        <div className="space-y-2">
                                            <span className="text-sm font-medium text-foreground">Role within the tenant</span>
                                            <div className="grid gap-3 md:grid-cols-2">
                                                {allowedRoles.map(role => (
                                                    <button
                                                        type="button"
                                                        key={role}
                                                        onClick={() => updateField('role', role)}
                                                        className={`rounded-lg border px-4 py-3 text-left text-sm transition ${
                                                            form.role === role
                                                                ? 'border-primary bg-primary/5 text-primary'
                                                                : 'border-border hover:border-primary'
                                                        }`}
                                                    >
                                                        <span className="block font-semibold">{ROLE_DETAILS[role].label}</span>
                                                        <span className="text-xs text-muted-foreground">
                                                            {ROLE_DETAILS[role].description}
                                                        </span>
                                                    </button>
                                                ))}
                                                {allowedRoles.length === 0 && (
                                                    <p className="text-xs text-muted-foreground">
                                                        Enter your invite token to view permitted roles.
                                                    </p>
                                                )}
                                            </div>
                                            {errors.role && <p className="text-xs text-destructive">{errors.role}</p>}
                                        </div>
                                    </div>
                                )}
                                <label className="flex items-start gap-3 text-sm text-muted-foreground">
                                    <input
                                        type="checkbox"
                                        checked={form.updatesOptIn}
                                        onChange={event => updateField('updatesOptIn', event.target.checked)}
                                        className="mt-1 h-4 w-4 rounded border-border text-primary focus:ring-primary"
                                    />
                                    <span>
                                        Send me platform roadmap and tenant enablement tips.
                                    </span>
                                </label>
<<<<<<< HEAD
                            </div>
                        )}
                        {step === 'confirm' && (
                            <div className="space-y-6">
                                <Card className="border border-dashed border-border bg-muted/40 p-4">
                                    <h3 className="text-sm font-semibold text-foreground">Tenant summary</h3>
                                    <dl className="mt-3 grid gap-3 text-xs text-muted-foreground sm:grid-cols-2">
                                        <div>
                                            <dt className="font-semibold text-foreground">Owner</dt>
                                            <dd>{form.firstName} {form.lastName}</dd>
                                        </div>
                                        <div>
                                            <dt className="font-semibold text-foreground">Email</dt>
                                            <dd>{form.email}</dd>
                                        </div>
                                        <div>
                                            <dt className="font-semibold text-foreground">Workspace mode</dt>
                                            <dd>{form.companySelection === 'create' ? 'Creating new tenant' : 'Joining existing tenant'}</dd>
                                        </div>
                                        {form.companySelection === 'create' && (
                                            <div>
                                                <dt className="font-semibold text-foreground">Company</dt>
                                                <dd>{form.companyName} ({form.companyType || 'Type pending'})</dd>
                                            </div>
                                        )}
                                        {form.companySelection === 'join' && invitePreview && (
                                            <div>
                                                <dt className="font-semibold text-foreground">Joining</dt>
                                                <dd>{invitePreview.companyName}</dd>
                                            </div>
                                        )}
                                        <div>
                                            <dt className="font-semibold text-foreground">Role</dt>
                                            <dd>{ROLE_DETAILS[(form.role || Role.OWNER) as Role]?.label ?? 'Owner'}</dd>
                                        </div>
                                    </dl>
                                </Card>
                                <label className="flex items-start gap-3 text-sm text-muted-foreground">
                                    <input
                                        type="checkbox"
                                        checked={form.termsAccepted}
                                        onChange={event => updateField('termsAccepted', event.target.checked)}
                                        className={`mt-1 h-4 w-4 rounded border-border text-primary focus:ring-primary ${
                                            errors.termsAccepted ? 'border-destructive' : ''
                                        }`}
                                    />
                                    <span>
                                        I agree to the{' '}
                                        <a href="https://asagents.co.uk/terms" className="text-primary underline" target="_blank" rel="noreferrer">
                                            AS Agents Terms, Security & Data Processing policies
                                        </a>
                                        .
                                    </span>
                                </label>
                                {errors.termsAccepted && <p className="text-xs text-destructive">{errors.termsAccepted}</p>}
                            </div>
                        )}
=======
                            </div>
                        )}
                        {step === 'confirm' && (
                            <div className="space-y-6">
                                <Card className="border border-dashed border-border bg-muted/40 p-4">
                                    <h3 className="text-sm font-semibold text-foreground">Tenant summary</h3>
                                    <dl className="mt-3 grid gap-3 text-xs text-muted-foreground sm:grid-cols-2">
                                        <div>
                                            <dt className="font-semibold text-foreground">Owner</dt>
                                            <dd>{form.firstName} {form.lastName}</dd>
                                        </div>
                                        <div>
                                            <dt className="font-semibold text-foreground">Email</dt>
                                            <dd>{form.email}</dd>
                                        </div>
                                        <div>
                                            <dt className="font-semibold text-foreground">Workspace mode</dt>
                                            <dd>{form.companySelection === 'create' ? 'Creating new tenant' : 'Joining existing tenant'}</dd>
                                        </div>
                                        {form.companySelection === 'create' && (
                                            <div>
                                                <dt className="font-semibold text-foreground">Company</dt>
                                                <dd>{form.companyName} ({form.companyType || 'Type pending'})</dd>
                                            </div>
                                        )}
                                        {form.companySelection === 'join' && invitePreview && (
                                            <div>
                                                <dt className="font-semibold text-foreground">Joining</dt>
                                                <dd>{invitePreview.companyName}</dd>
                                            </div>
                                        )}
                                        <div>
                                            <dt className="font-semibold text-foreground">Role</dt>
                                            <dd>{ROLE_DETAILS[(form.role || Role.OWNER) as Role]?.label ?? 'Owner'}</dd>
                                        </div>
                                    </dl>
                                </Card>
                                <label className="flex items-start gap-3 text-sm text-muted-foreground">
                                    <input
                                        type="checkbox"
                                        checked={form.termsAccepted}
                                        onChange={event => updateField('termsAccepted', event.target.checked)}
                                        className={`mt-1 h-4 w-4 rounded border-border text-primary focus:ring-primary ${
                                            errors.termsAccepted ? 'border-destructive' : ''
                                        }`}
                                    />
                                    <span>
                                        I agree to the{' '}
                                        <a href="https://asagents.co.uk/terms" className="text-primary underline" target="_blank" rel="noreferrer">
                                            AS Agents Terms, Security & Data Processing policies
                                        </a>
                                        .
                                    </span>
                                </label>
                                {errors.termsAccepted && <p className="text-xs text-destructive">{errors.termsAccepted}</p>}
                            </div>
                        )}
>>>>>>> 4ad3f353
                        <div className="flex flex-col-reverse items-start gap-3 border-t border-border pt-4 sm:flex-row sm:items-center sm:justify-between">
                            <div className="flex gap-3">
                                {step !== 'account' && (
                                    <Button type="button" variant="ghost" onClick={goToPreviousStep}>
                                        Back
                                    </Button>
                                )}
                                {step !== 'confirm' && (
                                    <Button type="button" onClick={goToNextStep}>
                                        Continue
                                    </Button>
                                )}
                                {step === 'confirm' && (
                                    <Button type="submit" isLoading={isSubmitting}>
                                        Launch workspace
                                    </Button>
                                )}
                            </div>
                            <p className="text-xs text-muted-foreground">
                                Need help? Contact{' '}
                                <a className="text-primary underline" href="mailto:platform@asagents.co.uk">
                                    platform@asagents.co.uk
                                </a>
                            </p>
                        </div>
                    </form>
                </Card>
                <div className="w-full max-w-xl space-y-6">
                    <Card className="space-y-4 p-6">
                        <h2 className="text-xl font-semibold text-foreground">Prefer instant access?</h2>
                        <p className="text-sm text-muted-foreground">
                            Connect a trusted identity provider to create a fully managed tenant with best-practice controls
                            pre-configured for you.
                        </p>
                        <SocialAuthButtons onSocial={handleSocial} loading={isSubmitting} />
                        <p className="text-xs text-muted-foreground">
                            We will provision a dedicated tenant, assign you the owner role and email the audit trail instantly.
                        </p>
                    </Card>
                    <Card className="space-y-4 p-6">
                        <h2 className="text-xl font-semibold text-foreground">Why leaders choose AS Agents</h2>
                        <ul className="space-y-3 text-sm text-muted-foreground">
                            {BENEFITS.map(benefit => (
                                <li key={benefit} className="flex items-start gap-3">
                                    <span className="mt-1 inline-flex h-5 w-5 items-center justify-center rounded-full bg-primary/10 text-primary">
                                        ✓
                                    </span>
                                    <span>{benefit}</span>
                                </li>
                            ))}
                        </ul>
                    </Card>
                    <Card className="space-y-3 p-6">
                        <h2 className="text-xl font-semibold text-foreground">Platform governance</h2>
                        <p className="text-sm text-muted-foreground">
                            Our principal admin <span className="font-semibold text-foreground">omnitenant.root</span> oversees tenant health,
                            multitenant access policies and proactive security automation.
                        </p>
                        <p className="text-xs text-muted-foreground">
                            Dedicated dashboards surface tenant storage, adoption and anomaly alerts for transparent operations.
                        </p>
                    </Card>
                </div>
            </div>
            <div className="mt-10 text-center text-sm text-muted-foreground">
                Already have an account?{' '}
                <button type="button" onClick={onSwitchToLogin} className="font-semibold text-primary hover:text-primary/80">
                    Sign in
                </button>
            </div>
        </div>
    );
<<<<<<< HEAD
};
=======
};



*/
>>>>>>> 4ad3f353
<|MERGE_RESOLUTION|>--- conflicted
+++ resolved
@@ -45,11 +45,8 @@
     lastName: '',
     email: '',
     username: '',
-<<<<<<< HEAD
-=======
-
->>>>>>> 4ad3f353
-    phone: '',
+ 
+     phone: '',
     password: '',
     confirmPassword: '',
     companySelection: '',
@@ -76,8 +73,7 @@
     { value: 'SUPPLIER', label: 'Supplier' },
     { value: 'CONSULTANT', label: 'Consultant' },
     { value: 'CLIENT', label: 'Client / Asset owner' },
-<<<<<<< HEAD
-=======
+  
 const STEP_SEQUENCE: { id: RegistrationStep; title: string; description: string }[] = [
     { id: 'account', title: 'Account', description: 'Introduce yourself and secure access.' },
     { id: 'workspace', title: 'Workspace', description: 'Create a company or join an existing team.' },
@@ -96,16 +92,13 @@
     { value: 'SUPPLIER', label: 'Supplier' },
     { value: 'CONSULTANT', label: 'Consultant' },
     { value: 'CLIENT', label: 'Client' },
->>>>>>> 4ad3f353
-];
+ ];
 
 const ROLE_DETAILS: Record<Role, { label: string; description: string }> = {
     [Role.OWNER]: {
         label: 'Owner',
         description: 'Full tenant administration, billing and security authority.',
-<<<<<<< HEAD
-=======
-    },
+      },
     [Role.ADMIN]: {
         label: 'Administrator',
         description: 'Manage people, approvals, permissions and commercial workflows.',
@@ -143,8 +136,7 @@
 const URL_REGEX = /^https?:\/\/\S+$/i;
 const PASSWORD_MIN_LENGTH = 8;
         description: 'Full administrative access, billing controls, and user management.',
->>>>>>> 4ad3f353
-    },
+     },
     [Role.ADMIN]: {
         label: 'Administrator',
         description: 'Manage people, approvals, permissions and commercial workflows.',
@@ -182,9 +174,7 @@
 const URL_REGEX = /^https?:\/\/\S+$/i;
 const PASSWORD_MIN_LENGTH = 8;
 
-<<<<<<< HEAD
-=======
-const PasswordStrengthMeter: React.FC<{ password: string }> = ({ password }) => {
+ const PasswordStrengthMeter: React.FC<{ password: string }> = ({ password }) => {
     const rules = [
         password.length >= 8,
         /[A-Z]/.test(password),
@@ -208,8 +198,7 @@
     );
 };
 
->>>>>>> 4ad3f353
-const StepIndicator: React.FC<{ currentStep: RegistrationStep }> = ({ currentStep }) => (
+ const StepIndicator: React.FC<{ currentStep: RegistrationStep }> = ({ currentStep }) => (
     <ol className="flex flex-col gap-4 sm:flex-row sm:items-center sm:justify-between">
         {STEP_SEQUENCE.map((step, index) => {
             const isActive = step.id === currentStep;
@@ -270,8 +259,7 @@
     </div>
 );
 
-<<<<<<< HEAD
-=======
+  
 interface SelectionCardProps {
     title: string;
     description: string;
@@ -293,8 +281,7 @@
 );
 
 
->>>>>>> 4ad3f353
-export const UserRegistration: React.FC<UserRegistrationProps> = ({ onSwitchToLogin }) => {
+ export const UserRegistration: React.FC<UserRegistrationProps> = ({ onSwitchToLogin }) => {
     const { register, socialLogin, error: authError, loading: isSubmitting } = useAuth();
 
     const [step, setStep] = useState<RegistrationStep>('account');
@@ -456,7 +443,6 @@
             if (form.username && form.username.trim().length < 3) nextErrors.username = 'Username must be at least 3 characters.';
             if (form.password.length < PASSWORD_MIN_LENGTH) {
                 nextErrors.password = `Password must be at least ${PASSWORD_MIN_LENGTH} characters.`;
-<<<<<<< HEAD
             }
             if (form.confirmPassword !== form.password) {
                 nextErrors.confirmPassword = 'Passwords do not match.';
@@ -466,17 +452,6 @@
             if (!form.companySelection) {
                 nextErrors.companySelection = 'Select whether you are creating or joining a workspace.';
             }
-=======
-            }
-            if (form.confirmPassword !== form.password) {
-                nextErrors.confirmPassword = 'Passwords do not match.';
-            }
-        }
-        if (currentStep === 'workspace') {
-            if (!form.companySelection) {
-                nextErrors.companySelection = 'Select whether you are creating or joining a workspace.';
-            }
->>>>>>> 4ad3f353
             if (form.companySelection === 'create') {
                 if (!form.companyName.trim()) nextErrors.companyName = 'Provide the company or workspace name.';
                 if (!form.companyType) nextErrors.companyType = 'Select a company type.';
@@ -698,13 +673,6 @@
                                 <div>
                                     <span className="text-sm font-medium text-foreground">Workspace goal</span>
                                     <div className="mt-2 grid gap-3 sm:grid-cols-2">
-<<<<<<< HEAD
-                                        <button
-                                            type="button"
-                                            onClick={() => updateField('companySelection', 'create')}
-                                            className={`rounded-lg border px-4 py-3 text-left transition ${
-                                                form.companySelection === 'create'
-=======
                                         <button
                                             type="button"
                                             onClick={() => updateField('companySelection', 'create')}
@@ -724,22 +692,6 @@
                                             onClick={() => updateField('companySelection', 'join')}
                                             className={`rounded-lg border px-4 py-3 text-left transition ${
                                                 form.companySelection === 'join'
->>>>>>> 4ad3f353
-                                                    ? 'border-primary bg-primary/5 text-primary'
-                                                    : 'border-border hover:border-primary'
-                                            }`}
-                                        >
-<<<<<<< HEAD
-                                            <span className="block text-sm font-semibold">Create a new tenant</span>
-                                            <span className="text-xs text-muted-foreground">
-                                                Ideal for platform owners and new partner companies.
-                                            </span>
-                                        </button>
-                                        <button
-                                            type="button"
-                                            onClick={() => updateField('companySelection', 'join')}
-                                            className={`rounded-lg border px-4 py-3 text-left transition ${
-                                                form.companySelection === 'join'
                                                     ? 'border-primary bg-primary/5 text-primary'
                                                     : 'border-border hover:border-primary'
                                             }`}
@@ -749,13 +701,6 @@
                                                 Use an invite token supplied by your administrator.
                                             </span>
                                         </button>
-=======
-                                            <span className="block text-sm font-semibold">Join an existing tenant</span>
-                                            <span className="text-xs text-muted-foreground">
-                                                Use an invite token supplied by your administrator.
-                                            </span>
-                                        </button>
->>>>>>> 4ad3f353
                                     </div>
                                     {errors.companySelection && (
                                         <p className="mt-2 text-xs text-destructive">{errors.companySelection}</p>
@@ -898,7 +843,64 @@
                                         Send me platform roadmap and tenant enablement tips.
                                     </span>
                                 </label>
-<<<<<<< HEAD
+                             </div>
+                        )}
+                        {step === 'confirm' && (
+                            <div className="space-y-6">
+                                <Card className="border border-dashed border-border bg-muted/40 p-4">
+                                    <h3 className="text-sm font-semibold text-foreground">Tenant summary</h3>
+                                    <dl className="mt-3 grid gap-3 text-xs text-muted-foreground sm:grid-cols-2">
+                                        <div>
+                                            <dt className="font-semibold text-foreground">Owner</dt>
+                                            <dd>{form.firstName} {form.lastName}</dd>
+                                        </div>
+                                        <div>
+                                            <dt className="font-semibold text-foreground">Email</dt>
+                                            <dd>{form.email}</dd>
+                                        </div>
+                                        <div>
+                                            <dt className="font-semibold text-foreground">Workspace mode</dt>
+                                            <dd>{form.companySelection === 'create' ? 'Creating new tenant' : 'Joining existing tenant'}</dd>
+                                        </div>
+                                        {form.companySelection === 'create' && (
+                                            <div>
+                                                <dt className="font-semibold text-foreground">Company</dt>
+                                                <dd>{form.companyName} ({form.companyType || 'Type pending'})</dd>
+                                            </div>
+                                        )}
+                                        {form.companySelection === 'join' && invitePreview && (
+                                            <div>
+                                                <dt className="font-semibold text-foreground">Joining</dt>
+                                                <dd>{invitePreview.companyName}</dd>
+                                            </div>
+                                        )}
+                                        <div>
+                                            <dt className="font-semibold text-foreground">Role</dt>
+                                            <dd>{ROLE_DETAILS[(form.role || Role.OWNER) as Role]?.label ?? 'Owner'}</dd>
+                                        </div>
+                                    </dl>
+                                </Card>
+                                <label className="flex items-start gap-3 text-sm text-muted-foreground">
+                                    <input
+                                        type="checkbox"
+                                        checked={form.termsAccepted}
+                                        onChange={event => updateField('termsAccepted', event.target.checked)}
+                                        className={`mt-1 h-4 w-4 rounded border-border text-primary focus:ring-primary ${
+                                            errors.termsAccepted ? 'border-destructive' : ''
+                                        }`}
+                                    />
+                                    <span>
+                                        I agree to the{' '}
+                                        <a href="https://asagents.co.uk/terms" className="text-primary underline" target="_blank" rel="noreferrer">
+                                            AS Agents Terms, Security & Data Processing policies
+                                        </a>
+                                        .
+                                    </span>
+                                </label>
+                                {errors.termsAccepted && <p className="text-xs text-destructive">{errors.termsAccepted}</p>}
+                            </div>
+                        )}
+ 
                             </div>
                         )}
                         {step === 'confirm' && (
@@ -956,66 +958,7 @@
                                 {errors.termsAccepted && <p className="text-xs text-destructive">{errors.termsAccepted}</p>}
                             </div>
                         )}
-=======
-                            </div>
-                        )}
-                        {step === 'confirm' && (
-                            <div className="space-y-6">
-                                <Card className="border border-dashed border-border bg-muted/40 p-4">
-                                    <h3 className="text-sm font-semibold text-foreground">Tenant summary</h3>
-                                    <dl className="mt-3 grid gap-3 text-xs text-muted-foreground sm:grid-cols-2">
-                                        <div>
-                                            <dt className="font-semibold text-foreground">Owner</dt>
-                                            <dd>{form.firstName} {form.lastName}</dd>
-                                        </div>
-                                        <div>
-                                            <dt className="font-semibold text-foreground">Email</dt>
-                                            <dd>{form.email}</dd>
-                                        </div>
-                                        <div>
-                                            <dt className="font-semibold text-foreground">Workspace mode</dt>
-                                            <dd>{form.companySelection === 'create' ? 'Creating new tenant' : 'Joining existing tenant'}</dd>
-                                        </div>
-                                        {form.companySelection === 'create' && (
-                                            <div>
-                                                <dt className="font-semibold text-foreground">Company</dt>
-                                                <dd>{form.companyName} ({form.companyType || 'Type pending'})</dd>
-                                            </div>
-                                        )}
-                                        {form.companySelection === 'join' && invitePreview && (
-                                            <div>
-                                                <dt className="font-semibold text-foreground">Joining</dt>
-                                                <dd>{invitePreview.companyName}</dd>
-                                            </div>
-                                        )}
-                                        <div>
-                                            <dt className="font-semibold text-foreground">Role</dt>
-                                            <dd>{ROLE_DETAILS[(form.role || Role.OWNER) as Role]?.label ?? 'Owner'}</dd>
-                                        </div>
-                                    </dl>
-                                </Card>
-                                <label className="flex items-start gap-3 text-sm text-muted-foreground">
-                                    <input
-                                        type="checkbox"
-                                        checked={form.termsAccepted}
-                                        onChange={event => updateField('termsAccepted', event.target.checked)}
-                                        className={`mt-1 h-4 w-4 rounded border-border text-primary focus:ring-primary ${
-                                            errors.termsAccepted ? 'border-destructive' : ''
-                                        }`}
-                                    />
-                                    <span>
-                                        I agree to the{' '}
-                                        <a href="https://asagents.co.uk/terms" className="text-primary underline" target="_blank" rel="noreferrer">
-                                            AS Agents Terms, Security & Data Processing policies
-                                        </a>
-                                        .
-                                    </span>
-                                </label>
-                                {errors.termsAccepted && <p className="text-xs text-destructive">{errors.termsAccepted}</p>}
-                            </div>
-                        )}
->>>>>>> 4ad3f353
-                        <div className="flex flex-col-reverse items-start gap-3 border-t border-border pt-4 sm:flex-row sm:items-center sm:justify-between">
+                         <div className="flex flex-col-reverse items-start gap-3 border-t border-border pt-4 sm:flex-row sm:items-center sm:justify-between">
                             <div className="flex gap-3">
                                 {step !== 'account' && (
                                     <Button type="button" variant="ghost" onClick={goToPreviousStep}>
@@ -1087,12 +1030,9 @@
             </div>
         </div>
     );
-<<<<<<< HEAD
 };
-=======
-};
-
+  
 
 
 */
->>>>>>> 4ad3f353
+ 