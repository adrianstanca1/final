--- conflicted
+++ resolved
@@ -1,38 +1,3 @@
-<<<<<<< HEAD
-import React, { useState } from 'react';
-import { Card } from './ui/Card';
-import { Button } from './ui/Button';
-
-interface UserRegistrationProps {
-  onSwitchToLogin: () => void;
-}
-
-export const UserRegistration: React.FC<UserRegistrationProps> = ({ onSwitchToLogin }) => {
-    return (
-        <div className="mx-auto max-w-2xl">
-            <div className="space-y-6">
-                <div className="space-y-2">
-                    <div className="inline-flex items-center gap-2">
-                        <svg xmlns="http://www.w3.org/2000/svg" viewBox="0 0 24 24" className="h-8 w-8 text-primary" fill="currentColor">
-                            <path d="M12 2 2 22h20L12 2Zm0 3.3L19.1 20H4.9L12 5.3Z" />
-                        </svg>
-                        <h1 className="text-2xl font-bold text-foreground">Create your AS Agents account</h1>
-                    </div>
-                    <p className="text-sm text-muted-foreground">Join thousands of construction teams collaborating in one workspace.</p>
-                </div>
-
-                <Card>
-                    <div className="p-6 space-y-4">
-                        <h2 className="text-lg font-semibold">Registration Coming Soon</h2>
-                        <p className="text-sm text-muted-foreground">
-                            New user registration is being enhanced. Please contact support or use an existing account.
-                        </p>
-                        <div className="pt-4">
-                            <Button type="button" onClick={onSwitchToLogin}>Back to login</Button>
-                        </div>
-                    </div>
-                </Card>
-=======
 import React, { useEffect, useMemo, useState } from 'react';
 import { Card } from './ui/Card';
 import { Button } from './ui/Button';
@@ -970,13 +935,7 @@
                 <button type="button" onClick={onSwitchToLogin} className="font-semibold text-primary hover:text-primary/80">
                     Sign in
                 </button>
->>>>>>> 96a03cd9
             </div>
         </div>
     );
-};
-<<<<<<< HEAD
-
-export default UserRegistration;
-=======
->>>>>>> 96a03cd9
+};