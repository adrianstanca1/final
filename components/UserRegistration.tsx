import React, { useState, useEffect } from 'react';
import { Role, Permission, RolePermissions, CompanyType, RegisterCredentials } from '../types';
import { useAuth } from '../contexts/AuthContext';
import { Card } from './ui/Card';
import { Button } from './ui/Button';

interface UserRegistrationProps {
  onSwitchToLogin: () => void;
}

type Step = 'personal' | 'company' | 'role' | 'verify' | 'terms';

const STEPS: { id: Step; name: string }[] = [
    { id: 'personal', name: 'Personal Info' },
    { id: 'company', name: 'Company' },
    { id: 'role', name: 'Your Role' },
    { id: 'verify', name: 'Verification' },
    { id: 'terms', name: 'Finish' },
];

const PasswordStrengthIndicator: React.FC<{ password?: string }> = ({ password = '' }) => {
    const getStrength = () => {
        let score = 0;
        if (password.length >= 8) score++;
        if (/[A-Z]/.test(password)) score++;
        if (/[a-z]/.test(password)) score++;
        // FIX: Corrected regex to check for digits.
        if (/\d/.test(password)) score++;
        if (/[^A-Za-z0-9]/.test(password)) score++;
        return score;
    };
    const strength = getStrength();
    const width = (strength / 5) * 100;
    const color = strength < 3 ? 'bg-destructive' : strength < 5 ? 'bg-yellow-500' : 'bg-green-500';

    return (
        <div className="w-full bg-muted rounded-full h-1.5 mt-1">
            <div className={`h-1.5 rounded-full transition-all duration-300 ${color}`} style={{ width: `${width}%` }}></div>
        </div>
    );
};

const CreateCompanyModal: React.FC<{
    onClose: () => void;
    onSave: (data: { name: string; type: CompanyType; email: string; phone: string; website: string; }) => void;
    initialData: { name?: string; type?: CompanyType; email?: string; phone?: string; website?: string; };
}> = ({ onClose, onSave, initialData }) => {
    const [name, setName] = useState(initialData.name || '');
    const [type, setType] = useState<CompanyType | ''>(initialData.type || '');
    const [email, setEmail] = useState(initialData.email || '');
    const [phone, setPhone] = useState(initialData.phone || '');
    const [website, setWebsite] = useState(initialData.website || '');
    const [errors, setErrors] = useState<Record<string, string>>({});
    
    const companyTypeOptions = [
        { value: 'GENERAL_CONTRACTOR', label: 'General Contractor' },
        { value: 'SUBCONTRACTOR', label: 'Subcontractor' },
        { value: 'SUPPLIER', label: 'Supplier' },
        { value: 'CONSULTANT', label: 'Consultant' },
        { value: 'CLIENT', label: 'Client' },
    ];

    const handleSubmit = (e: React.FormEvent) => {
        e.preventDefault();
        const newErrors: Record<string, string> = {};
        if (!name.trim()) newErrors.name = "Company name is required.";
        if (!type) newErrors.type = "Company type is required.";
        if (!email || !/^[^\s@]+@[^\s@]+\.[^\s@]+$/.test(email)) newErrors.email = "A valid company email is required.";
        if (!phone.trim()) newErrors.phone = "Company phone number is required.";
        
        setErrors(newErrors);
        
        if (Object.keys(newErrors).length === 0) {
            onSave({ name, type: type as CompanyType, email, phone, website });
        }
    };

    return (
         <div className="fixed inset-0 bg-black/70 z-50 flex items-center justify-center p-4" onClick={onClose}>
            <Card className="w-full max-w-lg" onClick={e => e.stopPropagation()}>
                <h3 className="text-lg font-bold mb-4">Create Your Company</h3>
                <form onSubmit={handleSubmit} className="space-y-4">
                     <InputField label="Company Name" name="name" value={name} onChange={(_, val) => setName(val)} error={errors.name} />
                     <SelectField label="Company Type" name="type" value={type} onChange={(_, val) => setType(val)} error={errors.type} options={companyTypeOptions}/>
                     <InputField label="Company Email" name="email" type="email" value={email} onChange={(_, val) => setEmail(val)} error={errors.email} />
                     <InputField label="Company Phone" name="phone" type="tel" value={phone} onChange={(_, val) => setPhone(val)} error={errors.phone} />
                     <InputField label="Company Website (Optional)" name="website" type="url" value={website} onChange={(_, val) => setWebsite(val)} />
                     <div className="flex justify-end gap-2 pt-4 border-t">
                        <Button type="button" variant="secondary" onClick={onClose}>Cancel</Button>
                        <Button type="submit">Save Company</Button>
                    </div>
                </form>
            </Card>
        </div>
    );
};

export const UserRegistration: React.FC<UserRegistrationProps> = ({ onSwitchToLogin }) => {
    const { register, error: authError, loading: isLoading } = useAuth();
    const [step, setStep] = useState<Step>('personal');
    const [formData, setFormData] = useState<Partial<RegisterCredentials & { companyName?: string; companyType?: CompanyType; companyEmail?: string; companyPhone?: string; companyWebsite?: string; companySelection?: 'create' | 'join', role?: Role, verificationCode?: string, termsAccepted?: boolean }>>({});
    const [errors, setErrors] = useState<Record<string, string>>({});
    const [generalError, setGeneralError] = useState<string | null>(null);
    const [isCompanyModalOpen, setIsCompanyModalOpen] = useState(false);

    useEffect(() => {
        setGeneralError(authError);
    }, [authError]);

    const validateStep = (currentStep: Step): boolean => {
        const newErrors: Record<string, string> = {};
        switch (currentStep) {
            case 'personal':
                if (!formData.firstName || formData.firstName.length < 2) newErrors.firstName = "First name is required.";
                if (!formData.lastName || formData.lastName.length < 2) newErrors.lastName = "Last name is required.";
                if (!formData.email || !/^[^\s@]+@[^\s@]+\.[^\s@]+$/.test(formData.email)) newErrors.email = "A valid email is required.";
                if (!formData.password || formData.password.length < 8) newErrors.password = "Password must be at least 8 characters.";
                if (formData.password !== formData.confirmPassword) newErrors.confirmPassword = "Passwords do not match.";
                break;
            case 'company':
                if (!formData.companySelection) newErrors.companySelection = "Please choose an option.";
                else if (formData.companySelection === 'create' && (!formData.companyName || !formData.companyType)) {
                    newErrors.companyName = "Company details are required. Please create or edit your company.";
                } else if (formData.companySelection === 'join' && !formData.inviteToken) {
                    newErrors.inviteToken = "An invite token is required.";
                }
                break;
            case 'role':
                 if (!formData.role) newErrors.role = "Please select a role.";
                break;
            case 'verify':
                 if (formData.verificationCode !== '123456') newErrors.verificationCode = "Enter the mock code: 123456.";
                break;
            case 'terms':
                if (!formData.termsAccepted) newErrors.termsAccepted = "You must accept the terms.";
                break;
        }
        setErrors(newErrors);
        return Object.keys(newErrors).length === 0;
    };

    const handleNext = () => {
        if (validateStep(step)) {
            const currentIndex = STEPS.findIndex(s => s.id === step);
            if (currentIndex < STEPS.length - 1) {
                setStep(STEPS[currentIndex + 1].id);
            }
        }
    };

    const handleBack = () => {
        const currentIndex = STEPS.findIndex(s => s.id === step);
        if (currentIndex > 0) {
            setStep(STEPS[currentIndex - 1].id);
        }
    };
    
    const handleChange = (field: keyof typeof formData, value: any) => {
        if (field === 'companySelection' && value === 'create') {
            setIsCompanyModalOpen(true);
        }
        setFormData(prev => ({ ...prev, [field]: value }));
        if (errors[field]) {
            setErrors(prev => {
                const newErrors = { ...prev };
                delete newErrors[field];
                return newErrors;
            });
        }
    };

    const handleCompanySave = ({ name, type, email, phone, website }: { name: string; type: CompanyType; email: string; phone: string; website: string; }) => {
        setFormData(prev => ({ ...prev, companyName: name, companyType: type, companyEmail: email, companyPhone: phone, companyWebsite: website, companySelection: 'create' }));
        setIsCompanyModalOpen(false);
        // Clear potential validation error after saving
        if (errors.companyName) {
            setErrors(prev => {
                const newErrors = { ...prev };
                delete newErrors.companyName;
                return newErrors;
            });
        }
    };
    
    const handleSubmit = async () => {
        if (!validateStep('terms')) return;
        setGeneralError(null);
        try {
            await register(formData);
            // On success, the AuthProvider will handle navigation.
        } catch (error: any) {
            // Error is handled by the context and set via useEffect
        }
    };

    const renderStepContent = () => {
        switch (step) {
            case 'personal': return (
                <>
                    <div className="grid grid-cols-2 gap-4">
                        <InputField label="First Name" name="firstName" value={formData.firstName || ''} onChange={handleChange} error={errors.firstName} />
                        <InputField label="Last Name" name="lastName" value={formData.lastName || ''} onChange={handleChange} error={errors.lastName} />
                    </div>
                    <InputField label="Email" name="email" type="email" value={formData.email || ''} onChange={handleChange} error={errors.email} />
                    <InputField label="Phone (Optional)" name="phone" type="tel" value={formData.phone || ''} onChange={handleChange} error={errors.phone} />
                    <InputField label="Password" name="password" type="password" value={formData.password || ''} onChange={handleChange} error={errors.password} />
                    <PasswordStrengthIndicator password={formData.password} />
                    <InputField label="Confirm Password" name="confirmPassword" type="password" value={formData.confirmPassword || ''} onChange={handleChange} error={errors.confirmPassword} />
                </>
            );
            case 'company': return (
                <>
                   <div className="space-y-2">
                        <RadioCard name="companySelection" value="create" label="Create a new company" description="Set up a new workspace for your team." checked={formData.companySelection === 'create'} onChange={handleChange} />
                        <RadioCard name="companySelection" value="join" label="Join an existing company" description="You'll need an invite token from the company." checked={formData.companySelection === 'join'} onChange={handleChange} />
                        {errors.companySelection && <p className="text-xs text-destructive mt-1">{errors.companySelection}</p>}
                    </div>
                    {formData.companySelection === 'create' && formData.companyName && (
                        <Card className="mt-4 bg-muted animate-card-enter">
                           <div className="flex justify-between items-start">
                                <div>
                                    <p className="font-semibold">{formData.companyName}</p>
                                    <p className="text-sm text-muted-foreground">{formData.companyType?.replace(/_/g, ' ')}</p>
                                    <p className="text-sm text-muted-foreground">{formData.companyEmail}</p>
                                    <p className="text-sm text-muted-foreground">{formData.companyPhone}</p>
                                    {formData.companyWebsite && <p className="text-sm text-muted-foreground">{formData.companyWebsite}</p>}
                                </div>
                                <Button variant="secondary" size="sm" onClick={() => setIsCompanyModalOpen(true)}>Edit</Button>
                           </div>
                        </Card>
                    )}
                    {errors.companyName && <p className="text-xs text-destructive mt-1">{errors.companyName}</p>}
                     {formData.companySelection === 'join' && (
                        <Card className="mt-4 bg-muted animate-card-enter">
                             <InputField label="Company Invite Token" name="inviteToken" value={formData.inviteToken || ''} onChange={handleChange} error={errors.inviteToken} placeholder="Enter the token provided to you" />
                        </Card>
                    )}
                </>
            );
            case 'role':
                const selectedRolePermissions = formData.role ? RolePermissions[formData.role] : new Set();
                return (
                    <div className="grid grid-cols-1 md:grid-cols-2 gap-4">
                         <div className="space-y-2">
                             {[Role.PROJECT_MANAGER, Role.FOREMAN, Role.OPERATIVE].map(role => (
                                <RadioCard key={role} name="role" value={String(role)} label={role.replace(/_/g, ' ')} description="" checked={formData.role === role} onChange={handleChange} />
                            ))}
                            {errors.role && <p className="text-xs text-destructive mt-1">{errors.role}</p>}
                         </div>
                         <Card className="bg-muted">
                            <h4 className="font-semibold mb-2">Role Permissions Preview</h4>
                            {formData.role ? (
                                <ul className="text-sm space-y-1 list-disc list-inside max-h-60 overflow-y-auto">
                                    {Array.from(selectedRolePermissions).map(p => <li key={p as string} className="capitalize">{String(p).replace(/_/g, ' ').toLowerCase()}</li>)}
                                </ul>
                            ) : <p className="text-sm text-muted-foreground">Select a role to see its permissions.</p>}
                         </Card>
                    </div>
                );
            case 'verify': return (
                <div className="text-center">
                    <h3 className="font-semibold">Verify Your Email</h3>
                    <p className="text-muted-foreground text-sm mt-1 mb-4">We've "sent" a 6-digit code to {formData.email}. For this demo, please enter <strong>123456</strong>.</p>
                     <InputField label="Verification Code" name="verificationCode" value={formData.verificationCode || ''} onChange={(name: string, val: string) => handleChange(name as keyof typeof formData, val.replace(/\D/g, ''))} error={errors.verificationCode} maxLength={6} inputClassName="text-center tracking-[0.5em] text-2xl" isLabelSrOnly />
                </div>
            );
            case 'terms': return (
                <div>
                     <div className="flex items-start">
                        <input id="terms" type="checkbox" checked={!!formData.termsAccepted} onChange={e => handleChange('termsAccepted', e.target.checked)} className="h-4 w-4 text-primary focus:ring-ring border-border rounded mt-1"/>
                        <label htmlFor="terms" className="ml-2 block text-sm text-muted-foreground">I agree to the <a href="#" className="font-medium text-primary hover:text-primary/90">Terms and Conditions</a> and <a href="#" className="font-medium text-primary hover:text-primary/90">Privacy Policy</a>.</label>
                    </div>
                    {errors.termsAccepted && <p className="text-xs text-destructive mt-1">{errors.termsAccepted}</p>}
                </div>
            );
            default: return null;
        }
    };

    const currentStepIndex = STEPS.findIndex(s => s.id === step);

    return (
        <>
            {isCompanyModalOpen && (
                <CreateCompanyModal 
                    onClose={() => setIsCompanyModalOpen(false)} 
                    onSave={handleCompanySave}
                    initialData={{ name: formData.companyName, type: formData.companyType, email: formData.companyEmail, phone: formData.companyPhone, website: formData.companyWebsite }}
                />
            )}
            <div className="min-h-screen bg-background flex flex-col justify-center py-12 sm:px-6 lg:px-8">
                <div className="sm:mx-auto sm:w-full sm:max-w-3xl">
                    <div className="text-center mb-8">
                        <div className="inline-flex items-center justify-center gap-2 mb-2">
                            <svg xmlns="http://www.w3.org/2000/svg" fill="none" viewBox="0 0 24 24" className="w-10 h-10 text-primary"><path fill="currentColor" d="M12 2L2 22h20L12 2z"/></svg>
                            <h1 className="text-3xl font-bold text-foreground">AS Agents</h1>
                        </div>
                        <h2 className="text-muted-foreground">Create your account</h2>
                    </div>

                    <div className="mb-8 px-4">
                        <div className="flex items-center">
                            {STEPS.map((s, index) => (
                                <React.Fragment key={s.id}>
                                    <div className="flex flex-col items-center">
                                        <div className={`w-8 h-8 rounded-full flex items-center justify-center transition-colors ${index <= currentStepIndex ? 'bg-primary text-primary-foreground' : 'bg-muted text-muted-foreground'}`}>
                                            {index < currentStepIndex ? '✓' : index + 1}
                                        </div>
                                        <p className={`text-xs mt-1 text-center ${index <= currentStepIndex ? 'font-semibold text-primary' : 'text-muted-foreground'}`}>{s.name}</p>
                                    </div>
                                    {index < STEPS.length - 1 && <div className={`flex-grow h-0.5 transition-colors ${index < currentStepIndex ? 'bg-primary' : 'bg-muted'}`}></div>}
                                </React.Fragment>
                            ))}
                        </div>
                    </div>

                    <Card>
                        {generalError && <div className="mb-4 p-3 bg-destructive/10 text-destructive text-sm rounded-md">{generalError}</div>}
                        <div className="space-y-6">
                            {renderStepContent()}
                        </div>
                        <div className="mt-8 flex justify-between items-center">
                            {step !== 'personal' ? (
                                <Button variant="secondary" onClick={handleBack}>Back</Button>
                            ) : <div></div>}
                            
                            {step === 'terms' ? (
                                <Button onClick={handleSubmit} isLoading={isLoading} disabled={!formData.termsAccepted}>Complete Registration</Button>
                            ) : (
                                <Button onClick={handleNext}>Next</Button>
                            )}
                        </div>
                    </Card>
                    <p className="mt-6 text-center text-sm text-muted-foreground">
                        Already have an account?{' '}
                        <button onClick={onSwitchToLogin} className="font-semibold text-primary hover:text-primary/80">
                            Sign in
                        </button>
                    </p>
                </div>
            </div>
        </>
    );
};


// --- Form Field Components ---
const InputField = ({ label, name, type = 'text', value = '', onChange, error, maxLength, inputClassName = '', isLabelSrOnly = false, placeholder }: { label: string; name: string; type?: string; value?: string; onChange: (name: string, value: string) => void; error?: string; maxLength?: number; inputClassName?: string; isLabelSrOnly?: boolean; placeholder?: string }) => (
    <div>
        <label htmlFor={name} className={isLabelSrOnly ? 'sr-only' : 'block text-sm font-medium text-muted-foreground'}>{label}</label>
        <input id={name} name={name} type={type} value={value} maxLength={maxLength} onChange={e => onChange(name, e.target.value)} placeholder={placeholder}
                className={`mt-1 block w-full px-3 py-2 border rounded-md shadow-sm focus:outline-none focus:ring-primary focus:border-primary sm:text-sm ${error ? 'border-destructive' : 'border-border'} ${inputClassName}`} />
        {error && <p className="text-xs text-destructive mt-1">{error}</p>}
    </div>
);

const SelectField = ({ label, name, value, onChange, error, options }: {label: string, name: string, value: any, onChange: any, error?: string, options: {value:string, label:string}[]}) => (
    <div>
        <label htmlFor={name} className="block text-sm font-medium text-muted-foreground">{label}</label>
        <select id={name} name={name} value={value} onChange={e => onChange(name, e.target.value)} required
                className={`mt-1 block w-full px-3 py-2 border rounded-md shadow-sm focus:outline-none focus:ring-primary focus:border-primary sm:text-sm bg-card ${error ? 'border-destructive' : 'border-border'}`}>
            <option value="">Select an option</option>
            {options.map(opt => <option key={opt.value} value={opt.value}>{opt.label}</option>)}
        </select>
        {error && <p className="text-xs text-destructive mt-1">{error}</p>}
    </div>
);

<<<<<<< HEAD
const RadioCard = ({ name, value, label, description, checked, onChange, ...props }: { name: string, value: string, label: string, description: string, checked: boolean, onChange: any } & React.HTMLAttributes<HTMLLabelElement>) => (
    <label {...props} className={`block p-4 border rounded-md cursor-pointer transition-all ${checked ? 'bg-primary/10 border-primary ring-2 ring-primary' : 'hover:bg-accent'}`}>
=======
const RadioCard = ({ name, value, label, description, checked, onChange }: { key?: string | CompanyType | Role, name: string, value: string | CompanyType | Role, label: string, description: string, checked: boolean, onChange: (name: string, value: string) => void }) => (
    <label className={`block p-4 border rounded-md cursor-pointer transition-all ${checked ? 'bg-primary/10 border-primary ring-2 ring-primary' : 'hover:bg-accent'}`}>
>>>>>>> ae616cb1
        <input type="radio" name={name} value={value} checked={checked} onChange={e => onChange(name, e.target.value)} className="sr-only"/>
        <p className="font-semibold">{label}</p>
        {description && <p className="text-sm text-muted-foreground">{description}</p>}
    </label>
);<|MERGE_RESOLUTION|>--- conflicted
+++ resolved
@@ -366,13 +366,11 @@
     </div>
 );
 
-<<<<<<< HEAD
 const RadioCard = ({ name, value, label, description, checked, onChange, ...props }: { name: string, value: string, label: string, description: string, checked: boolean, onChange: any } & React.HTMLAttributes<HTMLLabelElement>) => (
     <label {...props} className={`block p-4 border rounded-md cursor-pointer transition-all ${checked ? 'bg-primary/10 border-primary ring-2 ring-primary' : 'hover:bg-accent'}`}>
-=======
+
 const RadioCard = ({ name, value, label, description, checked, onChange }: { key?: string | CompanyType | Role, name: string, value: string | CompanyType | Role, label: string, description: string, checked: boolean, onChange: (name: string, value: string) => void }) => (
     <label className={`block p-4 border rounded-md cursor-pointer transition-all ${checked ? 'bg-primary/10 border-primary ring-2 ring-primary' : 'hover:bg-accent'}`}>
->>>>>>> ae616cb1
         <input type="radio" name={name} value={value} checked={checked} onChange={e => onChange(name, e.target.value)} className="sr-only"/>
         <p className="font-semibold">{label}</p>
         {description && <p className="text-sm text-muted-foreground">{description}</p>}
