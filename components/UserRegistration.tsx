import React, { useEffect, useMemo, useState } from 'react';
import { Card } from './ui/Card';
import { Button } from './ui/Button';
import { useAuth } from '../contexts/AuthContext';
import { authClient, InvitePreview } from '../services/authClient';
import { CompanyType, RegistrationPayload, Role, SocialProvider } from '../types';
import { AuthEnvironmentNotice } from './auth/AuthEnvironmentNotice';
import {
    clearRegistrationDraft,
    loadRegistrationDraft,
    registrationDraftHasContent,
    saveRegistrationDraft,
    type RegistrationStep,
} from '../utils/registrationDraft';
import { persistRememberedEmail } from '../utils/authRememberMe';

interface UserRegistrationProps {
    onSwitchToLogin: () => void;
}

interface RegistrationState {
    firstName: string;
    lastName: string;
    email: string;
    username: string;
    phone: string;
    password: string;
    confirmPassword: string;
    companySelection: 'create' | 'join' | '';
    companyName: string;
    companyType: CompanyType | '';
    companyEmail: string;
    companyPhone: string;
    companyWebsite: string;
    inviteToken: string;
    role: Role | '';
    updatesOptIn: boolean;
    termsAccepted: boolean;
}

type FormErrors = Partial<Record<keyof RegistrationState, string>>;

const INITIAL_STATE: RegistrationState = {
    firstName: '',
    lastName: '',
    email: '',
    username: '',
<<<<<<< HEAD
    phone: '',
=======
 
     phone: '',
>>>>>>> 9246aaec
    password: '',
    confirmPassword: '',
    companySelection: '',
    companyName: '',
    companyType: '',
    companyEmail: '',
    companyPhone: '',
    companyWebsite: '',
    inviteToken: '',
    role: '',
    updatesOptIn: true,
    termsAccepted: false,
};

const STEP_SEQUENCE: Array<{ id: RegistrationStep; title: string; description: string }> = [
    { id: 'account', title: 'Your profile', description: 'Tell us who will own the workspace.' },
    { id: 'workspace', title: 'Workspace', description: 'Create a company or join an existing tenant.' },
    { id: 'confirm', title: 'Finish', description: 'Accept terms and review the tenant snapshot.' },
];

const COMPANY_TYPES: { value: CompanyType; label: string }[] = [
    { value: 'GENERAL_CONTRACTOR', label: 'General contractor' },
    { value: 'SUBCONTRACTOR', label: 'Subcontractor' },
    { value: 'SUPPLIER', label: 'Supplier' },
    { value: 'CONSULTANT', label: 'Consultant' },
    { value: 'CLIENT', label: 'Client / Asset owner' },
<<<<<<< HEAD
];

=======
  
const STEP_SEQUENCE: { id: RegistrationStep; title: string; description: string }[] = [
    { id: 'account', title: 'Account', description: 'Introduce yourself and secure access.' },
    { id: 'workspace', title: 'Workspace', description: 'Create a company or join an existing team.' },
    { id: 'confirm', title: 'Confirm', description: 'Review details and accept the terms.' },
];

const STEP_FIELDS: Record<RegistrationStep, Array<keyof RegistrationState>> = {
    account: ['firstName', 'lastName', 'email', 'phone', 'password', 'confirmPassword'],
    workspace: ['companySelection', 'companyName', 'companyType', 'companyEmail', 'companyPhone', 'companyWebsite', 'inviteToken', 'role'],
    confirm: ['termsAccepted'],
};

const COMPANY_TYPES: { value: CompanyType; label: string }[] = [
    { value: 'GENERAL_CONTRACTOR', label: 'General Contractor' },
    { value: 'SUBCONTRACTOR', label: 'Subcontractor' },
    { value: 'SUPPLIER', label: 'Supplier' },
    { value: 'CONSULTANT', label: 'Consultant' },
    { value: 'CLIENT', label: 'Client' },
 ];

>>>>>>> 9246aaec
const ROLE_DETAILS: Record<Role, { label: string; description: string }> = {
    [Role.OWNER]: {
        label: 'Owner',
        description: 'Full tenant administration, billing and security authority.',
<<<<<<< HEAD
    },
=======
      },
    [Role.ADMIN]: {
        label: 'Administrator',
        description: 'Manage people, approvals, permissions and commercial workflows.',
    },
    [Role.PROJECT_MANAGER]: {
        label: 'Project manager',
        description: 'Coordinate schedules, tasks, stakeholders and reporting.',
    },
    [Role.FOREMAN]: {
        label: 'Foreman',
        description: 'Lead on-site crews and escalate safety issues instantly.',
    },
    [Role.OPERATIVE]: {
        label: 'Operative',
        description: 'Log time, update tasks and collaborate with the site team.',
    },
    [Role.CLIENT]: {
        label: 'Client',
        description: 'Follow milestones, approve changes and review documentation.',
    },
    [Role.PRINCIPAL_ADMIN]: {
        label: 'Platform principal admin',
        description: 'Reserved for AS Agents core administration team.',
    },
};

const BENEFITS: string[] = [
    'Multitenant oversight lets you spin up dedicated workspaces in minutes.',
    'AI copilots accelerate bid writing, forecasting and daily progress analysis.',
    'Field-friendly tools capture safety, timesheets and site evidence offline.',
    'Granular permissions align office, site and partner access in one hub.',
];

const EMAIL_REGEX = /^[^\s@]+@[^\s@]+\.[^\s@]+$/;
const URL_REGEX = /^https?:\/\/\S+$/i;
const PASSWORD_MIN_LENGTH = 8;
        description: 'Full administrative access, billing controls, and user management.',
     },
>>>>>>> 9246aaec
    [Role.ADMIN]: {
        label: 'Administrator',
        description: 'Manage people, approvals, permissions and commercial workflows.',
    },
    [Role.PROJECT_MANAGER]: {
        label: 'Project manager',
        description: 'Coordinate schedules, tasks, stakeholders and reporting.',
    },
    [Role.FOREMAN]: {
        label: 'Foreman',
        description: 'Lead on-site crews and escalate safety issues instantly.',
    },
    [Role.OPERATIVE]: {
        label: 'Operative',
        description: 'Log time, update tasks and collaborate with the site team.',
    },
    [Role.CLIENT]: {
        label: 'Client',
        description: 'Follow milestones, approve changes and review documentation.',
    },
    [Role.PRINCIPAL_ADMIN]: {
        label: 'Platform principal admin',
        description: 'Reserved for AS Agents core administration team.',
    },
};

const BENEFITS: string[] = [
    'Multitenant oversight lets you spin up dedicated workspaces in minutes.',
    'AI copilots accelerate bid writing, forecasting and daily progress analysis.',
    'Field-friendly tools capture safety, timesheets and site evidence offline.',
    'Granular permissions align office, site and partner access in one hub.',
];

const EMAIL_REGEX = /^[^\s@]+@[^\s@]+\.[^\s@]+$/;
const URL_REGEX = /^https?:\/\/\S+$/i;
const PASSWORD_MIN_LENGTH = 8;

<<<<<<< HEAD
const StepIndicator: React.FC<{ currentStep: RegistrationStep }> = ({ currentStep }) => (
=======
 const PasswordStrengthMeter: React.FC<{ password: string }> = ({ password }) => {
    const rules = [
        password.length >= 8,
        /[A-Z]/.test(password),
        /[a-z]/.test(password),
        /\d/.test(password),
        /[^A-Za-z0-9]/.test(password),
    const score = rules.filter(Boolean).length;
    const width = (score / rules.length) * 100;
    const color = score <= 2 ? 'bg-destructive' : score < 5 ? 'bg-amber-500' : 'bg-emerald-500';
    const labels = ['Very weak', 'Weak', 'Fair', 'Strong', 'Excellent'];

    return (
        <div className="space-y-1">
            <div className="w-full h-1.5 rounded-full bg-muted">
                <div className={`h-1.5 rounded-full transition-all duration-300 ${color}`} style={{ width: `${width}%` }} />
            </div>
            <p className="text-xs text-muted-foreground">
                Password strength: <span className="font-medium text-foreground">{labels[Math.max(score - 1, 0)]}</span>
            </p>
        </div>
    );
};

 const StepIndicator: React.FC<{ currentStep: RegistrationStep }> = ({ currentStep }) => (
>>>>>>> 9246aaec
    <ol className="flex flex-col gap-4 sm:flex-row sm:items-center sm:justify-between">
        {STEP_SEQUENCE.map((step, index) => {
            const isActive = step.id === currentStep;
            const isComplete = STEP_SEQUENCE.findIndex(item => item.id === currentStep) > index;
            return (
                <li
                    key={step.id}
                    className={`flex-1 rounded-lg border px-4 py-3 text-left transition ${
                        isActive
                            ? 'border-primary bg-primary/5 text-primary'
                            : isComplete
                            ? 'border-emerald-400 bg-emerald-50 text-emerald-600'
                            : 'border-border bg-muted/40 text-muted-foreground'
                    }`}
                >
                    <div className="text-xs font-semibold uppercase tracking-wide">Step {index + 1}</div>
                    <div className="text-sm font-semibold text-foreground">{step.title}</div>
                    <p className="text-xs text-muted-foreground">{step.description}</p>
                </li>
            );
        })}
    </ol>
);

const SocialAuthButtons: React.FC<{
    onSocial: (provider: SocialProvider) => void;
    loading: boolean;
}> = ({ onSocial, loading }) => (
    <div className="space-y-3">
        <Button
            type="button"
            variant="secondary"
            className="w-full flex items-center justify-center gap-2"
            onClick={() => onSocial('google')}
            isLoading={loading}
        >
            <svg className="h-4 w-4" viewBox="0 0 24 24" aria-hidden="true">
                <path fill="#4285F4" d="M22.56 12.25c0-.78-.07-1.53-.2-2.25H12v4.26h5.92c-.26 1.37-1.04 2.53-2.21 3.31v2.77h3.57c2.09-1.92 3.28-4.74 3.28-8.09z" />
                <path fill="#34A853" d="M12 24c2.97 0 5.46-.98 7.28-2.66l-3.57-2.77c-.99.66-2.25 1.05-3.71 1.05-2.85 0-5.26-1.92-6.13-4.49H2.18v2.82C3.99 21.53 7.68 24 12 24z" />
                <path fill="#FBBC05" d="M5.87 15.13c-.22-.66-.35-1.36-.35-2.13s.13-1.47.35-2.13V8.05H2.18A11.99 11.99 0 000 12.99c0 1.9.45 3.69 1.18 4.94l4.69-2.8z" />
                <path fill="#EA4335" d="M12 4.75c1.62 0 3.07.56 4.21 1.64l3.16-3.16C17.46 1.16 14.97 0 12 0 7.68 0 3.99 2.47 2.18 6.05l3.69 2.82C6.74 6.67 9.15 4.75 12 4.75z" />
                <path fill="none" d="M0 0h24v24H0z" />
            </svg>
            Continue with Google
        </Button>
        <Button
            type="button"
            variant="secondary"
            className="w-full flex items-center justify-center gap-2"
            onClick={() => onSocial('facebook')}
            isLoading={loading}
        >
            <svg className="h-4 w-4" viewBox="0 0 24 24" aria-hidden="true">
                <path fill="#1877F2" d="M24 12.073C24 5.405 18.627 0 12 0S0 5.405 0 12.073C0 18.09 4.388 23.093 10.125 24v-8.437H7.078V12.07h3.047V9.412c0-3.007 1.792-4.669 4.533-4.669 1.312 0 2.686.235 2.686.235v2.953h-1.513c-1.492 0-1.955.931-1.955 1.887v2.252h3.328l-.532 3.493h-2.796V24C19.612 23.093 24 18.09 24 12.073z" />
            </svg>
            Continue with Facebook
        </Button>
    </div>
);

<<<<<<< HEAD
export const UserRegistration: React.FC<UserRegistrationProps> = ({ onSwitchToLogin }) => {
=======
  
interface SelectionCardProps {
    title: string;
    description: string;
    isSelected: boolean;
    onSelect: () => void;
}

const SelectionCard: React.FC<SelectionCardProps> = ({ title, description, isSelected, onSelect }) => (
    <button
        type="button"
        onClick={onSelect}
        className={`rounded-lg border p-4 text-left transition focus:outline-none focus:ring-2 focus:ring-primary sm:p-5 ${
            isSelected ? 'border-primary bg-primary/5 text-foreground shadow-sm' : 'border-border hover:border-primary'
        }`}
    >
        <p className="text-sm font-semibold">{title}</p>
        <p className="mt-1 text-xs text-muted-foreground">{description}</p>
    </button>
);


 export const UserRegistration: React.FC<UserRegistrationProps> = ({ onSwitchToLogin }) => {
>>>>>>> 9246aaec
    const { register, socialLogin, error: authError, loading: isSubmitting } = useAuth();

    const [step, setStep] = useState<RegistrationStep>('account');
    const [form, setForm] = useState<RegistrationState>(INITIAL_STATE);
    const [errors, setErrors] = useState<FormErrors>({});
    const [generalError, setGeneralError] = useState<string | null>(null);
    const [emailStatus, setEmailStatus] = useState<'idle' | 'checking' | 'available' | 'unavailable'>('idle');
    const [invitePreview, setInvitePreview] = useState<InvitePreview | null>(null);
    const [inviteError, setInviteError] = useState<string | null>(null);
    const [isCheckingInvite, setIsCheckingInvite] = useState(false);
    const [draftRestored, setDraftRestored] = useState(false);
    const [initialized, setInitialized] = useState(false);

    useEffect(() => {
        setGeneralError(authError);
    }, [authError]);

    useEffect(() => {
        const draft = loadRegistrationDraft();
        if (draft) {
            setStep(draft.step);
            setForm(prev => ({
                ...prev,
                firstName: draft.firstName,
                lastName: draft.lastName,
                email: draft.email,
                username: draft.username ?? prev.username,
                phone: draft.phone,
                companySelection: draft.companySelection,
                companyName: draft.companyName,
                companyType: draft.companyType ?? '',
                companyEmail: draft.companyEmail,
                companyPhone: draft.companyPhone,
                companyWebsite: draft.companyWebsite,
                inviteToken: draft.inviteToken,
                role: (draft.role as Role) ?? '',
                updatesOptIn: draft.updatesOptIn ?? prev.updatesOptIn,
                termsAccepted: draft.termsAccepted ?? prev.termsAccepted,
            }));
            setDraftRestored(registrationDraftHasContent(draft));
        }
        setInitialized(true);
    }, []);

    useEffect(() => {
        if (!initialized) return;
        saveRegistrationDraft({
            step,
            firstName: form.firstName,
            lastName: form.lastName,
            email: form.email,
            username: form.username,
            phone: form.phone,
            companySelection: form.companySelection,
            companyName: form.companyName,
            companyType: form.companyType || undefined,
            companyEmail: form.companyEmail,
            companyPhone: form.companyPhone,
            companyWebsite: form.companyWebsite,
            inviteToken: form.inviteToken,
            role: form.role || undefined,
            updatesOptIn: form.updatesOptIn,
            termsAccepted: form.termsAccepted,
        });
    }, [form, step, initialized]);

    const allowedRoles = useMemo(() => {
        if (form.companySelection === 'create') {
            return [Role.OWNER];
        }
        if (form.companySelection === 'join' && invitePreview) {
            return invitePreview.allowedRoles;
        }
        if (form.companySelection === 'join') {
            return [];
        }
        return [Role.ADMIN, Role.PROJECT_MANAGER, Role.FOREMAN, Role.OPERATIVE, Role.CLIENT];
    }, [form.companySelection, invitePreview]);

    const updateField = <K extends keyof RegistrationState>(field: K, value: RegistrationState[K]) => {
        setForm(prev => ({ ...prev, [field]: value }));
        setErrors(prev => {
            if (!prev[field]) return prev;
            const next = { ...prev };
            delete next[field];
            return next;
        });
        setGeneralError(null);
        if (draftRestored) setDraftRestored(false);
        if (field === 'email') {
            setEmailStatus('idle');
        }
        if (field === 'inviteToken') {
            setInvitePreview(null);
            setInviteError(null);
        }
    };

    const handleEmailBlur = async () => {
        const trimmed = form.email.trim();
        if (!trimmed || !EMAIL_REGEX.test(trimmed)) {
            return;
        }
        setEmailStatus('checking');
        try {
            const { available } = await authClient.checkEmailAvailability(trimmed);
            setEmailStatus(available ? 'available' : 'unavailable');
            if (!available) {
                setErrors(prev => ({ ...prev, email: 'An account with this email already exists. Try signing in instead.' }));
            }
        } catch (error: any) {
            setEmailStatus('idle');
            setGeneralError(error?.message || 'Unable to verify email availability right now.');
        }
    };

    const handleInviteLookup = async () => {
        const token = form.inviteToken.trim();
        if (!token) {
            setErrors(prev => ({ ...prev, inviteToken: 'Enter the invite token supplied by your administrator.' }));
            return;
        }
        setIsCheckingInvite(true);
        try {
            const preview = await authClient.lookupInviteToken(token);
            setInvitePreview(preview);
            setInviteError(null);
            if (preview.suggestedRole && preview.allowedRoles.includes(preview.suggestedRole)) {
                updateField('role', preview.suggestedRole);
            }
        } catch (error: any) {
            const message = error?.message || 'Invite token could not be validated.';
            setInviteError(message);
            setErrors(prev => ({ ...prev, inviteToken: message }));
            setInvitePreview(null);
        } finally {
            setIsCheckingInvite(false);
        }
    };

    useEffect(() => {
        if (form.companySelection === 'create') {
            updateField('role', Role.OWNER);
            updateField('inviteToken', '');
            setInvitePreview(null);
            setInviteError(null);
        } else if (form.companySelection === 'join') {
            updateField('role', form.role && form.role !== Role.OWNER ? form.role : '');
        }
        // eslint-disable-next-line react-hooks/exhaustive-deps
    }, [form.companySelection]);

    const validateStep = (currentStep: RegistrationStep): boolean => {
        const nextErrors: FormErrors = {};
        if (currentStep === 'account') {
            if (!form.firstName.trim()) nextErrors.firstName = 'Enter your first name.';
            if (!form.lastName.trim()) nextErrors.lastName = 'Enter your last name.';
            if (!EMAIL_REGEX.test(form.email.trim())) nextErrors.email = 'Provide a valid email address.';
            if (form.username && form.username.trim().length < 3) nextErrors.username = 'Username must be at least 3 characters.';
            if (form.password.length < PASSWORD_MIN_LENGTH) {
                nextErrors.password = `Password must be at least ${PASSWORD_MIN_LENGTH} characters.`;
            }
            if (form.confirmPassword !== form.password) {
                nextErrors.confirmPassword = 'Passwords do not match.';
            }
        }
        if (currentStep === 'workspace') {
            if (!form.companySelection) {
                nextErrors.companySelection = 'Select whether you are creating or joining a workspace.';
            }
            if (form.companySelection === 'create') {
                if (!form.companyName.trim()) nextErrors.companyName = 'Provide the company or workspace name.';
                if (!form.companyType) nextErrors.companyType = 'Select a company type.';
                if (form.companyEmail && !EMAIL_REGEX.test(form.companyEmail.trim())) {
                    nextErrors.companyEmail = 'Company email must be valid.';
                }
                if (form.companyWebsite && !URL_REGEX.test(form.companyWebsite.trim())) {
                    nextErrors.companyWebsite = 'Enter a full URL starting with http or https.';
                }
            }
            if (form.companySelection === 'join') {
                if (!form.inviteToken.trim()) nextErrors.inviteToken = 'Invite token is required to join an existing tenant.';
                if (allowedRoles.length > 0 && !form.role) {
                    nextErrors.role = 'Choose the role granted by your invite.';
                }
            }
        }
        if (currentStep === 'confirm') {
            if (!form.termsAccepted) {
                nextErrors.termsAccepted = 'You must accept the AS Agents terms and policies to continue.';
            }
        }
        setErrors(prev => ({ ...prev, ...nextErrors }));
        if (Object.keys(nextErrors).length > 0) {
            setGeneralError('Please review the highlighted fields.');
            return false;
        }
        return true;
    };

    const goToNextStep = async () => {
        if (!validateStep(step)) return;
        if (step === 'account') {
            setStep('workspace');
        } else if (step === 'workspace') {
            setStep('confirm');
        }
    };

    const goToPreviousStep = () => {
        if (step === 'workspace') {
            setStep('account');
        } else if (step === 'confirm') {
            setStep('workspace');
        }
    };

    const handleSubmit = async (event: React.FormEvent) => {
        event.preventDefault();
        if (!validateStep('confirm')) return;
        setGeneralError(null);
        try {
            const payload: RegistrationPayload = {
                firstName: form.firstName.trim(),
                lastName: form.lastName.trim(),
                email: form.email.trim(),
                username: form.username.trim() || undefined,
                phone: form.phone.trim() || undefined,
                password: form.password,
                confirmPassword: form.confirmPassword,
                companySelection: form.companySelection || undefined,
                companyName: form.companySelection === 'create' ? form.companyName.trim() : undefined,
                companyType: form.companySelection === 'create' ? (form.companyType || undefined) : undefined,
                companyEmail: form.companySelection === 'create' ? form.companyEmail.trim() || undefined : undefined,
                companyPhone: form.companySelection === 'create' ? form.companyPhone.trim() || undefined : undefined,
                companyWebsite: form.companySelection === 'create' ? form.companyWebsite.trim() || undefined : undefined,
                inviteToken: form.companySelection === 'join' ? form.inviteToken.trim() : undefined,
                role: form.companySelection === 'join' ? (form.role || undefined) : Role.OWNER,
                updatesOptIn: form.updatesOptIn,
                termsAccepted: form.termsAccepted,
            };
            const session = await register(payload);
            persistRememberedEmail(true, form.email.trim().toLowerCase());
            clearRegistrationDraft();
            if (session?.user?.email) {
                console.info('Registration completed for', session.user.email);
            }
        } catch (error: any) {
            setGeneralError(error?.message || 'Registration failed. Please try again.');
        }
    };

    const handleSocial = async (provider: SocialProvider) => {
        setGeneralError(null);
        try {
            await socialLogin(provider);
            clearRegistrationDraft();
        } catch (error: any) {
            setGeneralError(error?.message || `Unable to continue with ${provider}.`);
        }
    };

    return (
        <div className="min-h-screen bg-background py-10">
            <div className="mx-auto flex max-w-6xl flex-col gap-8 lg:flex-row">
                <Card className="flex-1 space-y-8 p-6 sm:p-10">
                    <div className="flex items-center justify-between">
                        <div>
                            <h1 className="text-3xl font-bold text-foreground">Create your AS Agents workspace</h1>
                            <p className="text-sm text-muted-foreground">
                                Guided onboarding ensures multi-tenant governance and rapid platform rollout.
                            </p>
                        </div>
                        {draftRestored && (
                            <span className="rounded-full bg-amber-100 px-3 py-1 text-xs font-semibold text-amber-700">
                                Draft restored
                            </span>
                        )}
                    </div>
                    <StepIndicator currentStep={step} />
                    <AuthEnvironmentNotice className="border border-dashed border-border/60 bg-muted/40" />
                    <form className="space-y-6" onSubmit={handleSubmit}>
                        {generalError && (
                            <div className="rounded-lg border border-destructive/20 bg-destructive/10 px-4 py-3 text-sm text-destructive">
                                {generalError}
                            </div>
                        )}
                        {step === 'account' && (
                            <div className="grid gap-4 lg:grid-cols-2">
                                <label className="space-y-1 text-sm">
                                    <span className="font-medium text-foreground">First name</span>
                                    <input
                                        type="text"
                                        value={form.firstName}
                                        onChange={event => updateField('firstName', event.target.value)}
                                        className={`w-full rounded-md border px-3 py-2 focus:outline-none focus:ring-2 focus:ring-primary ${
                                            errors.firstName ? 'border-destructive' : 'border-border'
                                        }`}
                                    />
                                    {errors.firstName && <p className="text-xs text-destructive">{errors.firstName}</p>}
                                </label>
                                <label className="space-y-1 text-sm">
                                    <span className="font-medium text-foreground">Last name</span>
                                    <input
                                        type="text"
                                        value={form.lastName}
                                        onChange={event => updateField('lastName', event.target.value)}
                                        className={`w-full rounded-md border px-3 py-2 focus:outline-none focus:ring-2 focus:ring-primary ${
                                            errors.lastName ? 'border-destructive' : 'border-border'
                                        }`}
                                    />
                                    {errors.lastName && <p className="text-xs text-destructive">{errors.lastName}</p>}
                                </label>
                                <label className="space-y-1 text-sm lg:col-span-2">
                                    <span className="font-medium text-foreground">Business email</span>
                                    <input
                                        type="email"
                                        value={form.email}
                                        onChange={event => updateField('email', event.target.value)}
                                        onBlur={handleEmailBlur}
                                        className={`w-full rounded-md border px-3 py-2 focus:outline-none focus:ring-2 focus:ring-primary ${
                                            errors.email ? 'border-destructive' : 'border-border'
                                        }`}
                                    />
                                    <div className="flex items-center justify-between text-xs text-muted-foreground">
                                        <span>
                                            {emailStatus === 'available' && 'Email is available.'}
                                            {emailStatus === 'unavailable' && 'This email already has an account.'}
                                            {emailStatus === 'checking' && 'Checking availability…'}
                                        </span>
                                        <span>We will use this to send critical updates.</span>
                                    </div>
                                    {errors.email && <p className="text-xs text-destructive">{errors.email}</p>}
                                </label>
                                <label className="space-y-1 text-sm">
                                    <span className="font-medium text-foreground">Preferred username</span>
                                    <input
                                        type="text"
                                        value={form.username}
                                        onChange={event => updateField('username', event.target.value)}
                                        placeholder="e.g. omnitenant.builder"
                                        className={`w-full rounded-md border px-3 py-2 focus:outline-none focus:ring-2 focus:ring-primary ${
                                            errors.username ? 'border-destructive' : 'border-border'
                                        }`}
                                    />
                                    <p className="text-xs text-muted-foreground">Unique handle for cross-tenant visibility.</p>
                                    {errors.username && <p className="text-xs text-destructive">{errors.username}</p>}
                                </label>
                                <label className="space-y-1 text-sm">
                                    <span className="font-medium text-foreground">Phone (optional)</span>
                                    <input
                                        type="tel"
                                        value={form.phone}
                                        onChange={event => updateField('phone', event.target.value)}
                                        className="w-full rounded-md border border-border px-3 py-2 focus:outline-none focus:ring-2 focus:ring-primary"
                                    />
                                </label>
                                <label className="space-y-1 text-sm">
                                    <span className="font-medium text-foreground">Password</span>
                                    <input
                                        type="password"
                                        value={form.password}
                                        onChange={event => updateField('password', event.target.value)}
                                        className={`w-full rounded-md border px-3 py-2 focus:outline-none focus:ring-2 focus:ring-primary ${
                                            errors.password ? 'border-destructive' : 'border-border'
                                        }`}
                                    />
                                    <p className="text-xs text-muted-foreground">
                                        Use at least {PASSWORD_MIN_LENGTH} characters with numbers and symbols.
                                    </p>
                                    {errors.password && <p className="text-xs text-destructive">{errors.password}</p>}
                                </label>
                                <label className="space-y-1 text-sm">
                                    <span className="font-medium text-foreground">Confirm password</span>
                                    <input
                                        type="password"
                                        value={form.confirmPassword}
                                        onChange={event => updateField('confirmPassword', event.target.value)}
                                        className={`w-full rounded-md border px-3 py-2 focus:outline-none focus:ring-2 focus:ring-primary ${
                                            errors.confirmPassword ? 'border-destructive' : 'border-border'
                                        }`}
                                    />
                                    {errors.confirmPassword && <p className="text-xs text-destructive">{errors.confirmPassword}</p>}
                                </label>
                            </div>
                        )}
                        {step === 'workspace' && (
                            <div className="space-y-6">
                                <div>
                                    <span className="text-sm font-medium text-foreground">Workspace goal</span>
                                    <div className="mt-2 grid gap-3 sm:grid-cols-2">
<<<<<<< HEAD
                                        <button
                                            type="button"
                                            onClick={() => updateField('companySelection', 'create')}
                                            className={`rounded-lg border px-4 py-3 text-left transition ${
                                                form.companySelection === 'create'
=======
                                        <button
                                            type="button"
                                            onClick={() => updateField('companySelection', 'create')}
                                            className={`rounded-lg border px-4 py-3 text-left transition ${
                                                form.companySelection === 'create'
                                                    ? 'border-primary bg-primary/5 text-primary'
                                                    : 'border-border hover:border-primary'
                                            }`}
                                        >
                                            <span className="block text-sm font-semibold">Create a new tenant</span>
                                            <span className="text-xs text-muted-foreground">
                                                Ideal for platform owners and new partner companies.
                                            </span>
                                        </button>
                                        <button
                                            type="button"
                                            onClick={() => updateField('companySelection', 'join')}
                                            className={`rounded-lg border px-4 py-3 text-left transition ${
                                                form.companySelection === 'join'
>>>>>>> 9246aaec
                                                    ? 'border-primary bg-primary/5 text-primary'
                                                    : 'border-border hover:border-primary'
                                            }`}
                                        >
<<<<<<< HEAD
                                            <span className="block text-sm font-semibold">Create a new tenant</span>
                                            <span className="text-xs text-muted-foreground">
                                                Ideal for platform owners and new partner companies.
                                            </span>
                                        </button>
                                        <button
                                            type="button"
                                            onClick={() => updateField('companySelection', 'join')}
                                            className={`rounded-lg border px-4 py-3 text-left transition ${
                                                form.companySelection === 'join'
                                                    ? 'border-primary bg-primary/5 text-primary'
                                                    : 'border-border hover:border-primary'
                                            }`}
                                        >
                                            <span className="block text-sm font-semibold">Join an existing tenant</span>
                                            <span className="text-xs text-muted-foreground">
                                                Use an invite token supplied by your administrator.
                                            </span>
                                        </button>
=======
                                            <span className="block text-sm font-semibold">Join an existing tenant</span>
                                            <span className="text-xs text-muted-foreground">
                                                Use an invite token supplied by your administrator.
                                            </span>
                                        </button>
>>>>>>> 9246aaec
                                    </div>
                                    {errors.companySelection && (
                                        <p className="mt-2 text-xs text-destructive">{errors.companySelection}</p>
                                    )}
                                </div>
                                {form.companySelection === 'create' && (
                                    <div className="grid gap-4 sm:grid-cols-2">
                                        <label className="space-y-1 text-sm sm:col-span-2">
                                            <span className="font-medium text-foreground">Company or workspace name</span>
                                            <input
                                                type="text"
                                                value={form.companyName}
                                                onChange={event => updateField('companyName', event.target.value)}
                                                className={`w-full rounded-md border px-3 py-2 focus:outline-none focus:ring-2 focus:ring-primary ${
                                                    errors.companyName ? 'border-destructive' : 'border-border'
                                                }`}
                                            />
                                            {errors.companyName && <p className="text-xs text-destructive">{errors.companyName}</p>}
                                        </label>
                                        <label className="space-y-1 text-sm">
                                            <span className="font-medium text-foreground">Company type</span>
                                            <select
                                                value={form.companyType}
                                                onChange={event => updateField('companyType', event.target.value as CompanyType)}
                                                className={`w-full rounded-md border px-3 py-2 focus:outline-none focus:ring-2 focus:ring-primary ${
                                                    errors.companyType ? 'border-destructive' : 'border-border'
                                                }`}
                                            >
                                                <option value="">Select type</option>
                                                {COMPANY_TYPES.map(type => (
                                                    <option key={type.value} value={type.value}>
                                                        {type.label}
                                                    </option>
                                                ))}
                                            </select>
                                            {errors.companyType && <p className="text-xs text-destructive">{errors.companyType}</p>}
                                        </label>
                                        <label className="space-y-1 text-sm">
                                            <span className="font-medium text-foreground">Company email (optional)</span>
                                            <input
                                                type="email"
                                                value={form.companyEmail}
                                                onChange={event => updateField('companyEmail', event.target.value)}
                                                className={`w-full rounded-md border px-3 py-2 focus:outline-none focus:ring-2 focus:ring-primary ${
                                                    errors.companyEmail ? 'border-destructive' : 'border-border'
                                                }`}
                                            />
                                            {errors.companyEmail && <p className="text-xs text-destructive">{errors.companyEmail}</p>}
                                        </label>
                                        <label className="space-y-1 text-sm">
                                            <span className="font-medium text-foreground">Company phone (optional)</span>
                                            <input
                                                type="tel"
                                                value={form.companyPhone}
                                                onChange={event => updateField('companyPhone', event.target.value)}
                                                className="w-full rounded-md border border-border px-3 py-2 focus:outline-none focus:ring-2 focus:ring-primary"
                                            />
                                        </label>
                                        <label className="space-y-1 text-sm sm:col-span-2">
                                            <span className="font-medium text-foreground">Website (optional)</span>
                                            <input
                                                type="url"
                                                value={form.companyWebsite}
                                                onChange={event => updateField('companyWebsite', event.target.value)}
                                                placeholder="https://"
                                                className={`w-full rounded-md border px-3 py-2 focus:outline-none focus:ring-2 focus:ring-primary ${
                                                    errors.companyWebsite ? 'border-destructive' : 'border-border'
                                                }`}
                                            />
                                            {errors.companyWebsite && (
                                                <p className="text-xs text-destructive">{errors.companyWebsite}</p>
                                            )}
                                        </label>
                                    </div>
                                )}
                                {form.companySelection === 'join' && (
                                    <div className="space-y-4">
                                        <label className="space-y-1 text-sm">
                                            <span className="font-medium text-foreground">Invite token</span>
                                            <div className="flex gap-2">
                                                <input
                                                    type="text"
                                                    value={form.inviteToken}
                                                    onChange={event => updateField('inviteToken', event.target.value.toUpperCase())}
                                                    className={`flex-1 rounded-md border px-3 py-2 focus:outline-none focus:ring-2 focus:ring-primary ${
                                                        errors.inviteToken ? 'border-destructive' : 'border-border'
                                                    }`}
                                                />
                                                <Button type="button" variant="secondary" onClick={handleInviteLookup} isLoading={isCheckingInvite}>
                                                    Verify invite
                                                </Button>
                                            </div>
                                            {invitePreview && (
                                                <p className="text-xs text-emerald-600">
                                                    Invite for {invitePreview.companyName} ({invitePreview.companyType || 'General'})
                                                </p>
                                            )}
                                            {(errors.inviteToken || inviteError) && (
                                                <p className="text-xs text-destructive">{errors.inviteToken || inviteError}</p>
                                            )}
                                        </label>
                                        <div className="space-y-2">
                                            <span className="text-sm font-medium text-foreground">Role within the tenant</span>
                                            <div className="grid gap-3 md:grid-cols-2">
                                                {allowedRoles.map(role => (
                                                    <button
                                                        type="button"
                                                        key={role}
                                                        onClick={() => updateField('role', role)}
                                                        className={`rounded-lg border px-4 py-3 text-left text-sm transition ${
                                                            form.role === role
                                                                ? 'border-primary bg-primary/5 text-primary'
                                                                : 'border-border hover:border-primary'
                                                        }`}
                                                    >
                                                        <span className="block font-semibold">{ROLE_DETAILS[role].label}</span>
                                                        <span className="text-xs text-muted-foreground">
                                                            {ROLE_DETAILS[role].description}
                                                        </span>
                                                    </button>
                                                ))}
                                                {allowedRoles.length === 0 && (
                                                    <p className="text-xs text-muted-foreground">
                                                        Enter your invite token to view permitted roles.
                                                    </p>
                                                )}
                                            </div>
                                            {errors.role && <p className="text-xs text-destructive">{errors.role}</p>}
                                        </div>
                                    </div>
                                )}
                                <label className="flex items-start gap-3 text-sm text-muted-foreground">
                                    <input
                                        type="checkbox"
                                        checked={form.updatesOptIn}
                                        onChange={event => updateField('updatesOptIn', event.target.checked)}
                                        className="mt-1 h-4 w-4 rounded border-border text-primary focus:ring-primary"
                                    />
                                    <span>
                                        Send me platform roadmap and tenant enablement tips.
                                    </span>
                                </label>
<<<<<<< HEAD
                            </div>
                        )}
                        {step === 'confirm' && (
                            <div className="space-y-6">
                                <Card className="border border-dashed border-border bg-muted/40 p-4">
                                    <h3 className="text-sm font-semibold text-foreground">Tenant summary</h3>
                                    <dl className="mt-3 grid gap-3 text-xs text-muted-foreground sm:grid-cols-2">
                                        <div>
                                            <dt className="font-semibold text-foreground">Owner</dt>
                                            <dd>{form.firstName} {form.lastName}</dd>
                                        </div>
                                        <div>
                                            <dt className="font-semibold text-foreground">Email</dt>
                                            <dd>{form.email}</dd>
                                        </div>
                                        <div>
                                            <dt className="font-semibold text-foreground">Workspace mode</dt>
                                            <dd>{form.companySelection === 'create' ? 'Creating new tenant' : 'Joining existing tenant'}</dd>
                                        </div>
                                        {form.companySelection === 'create' && (
                                            <div>
                                                <dt className="font-semibold text-foreground">Company</dt>
                                                <dd>{form.companyName} ({form.companyType || 'Type pending'})</dd>
                                            </div>
                                        )}
                                        {form.companySelection === 'join' && invitePreview && (
                                            <div>
                                                <dt className="font-semibold text-foreground">Joining</dt>
                                                <dd>{invitePreview.companyName}</dd>
                                            </div>
                                        )}
                                        <div>
                                            <dt className="font-semibold text-foreground">Role</dt>
                                            <dd>{ROLE_DETAILS[(form.role || Role.OWNER) as Role]?.label ?? 'Owner'}</dd>
                                        </div>
                                    </dl>
                                </Card>
                                <label className="flex items-start gap-3 text-sm text-muted-foreground">
                                    <input
                                        type="checkbox"
                                        checked={form.termsAccepted}
                                        onChange={event => updateField('termsAccepted', event.target.checked)}
                                        className={`mt-1 h-4 w-4 rounded border-border text-primary focus:ring-primary ${
                                            errors.termsAccepted ? 'border-destructive' : ''
                                        }`}
                                    />
                                    <span>
                                        I agree to the{' '}
                                        <a href="https://asagents.co.uk/terms" className="text-primary underline" target="_blank" rel="noreferrer">
                                            AS Agents Terms, Security & Data Processing policies
                                        </a>
                                        .
                                    </span>
                                </label>
                                {errors.termsAccepted && <p className="text-xs text-destructive">{errors.termsAccepted}</p>}
                            </div>
                        )}
                        <div className="flex flex-col-reverse items-start gap-3 border-t border-border pt-4 sm:flex-row sm:items-center sm:justify-between">
                            <div className="flex gap-3">
                                {step !== 'account' && (
                                    <Button type="button" variant="ghost" onClick={goToPreviousStep}>
                                        Back
                                    </Button>
                                )}
                                {step !== 'confirm' && (
                                    <Button type="button" onClick={goToNextStep}>
                                        Continue
                                    </Button>
                                )}
                                {step === 'confirm' && (
                                    <Button type="submit" isLoading={isSubmitting}>
                                        Launch workspace
                                    </Button>
                                )}
                            </div>
=======
                             </div>
                        )}
                        {step === 'confirm' && (
                            <div className="space-y-6">
                                <Card className="border border-dashed border-border bg-muted/40 p-4">
                                    <h3 className="text-sm font-semibold text-foreground">Tenant summary</h3>
                                    <dl className="mt-3 grid gap-3 text-xs text-muted-foreground sm:grid-cols-2">
                                        <div>
                                            <dt className="font-semibold text-foreground">Owner</dt>
                                            <dd>{form.firstName} {form.lastName}</dd>
                                        </div>
                                        <div>
                                            <dt className="font-semibold text-foreground">Email</dt>
                                            <dd>{form.email}</dd>
                                        </div>
                                        <div>
                                            <dt className="font-semibold text-foreground">Workspace mode</dt>
                                            <dd>{form.companySelection === 'create' ? 'Creating new tenant' : 'Joining existing tenant'}</dd>
                                        </div>
                                        {form.companySelection === 'create' && (
                                            <div>
                                                <dt className="font-semibold text-foreground">Company</dt>
                                                <dd>{form.companyName} ({form.companyType || 'Type pending'})</dd>
                                            </div>
                                        )}
                                        {form.companySelection === 'join' && invitePreview && (
                                            <div>
                                                <dt className="font-semibold text-foreground">Joining</dt>
                                                <dd>{invitePreview.companyName}</dd>
                                            </div>
                                        )}
                                        <div>
                                            <dt className="font-semibold text-foreground">Role</dt>
                                            <dd>{ROLE_DETAILS[(form.role || Role.OWNER) as Role]?.label ?? 'Owner'}</dd>
                                        </div>
                                    </dl>
                                </Card>
                                <label className="flex items-start gap-3 text-sm text-muted-foreground">
                                    <input
                                        type="checkbox"
                                        checked={form.termsAccepted}
                                        onChange={event => updateField('termsAccepted', event.target.checked)}
                                        className={`mt-1 h-4 w-4 rounded border-border text-primary focus:ring-primary ${
                                            errors.termsAccepted ? 'border-destructive' : ''
                                        }`}
                                    />
                                    <span>
                                        I agree to the{' '}
                                        <a href="https://asagents.co.uk/terms" className="text-primary underline" target="_blank" rel="noreferrer">
                                            AS Agents Terms, Security & Data Processing policies
                                        </a>
                                        .
                                    </span>
                                </label>
                                {errors.termsAccepted && <p className="text-xs text-destructive">{errors.termsAccepted}</p>}
                            </div>
                        )}
 
                            </div>
                        )}
                        {step === 'confirm' && (
                            <div className="space-y-6">
                                <Card className="border border-dashed border-border bg-muted/40 p-4">
                                    <h3 className="text-sm font-semibold text-foreground">Tenant summary</h3>
                                    <dl className="mt-3 grid gap-3 text-xs text-muted-foreground sm:grid-cols-2">
                                        <div>
                                            <dt className="font-semibold text-foreground">Owner</dt>
                                            <dd>{form.firstName} {form.lastName}</dd>
                                        </div>
                                        <div>
                                            <dt className="font-semibold text-foreground">Email</dt>
                                            <dd>{form.email}</dd>
                                        </div>
                                        <div>
                                            <dt className="font-semibold text-foreground">Workspace mode</dt>
                                            <dd>{form.companySelection === 'create' ? 'Creating new tenant' : 'Joining existing tenant'}</dd>
                                        </div>
                                        {form.companySelection === 'create' && (
                                            <div>
                                                <dt className="font-semibold text-foreground">Company</dt>
                                                <dd>{form.companyName} ({form.companyType || 'Type pending'})</dd>
                                            </div>
                                        )}
                                        {form.companySelection === 'join' && invitePreview && (
                                            <div>
                                                <dt className="font-semibold text-foreground">Joining</dt>
                                                <dd>{invitePreview.companyName}</dd>
                                            </div>
                                        )}
                                        <div>
                                            <dt className="font-semibold text-foreground">Role</dt>
                                            <dd>{ROLE_DETAILS[(form.role || Role.OWNER) as Role]?.label ?? 'Owner'}</dd>
                                        </div>
                                    </dl>
                                </Card>
                                <label className="flex items-start gap-3 text-sm text-muted-foreground">
                                    <input
                                        type="checkbox"
                                        checked={form.termsAccepted}
                                        onChange={event => updateField('termsAccepted', event.target.checked)}
                                        className={`mt-1 h-4 w-4 rounded border-border text-primary focus:ring-primary ${
                                            errors.termsAccepted ? 'border-destructive' : ''
                                        }`}
                                    />
                                    <span>
                                        I agree to the{' '}
                                        <a href="https://asagents.co.uk/terms" className="text-primary underline" target="_blank" rel="noreferrer">
                                            AS Agents Terms, Security & Data Processing policies
                                        </a>
                                        .
                                    </span>
                                </label>
                                {errors.termsAccepted && <p className="text-xs text-destructive">{errors.termsAccepted}</p>}
                            </div>
                        )}
                         <div className="flex flex-col-reverse items-start gap-3 border-t border-border pt-4 sm:flex-row sm:items-center sm:justify-between">
                            <div className="flex gap-3">
                                {step !== 'account' && (
                                    <Button type="button" variant="ghost" onClick={goToPreviousStep}>
                                        Back
                                    </Button>
                                )}
                                {step !== 'confirm' && (
                                    <Button type="button" onClick={goToNextStep}>
                                        Continue
                                    </Button>
                                )}
                                {step === 'confirm' && (
                                    <Button type="submit" isLoading={isSubmitting}>
                                        Launch workspace
                                    </Button>
                                )}
                            </div>
>>>>>>> 9246aaec
                            <p className="text-xs text-muted-foreground">
                                Need help? Contact{' '}
                                <a className="text-primary underline" href="mailto:platform@asagents.co.uk">
                                    platform@asagents.co.uk
                                </a>
                            </p>
                        </div>
                    </form>
                </Card>
                <div className="w-full max-w-xl space-y-6">
                    <Card className="space-y-4 p-6">
                        <h2 className="text-xl font-semibold text-foreground">Prefer instant access?</h2>
                        <p className="text-sm text-muted-foreground">
                            Connect a trusted identity provider to create a fully managed tenant with best-practice controls
                            pre-configured for you.
                        </p>
                        <SocialAuthButtons onSocial={handleSocial} loading={isSubmitting} />
                        <p className="text-xs text-muted-foreground">
                            We will provision a dedicated tenant, assign you the owner role and email the audit trail instantly.
                        </p>
                    </Card>
                    <Card className="space-y-4 p-6">
                        <h2 className="text-xl font-semibold text-foreground">Why leaders choose AS Agents</h2>
                        <ul className="space-y-3 text-sm text-muted-foreground">
                            {BENEFITS.map(benefit => (
                                <li key={benefit} className="flex items-start gap-3">
                                    <span className="mt-1 inline-flex h-5 w-5 items-center justify-center rounded-full bg-primary/10 text-primary">
                                        ✓
                                    </span>
                                    <span>{benefit}</span>
                                </li>
                            ))}
                        </ul>
                    </Card>
                    <Card className="space-y-3 p-6">
                        <h2 className="text-xl font-semibold text-foreground">Platform governance</h2>
                        <p className="text-sm text-muted-foreground">
                            Our principal admin <span className="font-semibold text-foreground">omnitenant.root</span> oversees tenant health,
                            multitenant access policies and proactive security automation.
                        </p>
                        <p className="text-xs text-muted-foreground">
                            Dedicated dashboards surface tenant storage, adoption and anomaly alerts for transparent operations.
                        </p>
                    </Card>
                </div>
            </div>
            <div className="mt-10 text-center text-sm text-muted-foreground">
                Already have an account?{' '}
                <button type="button" onClick={onSwitchToLogin} className="font-semibold text-primary hover:text-primary/80">
                    Sign in
                </button>
            </div>
        </div>
    );
<<<<<<< HEAD
};
=======
};
  


*/
 
>>>>>>> 9246aaec
<|MERGE_RESOLUTION|>--- conflicted
+++ resolved
@@ -45,13 +45,10 @@
     lastName: '',
     email: '',
     username: '',
-<<<<<<< HEAD
-    phone: '',
-=======
- 
      phone: '',
->>>>>>> 9246aaec
-    password: '',
+  
+     phone: '',
+     password: '',
     confirmPassword: '',
     companySelection: '',
     companyName: '',
@@ -77,11 +74,8 @@
     { value: 'SUPPLIER', label: 'Supplier' },
     { value: 'CONSULTANT', label: 'Consultant' },
     { value: 'CLIENT', label: 'Client / Asset owner' },
-<<<<<<< HEAD
-];
-
-=======
-  
+ ];
+
 const STEP_SEQUENCE: { id: RegistrationStep; title: string; description: string }[] = [
     { id: 'account', title: 'Account', description: 'Introduce yourself and secure access.' },
     { id: 'workspace', title: 'Workspace', description: 'Create a company or join an existing team.' },
@@ -102,14 +96,12 @@
     { value: 'CLIENT', label: 'Client' },
  ];
 
->>>>>>> 9246aaec
-const ROLE_DETAILS: Record<Role, { label: string; description: string }> = {
+ const ROLE_DETAILS: Record<Role, { label: string; description: string }> = {
     [Role.OWNER]: {
         label: 'Owner',
         description: 'Full tenant administration, billing and security authority.',
-<<<<<<< HEAD
-    },
-=======
+     },
+ 
       },
     [Role.ADMIN]: {
         label: 'Administrator',
@@ -149,8 +141,7 @@
 const PASSWORD_MIN_LENGTH = 8;
         description: 'Full administrative access, billing controls, and user management.',
      },
->>>>>>> 9246aaec
-    [Role.ADMIN]: {
+     [Role.ADMIN]: {
         label: 'Administrator',
         description: 'Manage people, approvals, permissions and commercial workflows.',
     },
@@ -187,10 +178,8 @@
 const URL_REGEX = /^https?:\/\/\S+$/i;
 const PASSWORD_MIN_LENGTH = 8;
 
-<<<<<<< HEAD
-const StepIndicator: React.FC<{ currentStep: RegistrationStep }> = ({ currentStep }) => (
-=======
- const PasswordStrengthMeter: React.FC<{ password: string }> = ({ password }) => {
+ const StepIndicator: React.FC<{ currentStep: RegistrationStep }> = ({ currentStep }) => (
+  const PasswordStrengthMeter: React.FC<{ password: string }> = ({ password }) => {
     const rules = [
         password.length >= 8,
         /[A-Z]/.test(password),
@@ -215,8 +204,7 @@
 };
 
  const StepIndicator: React.FC<{ currentStep: RegistrationStep }> = ({ currentStep }) => (
->>>>>>> 9246aaec
-    <ol className="flex flex-col gap-4 sm:flex-row sm:items-center sm:justify-between">
+     <ol className="flex flex-col gap-4 sm:flex-row sm:items-center sm:justify-between">
         {STEP_SEQUENCE.map((step, index) => {
             const isActive = step.id === currentStep;
             const isComplete = STEP_SEQUENCE.findIndex(item => item.id === currentStep) > index;
@@ -276,9 +264,8 @@
     </div>
 );
 
-<<<<<<< HEAD
-export const UserRegistration: React.FC<UserRegistrationProps> = ({ onSwitchToLogin }) => {
-=======
+ export const UserRegistration: React.FC<UserRegistrationProps> = ({ onSwitchToLogin }) => {
+ 
   
 interface SelectionCardProps {
     title: string;
@@ -302,8 +289,7 @@
 
 
  export const UserRegistration: React.FC<UserRegistrationProps> = ({ onSwitchToLogin }) => {
->>>>>>> 9246aaec
-    const { register, socialLogin, error: authError, loading: isSubmitting } = useAuth();
+     const { register, socialLogin, error: authError, loading: isSubmitting } = useAuth();
 
     const [step, setStep] = useState<RegistrationStep>('account');
     const [form, setForm] = useState<RegistrationState>(INITIAL_STATE);
@@ -464,6 +450,16 @@
             if (form.username && form.username.trim().length < 3) nextErrors.username = 'Username must be at least 3 characters.';
             if (form.password.length < PASSWORD_MIN_LENGTH) {
                 nextErrors.password = `Password must be at least ${PASSWORD_MIN_LENGTH} characters.`;
+             }
+            if (form.confirmPassword !== form.password) {
+                nextErrors.confirmPassword = 'Passwords do not match.';
+            }
+        }
+        if (currentStep === 'workspace') {
+            if (!form.companySelection) {
+                nextErrors.companySelection = 'Select whether you are creating or joining a workspace.';
+            }
+ 
             }
             if (form.confirmPassword !== form.password) {
                 nextErrors.confirmPassword = 'Passwords do not match.';
@@ -473,7 +469,7 @@
             if (!form.companySelection) {
                 nextErrors.companySelection = 'Select whether you are creating or joining a workspace.';
             }
-            if (form.companySelection === 'create') {
+             if (form.companySelection === 'create') {
                 if (!form.companyName.trim()) nextErrors.companyName = 'Provide the company or workspace name.';
                 if (!form.companyType) nextErrors.companyType = 'Select a company type.';
                 if (form.companyEmail && !EMAIL_REGEX.test(form.companyEmail.trim())) {
@@ -694,13 +690,6 @@
                                 <div>
                                     <span className="text-sm font-medium text-foreground">Workspace goal</span>
                                     <div className="mt-2 grid gap-3 sm:grid-cols-2">
-<<<<<<< HEAD
-                                        <button
-                                            type="button"
-                                            onClick={() => updateField('companySelection', 'create')}
-                                            className={`rounded-lg border px-4 py-3 text-left transition ${
-                                                form.companySelection === 'create'
-=======
                                         <button
                                             type="button"
                                             onClick={() => updateField('companySelection', 'create')}
@@ -720,22 +709,6 @@
                                             onClick={() => updateField('companySelection', 'join')}
                                             className={`rounded-lg border px-4 py-3 text-left transition ${
                                                 form.companySelection === 'join'
->>>>>>> 9246aaec
-                                                    ? 'border-primary bg-primary/5 text-primary'
-                                                    : 'border-border hover:border-primary'
-                                            }`}
-                                        >
-<<<<<<< HEAD
-                                            <span className="block text-sm font-semibold">Create a new tenant</span>
-                                            <span className="text-xs text-muted-foreground">
-                                                Ideal for platform owners and new partner companies.
-                                            </span>
-                                        </button>
-                                        <button
-                                            type="button"
-                                            onClick={() => updateField('companySelection', 'join')}
-                                            className={`rounded-lg border px-4 py-3 text-left transition ${
-                                                form.companySelection === 'join'
                                                     ? 'border-primary bg-primary/5 text-primary'
                                                     : 'border-border hover:border-primary'
                                             }`}
@@ -745,13 +718,6 @@
                                                 Use an invite token supplied by your administrator.
                                             </span>
                                         </button>
-=======
-                                            <span className="block text-sm font-semibold">Join an existing tenant</span>
-                                            <span className="text-xs text-muted-foreground">
-                                                Use an invite token supplied by your administrator.
-                                            </span>
-                                        </button>
->>>>>>> 9246aaec
                                     </div>
                                     {errors.companySelection && (
                                         <p className="mt-2 text-xs text-destructive">{errors.companySelection}</p>
@@ -894,8 +860,7 @@
                                         Send me platform roadmap and tenant enablement tips.
                                     </span>
                                 </label>
-<<<<<<< HEAD
-                            </div>
+                             </div>
                         )}
                         {step === 'confirm' && (
                             <div className="space-y-6">
@@ -970,8 +935,7 @@
                                     </Button>
                                 )}
                             </div>
-=======
-                             </div>
+                              </div>
                         )}
                         {step === 'confirm' && (
                             <div className="space-y-6">
@@ -1104,8 +1068,7 @@
                                     </Button>
                                 )}
                             </div>
->>>>>>> 9246aaec
-                            <p className="text-xs text-muted-foreground">
+                             <p className="text-xs text-muted-foreground">
                                 Need help? Contact{' '}
                                 <a className="text-primary underline" href="mailto:platform@asagents.co.uk">
                                     platform@asagents.co.uk
@@ -1159,13 +1122,10 @@
             </div>
         </div>
     );
-<<<<<<< HEAD
 };
-=======
-};
-  
+    
 
 
 */
  
->>>>>>> 9246aaec
+ 