import React, { useState, useEffect, useCallback, useMemo, useRef } from 'react';
import {
    User,
    View,
    Project,
    Todo,
    Equipment,
    AuditLog,
    TodoStatus,
    AvailabilityStatus,
    SafetyIncident,
    Expense,
    IncidentStatus,
    ExpenseStatus,
    ProjectPortfolioSummary,
    OperationalInsights,
<<<<<<< HEAD
    DashboardSnapshotMetadata,
=======
>>>>>>> 9246aaec
} from '../types';
import './ui/storageUsage.css';
import { Card } from './ui/Card';
import { Button } from './ui/Button';
import { Avatar } from './ui/Avatar';
import { EquipmentStatusBadge } from './ui/StatusBadge';
import { Tag } from './ui/Tag';
import { ViewHeader } from './layout/ViewHeader';
import { format, eachDayOfInterval, isWithinInterval } from 'date-fns';
import { computeProjectPortfolioSummary } from '../utils/projectPortfolio';
import { generateProjectHealthSummary, ProjectHealthSummaryResult } from '../services/ai';
import { backendGateway } from '../services/backendGateway';

interface DashboardProps {
    user: User;
    addToast: (message: string, type: 'success' | 'error') => void;
    activeView: View;
    setActiveView: (view: View) => void;
    onSelectProject: (project: Project) => void;
}

interface KpiCardProps { title: string; value: string; subtext?: string; icon: React.ReactNode; children?: React.ReactNode }
const KpiCard: React.FC<KpiCardProps> = ({ title, value, subtext, icon, children }) => (
    <Card className="flex items-center gap-4 animate-card-enter">
        <div className="w-12 h-12 rounded-lg flex items-center justify-center bg-muted text-muted-foreground">
            {icon}
        </div>
        <div className="flex-1">
            <h3 className="font-semibold text-muted-foreground">{title}</h3>
            <p className="text-3xl font-bold text-foreground">{value}</p>
            {subtext && <p className="text-sm text-muted-foreground">{subtext}</p>}
            {children ? <div className="mt-2">{children}</div> : null}
        </div>
    </Card>
);

const BarChart: React.FC<{ data: { label: string, value: number }[], barColor: string }> = ({ data, barColor }) => {
    const maxValue = Math.max(...data.map(d => d.value), 1); // Ensure maxValue is at least 1 to avoid division by zero
    return (
        <div className="w-full h-48 flex items-end justify-around gap-2 p-2">
            {data.map((item, index) => (
                <div key={index} className="flex flex-col items-center justify-end h-full w-full group">
                    <div className="text-xs font-bold text-muted-foreground opacity-0 group-hover:opacity-100 transition-opacity">{item.value}</div>
                    <div className={`${barColor} w-full rounded-t-sm group-hover:opacity-80 transition-opacity`} style={{ height: `${(item.value / maxValue) * 90}%` }} title={`${item.label}: ${item.value}`}></div>
                    <span className="text-xs mt-1 text-muted-foreground">{item.label}</span>
                </div>
            ))}
        </div>
    );
};

const renderMarkdownSummary = (summary: string) =>
    summary
        .split('\n')
        .map(line => line.trim())
        .filter(line => line.length > 0)
        .map((line, index) => (
            <p
                key={`${line}-${index}`}
                className="text-sm text-muted-foreground"
                dangerouslySetInnerHTML={{
                    __html: line
                        .replace(/\*\*(.*?)\*\*/g, '<strong class="text-foreground">$1</strong>')
                        .replace(/^[-•]\s+/, '• '),
                }}
            />
        ));

const formatCurrency = (value: number, currency: string = 'GBP') =>
    new Intl.NumberFormat('en-GB', { style: 'currency', currency, maximumFractionDigits: 0 }).format(value || 0);

const clampPercentage = (value: number) => Math.max(0, Math.min(100, Math.round(value)));

const availabilityTagColor: Record<AvailabilityStatus, 'green' | 'blue' | 'gray'> = {
    [AvailabilityStatus.AVAILABLE]: 'green',
    [AvailabilityStatus.ON_PROJECT]: 'blue',
    [AvailabilityStatus.ON_LEAVE]: 'gray',
};

// FIX: Local implementation of startOfWeek to resolve module export error.
const startOfWeek = (date: Date, options?: { weekStartsOn?: 0 | 1 | 2 | 3 | 4 | 5 | 6 }): Date => {
    const weekStartsOn = options?.weekStartsOn ?? 0;
    const d = new Date(date);
    const day = d.getDay();
    const diff = (day < weekStartsOn ? day + 7 : day) - weekStartsOn;
    d.setDate(d.getDate() - diff);
    d.setHours(0, 0, 0, 0);
    return d;
};

export const Dashboard: React.FC<DashboardProps> = ({ user, addToast, setActiveView, onSelectProject }) => {
    const [loading, setLoading] = useState(true);
    const [projects, setProjects] = useState<Project[]>([]);
    const [team, setTeam] = useState<User[]>([]);
    const [equipment, setEquipment] = useState<Equipment[]>([]);
    const [tasks, setTasks] = useState<Todo[]>([]);
    const [activityLog, setActivityLog] = useState<AuditLog[]>([]);
    const [incidents, setIncidents] = useState<SafetyIncident[]>([]);
    const [expenses, setExpenses] = useState<Expense[]>([]);
    const [operationalInsights, setOperationalInsights] = useState<OperationalInsights | null>(null);
    const [snapshotMetadata, setSnapshotMetadata] = useState<DashboardSnapshotMetadata | null>(null);

    const [aiSelectedProjectId, setAiSelectedProjectId] = useState<string | null>(null);
    const [aiSummary, setAiSummary] = useState<ProjectHealthSummaryResult | null>(null);
    const [aiSummaryProjectId, setAiSummaryProjectId] = useState<string | null>(null);
    const [isGeneratingAiSummary, setIsGeneratingAiSummary] = useState(false);
    const [aiError, setAiError] = useState<string | null>(null);
    const abortControllerRef = useRef<AbortController | null>(null);

    const fetchData = useCallback(async (forceRefresh = false) => {
        const controller = new AbortController();
        abortControllerRef.current?.abort();
        abortControllerRef.current = controller;

        setLoading(true);
        try {
            if (!user.companyId) {
                return;
            }

            const snapshot = await backendGateway.getDashboardSnapshot({
                userId: user.id,
                companyId: user.companyId,
                signal: controller.signal,
                forceRefresh,
            });

            if (controller.signal.aborted) return;
<<<<<<< HEAD
            setSnapshotMetadata(snapshot.metadata);
=======
>>>>>>> 9246aaec
            setProjects(snapshot.projects);
            setAiSelectedProjectId(prev => prev ?? snapshot.projects.find(p => p.status === 'ACTIVE')?.id ?? snapshot.projects[0]?.id ?? null);
            if (controller.signal.aborted) return;
            setTeam(snapshot.team);
            if (controller.signal.aborted) return;
            setEquipment(snapshot.equipment);
            if (controller.signal.aborted) return;
            setTasks(snapshot.tasks);
            if (controller.signal.aborted) return;
            setActivityLog(snapshot.activityLog);
            if (controller.signal.aborted) return;
            setOperationalInsights(snapshot.operationalInsights);
            if (controller.signal.aborted) return;
            setIncidents(snapshot.incidents);
            if (controller.signal.aborted) return;
            setExpenses(snapshot.expenses);

            void backendGateway.recordInteraction({
                type: 'dashboard_snapshot_loaded',
                userId: user.id,
                companyId: user.companyId,
                context: {
                    projectCount: snapshot.projects.length,
                    taskCount: snapshot.tasks.length,
                    source: snapshot.metadata.source,
                    usedFallback: snapshot.metadata.usedFallback,
<<<<<<< HEAD
                    fallbackReason: snapshot.metadata.fallbackReason,
=======
>>>>>>> 9246aaec
                },
            });
        } catch (error) {
            if (controller.signal.aborted) return;
            console.error('[Dashboard] Failed to load dashboard data via backend gateway', error);
            addToast("Failed to load dashboard data.", 'error');
            void backendGateway.recordInteraction({
                type: 'dashboard_snapshot_failed',
                userId: user.id,
                companyId: user.companyId,
                context: {
                    message: error instanceof Error ? error.message : String(error),
                },
            });
        } finally {
            if (controller.signal.aborted) return;
            setLoading(false);
        }
    }, [user, addToast]);

    useEffect(() => {
        fetchData();
        return () => {
            abortControllerRef.current?.abort();
        };
    }, [fetchData]);

    const userMap = useMemo(() => new Map(team.map(u => [u.id, u])), [team]);

    const portfolioSummary: ProjectPortfolioSummary = useMemo(
        () => computeProjectPortfolioSummary(projects),
        [projects],
    );

    const activeProjects = useMemo(() => projects.filter(p => p.status === 'ACTIVE'), [projects]);

    const atRiskProjects = useMemo(() => {
        return activeProjects
            .map(project => {
                const budget = project.budget ?? 0;
                const actual = project.actualCost ?? project.spent ?? 0;
                const progress = project.progress ?? 0;
                const overdue = portfolioSummary.upcomingDeadlines.some(deadline => deadline.id === project.id && deadline.isOverdue);
                const score =
                    (budget > 0 ? actual / budget : 1) +
                    (project.status === 'ON_HOLD' ? 1 : 0) +
                    (progress < 50 ? 0.5 : 0) +
                    (overdue ? 0.75 : 0);
                return { project, budget, actual, progress, overdue, score };
            })
            .sort((a, b) => b.score - a.score)
            .slice(0, 4);
    }, [activeProjects, portfolioSummary.upcomingDeadlines]);

    const openIncidents = useMemo(
        () => incidents.filter(incident => incident.status !== IncidentStatus.RESOLVED),
        [incidents],
    );

    const fallbackHighSeverityIncidents = useMemo(
        () => openIncidents.filter(incident => incident.severity === 'HIGH' || incident.severity === 'CRITICAL'),
        [openIncidents],
    );

    const fallbackApprovedExpenseTotal = useMemo(
        () => expenses
            .filter(expense => expense.status === ExpenseStatus.APPROVED || expense.status === ExpenseStatus.PAID)
            .reduce((sum, expense) => sum + (expense.amount ?? 0), 0),
        [expenses],
    );
    const highSeverityIncidents = useMemo(
        () => openIncidents.filter(incident => incident.severity === 'HIGH' || incident.severity === 'CRITICAL'),
        [openIncidents],
    );

    const approvedExpenses = useMemo(
        () => expenses.filter(expense => expense.status === ExpenseStatus.APPROVED || expense.status === ExpenseStatus.PAID),
        [expenses],
    );

    const approvedExpenseTotal = useMemo(
        () => approvedExpenses.reduce((sum, expense) => sum + (expense.amount ?? 0), 0),
        [approvedExpenses],
    );

    const weeklyTaskData = useMemo(() => {
        const now = new Date();
        const weekStart = startOfWeek(now, { weekStartsOn: 1 });
        const weekInterval = { start: weekStart, end: now };
        const daysOfWeek = eachDayOfInterval(weekInterval);

        return daysOfWeek.map(day => ({
            label: format(day, 'E'),
            value: tasks.filter(t => t.completedAt && isWithinInterval(new Date(t.completedAt), { start: day, end: new Date(day).setHours(23, 59, 59, 999) })).length
        }));
    }, [tasks]);

    const availabilityBreakdown = useMemo(() => {
        return team.reduce<Record<string, number>>((acc, member) => {
            const key = member.availability ?? 'Unknown';
            acc[key] = (acc[key] ?? 0) + 1;
            return acc;
        }, {});
    }, [team]);

    const upcomingDeadlines = portfolioSummary.upcomingDeadlines;

    const tasksInProgress = useMemo(
        () => tasks.filter(task => task.status !== TodoStatus.DONE).length,
        [tasks],
    );

    const insight = operationalInsights;
    const operationalCurrency = insight?.financial.currency ?? 'GBP';
    const complianceRate = clampPercentage(insight?.workforce.complianceRate ?? 0);
    const openIncidentsCount = insight?.safety.openIncidents ?? openIncidents.length;
    const highSeverityCount = insight?.safety.highSeverity ?? fallbackHighSeverityIncidents.length;
    const pendingApprovals = insight?.workforce.pendingApprovals ?? 0;
    const approvedExpenseThisMonth = insight?.financial.approvedExpensesThisMonth ?? fallbackApprovedExpenseTotal;
    const burnPerProject = insight?.financial.burnRatePerActiveProject ?? 0;
    const overtimeHours = insight?.workforce.overtimeHours ?? 0;
    const averageHours = insight?.workforce.averageHours ?? 0;
    const tasksDueSoon = insight?.schedule.tasksDueSoon ?? 0;
    const overdueTasks = insight?.schedule.overdueTasks ?? 0;
    const scheduleInProgress = insight?.schedule.tasksInProgress ?? tasksInProgress;
    const operationalAlerts = insight?.alerts ?? [];

    const handleGenerateProjectBrief = useCallback(async () => {
        if (!aiSelectedProjectId) {
            setAiError('Select a project to analyse.');
            return;
        }

        const project = projects.find(p => p.id === aiSelectedProjectId);
        if (!project) {
            setAiError('The selected project is no longer available.');
            return;
        }

        setIsGeneratingAiSummary(true);
        setAiError(null);

        try {
            const projectTasks = tasks.filter(task => task.projectId === project.id);


            const projectIncidents = openIncidents.filter(incident => incident.projectId === project.id);
            const projectExpenses = approvedExpenses.filter(expense => expense.projectId === project.id);


            const summary = await generateProjectHealthSummary({
                project,
                tasks: projectTasks,
                incidents: projectIncidents,
                expenses: projectExpenses,
            });

            setAiSummary(summary);
            setAiSummaryProjectId(project.id);
        } catch (error) {
            console.error('Failed to generate project health summary', error);
            setAiError('Unable to generate the AI brief right now.');
            addToast('Gemini could not analyse that project at the moment.', 'error');
        } finally {
            setIsGeneratingAiSummary(false);
        }
    }, [aiSelectedProjectId, projects, tasks, openIncidents, expenses, addToast]);

    if (loading) return <Card>Loading project manager dashboard…</Card>;

    return (
        <div className="space-y-6">
            {snapshotMetadata?.usedFallback && (
                <div className="rounded-lg border border-amber-300 bg-amber-50 px-4 py-3 text-amber-900">
                    <p className="text-sm font-semibold">Showing cached workspace data</p>
                    <p className="text-xs">
                        {snapshotMetadata.fallbackReason ??
                            'We could not reach the live backend, so this view reflects the latest cached information.'}
                    </p>
                </div>
            )}
            <ViewHeader
                title={`Welcome back, ${user.firstName}!`}
                description="Your live delivery and commercial snapshot."
                actions={<Button variant="secondary" onClick={() => setActiveView('projects')}>Open projects workspace</Button>}
                meta={[
                    {
                        label: 'Active projects',
                        value: kpiData.activeProjectsCount.toString(),
                        helper: `${portfolioSummary.completedProjects} completed`,
                        indicator: kpiData.activeProjectsCount > 0 ? 'positive' : 'neutral',
                    },
                    {
                        label: 'At-risk',
                        value: `${kpiData.atRisk}`,
                        helper: atRiskProjects.length > 0 ? 'See priority list below' : 'All projects steady',
                        indicator: kpiData.atRisk > 0 ? 'warning' : 'positive',
                    },
                    {
                        label: 'Open incidents',
                        value: `${kpiData.openIncidents}`,
                        helper: highSeverityIncidents.length > 0 ? `${highSeverityIncidents.length} high severity` : 'No critical alerts',
                        indicator: kpiData.openIncidents > 0 ? 'warning' : 'positive',
                    },
                    {
                        label: 'Budget utilisation',
                        value: `${kpiData.budgetUtilization}%`,
                        helper: 'Across active projects',
                        indicator: Number(kpiData.budgetUtilization) > 90 ? 'warning' : 'positive',
                    },
                ]}
            />

            <section className="grid grid-cols-1 md:grid-cols-2 xl:grid-cols-4 gap-6">
                <KpiCard
                    title="Active projects"
                    value={kpiData.activeProjectsCount.toString()}
                    subtext={`${portfolioSummary.totalProjects} in portfolio`}
                    icon={<svg xmlns="http://www.w3.org/2000/svg" className="h-6 w-6" fill="none" viewBox="0 0 24 24" stroke="currentColor"><path strokeLinecap="round" strokeLinejoin="round" strokeWidth={2} d="M4 6h16M4 10h16M4 14h16M4 18h16" /></svg>}
                />
                <KpiCard
                    title="Team size"
                    value={kpiData.teamSize.toString()}
                    subtext="Across your organisation"
                    icon={<svg xmlns="http://www.w3.org/2000/svg" className="h-6 w-6" fill="none" viewBox="0 0 24 24" stroke="currentColor"><path strokeLinecap="round" strokeLinejoin="round" strokeWidth={2} d="M17 20h5v-2a3 3 0 00-5.356-1.857M17 20H7m10 0v-2c0-.656-.126-1.283-.356-1.857M7 20H2v-2a3 3 0 015.356-1.857M7 20v-2c0-.656-.126-1.283-.356-1.857m0 0a5.002 5.002 0 019.288 0M15 7a3 3 0 11-6 0 3 3 0 016 0zm6 3a2 2 0 11-4 0 2 2 0 014 0zM7 10a2 2 0 11-4 0 2 2 0 014 0z" /></svg>}
                />
                <KpiCard
                    title="Budget utilisation"
                    value={`${kpiData.budgetUtilization}%`}
                    subtext="Across active projects"
                    icon={<svg xmlns="http://www.w3.org/2000/svg" className="h-6 w-6" fill="none" viewBox="0 0 24 24" stroke="currentColor"><path strokeLinecap="round" strokeLinejoin="round" strokeWidth={2} d="M17 9V7a2 2 0 00-2-2H5a2 2 0 00-2 2v6a2 2 0 002 2h2m2 4h10a2 2 0 002-2v-6a2 2 0 00-2-2H9a2 2 0 00-2 2v6a2 2 0 002 2zm7-5a2 2 0 11-4 0 2 2 0 014 0z" /></svg>}
                />
                <KpiCard
                    title="Approved spend"
                    value={formatCurrency(approvedExpenseTotal)}
                    subtext="Approved or paid expenses"
                    icon={<svg xmlns="http://www.w3.org/2000/svg" className="h-6 w-6" fill="none" viewBox="0 0 24 24" stroke="currentColor"><path strokeLinecap="round" strokeLinejoin="round" strokeWidth={2} d="M12 8c-1.657 0-3 .895-3 2s1.343 2 3 2 3 .895 3 2-1.343 2-3 2m0-8c1.11 0 2.08.402 2.599 1M9 6h6m-3-2v2m0 12v2m7-5a9 9 0 11-14 0" /></svg>}
                />
            </section>

            <section className="grid gap-6 lg:grid-cols-3">
                <Card className="space-y-4 p-6">
                    <div className="flex items-center justify-between gap-4">
                        <div>
                            <h2 className="text-lg font-semibold text-foreground">Focus projects</h2>
                            <p className="text-sm text-muted-foreground">Highest-risk delivery or budget positions.</p>
                        </div>
                        <Button variant="ghost" size="sm" onClick={() => setActiveView('projects')}>
                            View all
                        </Button>
                    </div>
                    {atRiskProjects.length === 0 ? (
                        <p className="text-sm text-muted-foreground">All monitored projects are currently stable.</p>
                    ) : (
                        <div className="space-y-4">
                            {atRiskProjects.map(({ project, budget, actual, progress, overdue }) => (
                                <div key={project.id} className="space-y-2 rounded-lg border border-border/60 p-3">
                                    <div className="flex items-center justify-between">
                                        <div>
                                            <p className="font-semibold text-foreground">{project.name}</p>
                                            <p className="text-xs text-muted-foreground">{project.location?.city ?? project.location?.address}</p>
                                        </div>
                                        <Tag
                                            label={project.status.replace(/_/g, ' ')}
                                            color={project.status === 'ACTIVE' ? 'green' : project.status === 'ON_HOLD' ? 'yellow' : 'red'}
                                        />
                                    </div>
                                    <div className="grid grid-cols-3 gap-3 text-xs text-muted-foreground">
                                        <div>
                                            <p>Budget</p>
                                            <p className="font-semibold text-foreground">{formatCurrency(budget)}</p>
                                        </div>
                                        <div>
                                            <p>Actual</p>
                                            <p className="font-semibold text-foreground">{formatCurrency(actual)}</p>
                                        </div>
                                        <div>
                                            <p>Progress</p>
                                            <p className="font-semibold text-foreground">{clampPercentage(progress)}%</p>
                                        </div>
                                    </div>
                                    <div className="flex items-center justify-between text-xs text-muted-foreground">
                                        <span>{overdue ? '⚠️ Overdue milestone' : 'On schedule'}</span>
                                        <Button size="sm" variant="secondary" onClick={() => onSelectProject(project)}>
                                            Open
                                        </Button>
                                    </div>
                                </div>
                            ))}
                        </div>
                    )}
                </Card>
                            <Card className="space-y-4 p-6">
                                <h2 className="text-lg font-semibold text-foreground">Upcoming deadlines</h2>
                                {upcomingDeadlines.length === 0 ? (
                                    <p className="text-sm text-muted-foreground">No due dates in the next few weeks.</p>
                                ) : (
                                    <ul className="space-y-3 text-sm">
                                        {upcomingDeadlines.map(deadline => (
                                            <li key={deadline.id} className="flex items-center justify-between">
                                                <div>
                                                    <p className="font-semibold text-foreground">{deadline.name}</p>
                                                    <p className={`text-xs ${deadline.isOverdue ? 'text-destructive' : 'text-muted-foreground'}`}>
                                                        {new Date(deadline.endDate).toLocaleDateString()} • {deadline.isOverdue ? 'Overdue' : `Due in ${Math.max(0, deadline.daysRemaining)} day(s)`}
                                                    </p>
                                                </div>
                                                <Tag
                                                    label={deadline.status.replace(/_/g, ' ')}
                                                    color={deadline.isOverdue ? 'red' : 'blue'}
                                                />
                                            </li>
                                        ))}
                                    </ul>
                                )}
                            </Card>
                            <Card className="space-y-4 p-6">
                                <h2 className="text-lg font-semibold text-foreground">Operational snapshot</h2>
                                <div className="space-y-3 text-sm">
                                    <div className="flex items-center justify-between">
                                        <span className="text-muted-foreground">Open incidents</span>
                                        <span className="font-semibold text-foreground">
                                            {openIncidentsCount}
                                            {highSeverityCount > 0 && (
                                                <span className="text-xs font-medium text-destructive"> • {highSeverityCount} high</span>
                                            )}
                                        </span>
                                    </div>
                                    <div className="flex items-center justify-between">
                                        <span className="text-muted-foreground">Tasks due next 7 days</span>
                                        <span className={`font-semibold ${tasksDueSoon > 5 ? 'text-amber-600' : 'text-foreground'}`}>{tasksDueSoon}</span>
                                    </div>
                                    <div className="flex items-center justify-between">
                                        <span className="text-muted-foreground">Overdue tasks</span>
                                        <span className={`font-semibold ${overdueTasks > 0 ? 'text-destructive' : 'text-foreground'}`}>{overdueTasks}</span>
                                    </div>
                                    <div className="flex items-center justify-between">
                                        <span className="text-muted-foreground">Active tasks</span>
                                        <span className="font-semibold text-foreground">{scheduleInProgress}</span>
                                    </div>
                                    <div className="flex items-center justify-between">
                                        <span className="text-muted-foreground">Pending approvals</span>
                                        <span className="font-semibold text-foreground">{pendingApprovals}</span>
                                    </div>
                                    <div className="flex items-center justify-between">
                                        <span className="text-muted-foreground">Avg hours / shift</span>
                                        <span className="font-semibold text-foreground">{averageHours.toFixed(1)}h</span>
                                    </div>
                                </div>
                                <p className="text-xs text-muted-foreground">
                                    Burn per active project {formatCurrency(burnPerProject, operationalCurrency)}
                                    {overtimeHours > 0 ? ` • ${overtimeHours.toFixed(1)} overtime hrs` : ''}
                                </p>
                                {operationalAlerts.length > 0 && (
                                    <div className="space-y-2 rounded-md border border-amber-500/30 bg-amber-500/10 p-3">
                                        <p className="text-xs font-semibold uppercase tracking-wide text-amber-700">Alerts</p>
                                        <ul className="space-y-1 text-sm text-muted-foreground">
                                            {operationalAlerts.slice(0, 3).map(alert => (
                                                <li key={alert.id} className="flex items-start gap-2">
                                                    <span
                                                        className={`mt-1 h-2 w-2 rounded-full ${alert.severity === 'critical'
                                                                ? 'bg-destructive'
                                                                : alert.severity === 'warning'
                                                                    ? 'bg-amber-500'
                                                                    : 'bg-primary'
                                                            }`}
                                                    />
                                                    <span>{alert.message}</span>
                                                </li>
                                            ))}
                                        </ul>
                                    </div>
                                )}
                            </Card>
                            <Card className="space-y-4 p-6">
                                <h2 className="text-lg font-semibold text-foreground">Operational snapshot</h2>
                                <div className="space-y-3">
                                    <div className="flex items-center justify-between">
                                        <span className="text-muted-foreground">Open incidents</span>
                                        <span className="font-semibold text-foreground">{openIncidents.length}</span>
                                    </div>
                                    <div className="flex items-center justify-between">
                                        <span className="text-muted-foreground">High severity</span>
                                        <span className="font-semibold text-destructive">{highSeverityIncidents.length}</span>
                                    </div>
                                    <div className="flex items-center justify-between">
                                        <span className="text-muted-foreground">Active tasks</span>
                                        <span className="font-semibold text-foreground">{tasksInProgress}</span>
                                    </div>
                                    <div className="flex items-center justify-between">
                                        <span className="text-muted-foreground">Approved spend</span>
                                        <span className="font-semibold text-foreground">{formatCurrency(approvedExpenseTotal)}</span>
                                    </div>
                                </div>

                            </Card>
                        </section>

                        <section className="grid gap-6 xl:grid-cols-[2fr,1fr]">
                            <Card className="space-y-4 p-6">
                                <div className="flex flex-col gap-2">
                                    <h2 className="text-lg font-semibold text-foreground">AI project briefing</h2>
                                    <p className="text-sm text-muted-foreground">Generate a Gemini-powered health summary for any live job.</p>
                                </div>
                                {activeProjects.length === 0 ? (
                                    <p className="text-sm text-muted-foreground">Add an active project to run an AI briefing.</p>
                                ) : (
                                    <div className="flex flex-wrap items-center gap-3">
                                        <select
                                            value={aiSelectedProjectId ?? ''}
                                            onChange={event => setAiSelectedProjectId(event.target.value || null)}
                                            className="rounded-md border border-input bg-background px-3 py-2 text-sm focus:outline-none focus:ring-2 focus:ring-primary"
                                            disabled={isGeneratingAiSummary}
                                        >
                                            {activeProjects.map(project => (
                                                <option key={project.id} value={project.id}>
                                                    {project.name}
                                                </option>
                                            ))}
                                        </select>
                                        <Button onClick={handleGenerateProjectBrief} isLoading={isGeneratingAiSummary} disabled={isGeneratingAiSummary || !aiSelectedProjectId}>
                                            {aiSummary && aiSummaryProjectId === aiSelectedProjectId ? 'Refresh brief' : 'Generate brief'}
                                        </Button>
                                    </div>
                                )}
                                {aiError && <p className="text-sm text-destructive">{aiError}</p>}
                                {aiSummary && aiSummaryProjectId === aiSelectedProjectId ? (
                                    <div className="space-y-3">
                                        <div className="space-y-1">{renderMarkdownSummary(aiSummary.summary)}</div>
                                        <p className="text-xs text-muted-foreground">
                                            {aiSummary.isFallback ? 'Offline insight' : 'AI insight'}
                                            {aiSummary.model ? ` • ${aiSummary.model}` : ''}
                                        </p>
                                    </div>
                                ) : (
                                    <p className="text-sm text-muted-foreground">Run the assistant to receive targeted recommendations.</p>
                                )}
                            </Card>
                            <Card className="space-y-4 p-6">
                                <div className="flex items-center justify-between">
                                    <div>
                                        <h2 className="text-lg font-semibold text-foreground">Team availability</h2>
                                        <p className="text-sm text-muted-foreground">Crew status across the organisation.</p>
                                    </div>
                                    <Button variant="ghost" size="sm" onClick={() => setActiveView('users')}>Manage team</Button>
                                </div>
                                <p className="text-xs text-muted-foreground">
                                    {complianceRate}% timesheets approved • {pendingApprovals} pending
                                </p>

                                <div className="space-y-3 text-sm">
                                    {Object.entries(availabilityBreakdown).map(([status, count]) => (
                                        <div key={status} className="flex items-center justify-between">
                                            <span className="text-muted-foreground">{status}</span>
                                            <span className="font-semibold text-foreground">{count}</span>
                                        </div>
                                    ))}
                                </div>
                            </Card>
                        </section>

                        <section className="grid gap-6 lg:grid-cols-2">
                            <Card className="p-6">
                                <h2 className="text-lg font-semibold text-foreground">Tasks completed this week</h2>
                                <BarChart data={weeklyTaskData} barColor="bg-primary" />
                            </Card>
                            <Card className="space-y-4 p-6">
                                <h2 className="text-lg font-semibold text-foreground">People on deck</h2>
                                <div className="space-y-3 max-h-56 overflow-y-auto pr-2">
                                    {team.slice(0, 10).map(member => (
                                        <div key={member.id} className="flex items-center gap-3 rounded-md p-2 hover:bg-accent">
                                            <Avatar name={`${member.firstName} ${member.lastName}`} imageUrl={member.avatar} className="h-9 w-9" />
                                            <div className="flex-grow">
                                                <p className="text-sm font-semibold text-foreground">{`${member.firstName} ${member.lastName}`}</p>
                                                <p className="text-xs text-muted-foreground">{member.role}</p>
                                            </div>
                                            <Tag label={member.availability ?? 'Unknown'} color={availabilityTagColor[member.availability || AvailabilityStatus.AVAILABLE]} />
                                        </div>
                                    ))}
                                </div>
                            </Card>
                        </section>

                        <section className="grid gap-6 lg:grid-cols-2">
                            <Card className="space-y-4 p-6">
                                <h2 className="text-lg font-semibold text-foreground">Equipment summary</h2>
                                <div className="space-y-2 max-h-52 overflow-y-auto pr-2">
                                    {equipment.map(item => (
                                        <div key={item.id} className="flex items-center justify-between rounded-md p-2 hover:bg-accent">
                                            <span className="text-sm font-medium text-foreground">{item.name}</span>
                                            <EquipmentStatusBadge status={item.status} />
                                        </div>
                                    ))}
                                </div>
                            </Card>
                            <Card className="space-y-4 p-6">
                                <h2 className="text-lg font-semibold text-foreground">Task activity log</h2>
                                <div className="space-y-3 max-h-52 overflow-y-auto pr-2">
                                    {activityLog.slice(0, 12).map(log => {
                                        const actor = userMap.get(log.actorId);
                                        const actorName = actor ? `${actor.firstName} ${actor.lastName}` : '?';
                                        return (
                                            <div key={log.id} className="flex items-start gap-3">
                                                <Avatar name={actorName} className="h-8 w-8 text-xs" />
                                                <div>
                                                    <p className="text-sm text-foreground">
                                                        <span className="font-semibold">{actorName}</span> {log.action.replace(/_/g, ' ')}
                                                        {log.target?.name ? `: "${log.target.name}"` : ''}
                                                    </p>
                                                    <p className="text-xs text-muted-foreground">{new Date(log.timestamp).toLocaleString()}</p>
                                                </div>
                                            </div>
                                        );
                                    })}
                                </div>
                            </Card>
                        </section>
                    </div>
                    );
};<|MERGE_RESOLUTION|>--- conflicted
+++ resolved
@@ -14,11 +14,8 @@
     ExpenseStatus,
     ProjectPortfolioSummary,
     OperationalInsights,
-<<<<<<< HEAD
     DashboardSnapshotMetadata,
-=======
->>>>>>> 9246aaec
-} from '../types';
+ } from '../types';
 import './ui/storageUsage.css';
 import { Card } from './ui/Card';
 import { Button } from './ui/Button';
@@ -146,11 +143,8 @@
             });
 
             if (controller.signal.aborted) return;
-<<<<<<< HEAD
-            setSnapshotMetadata(snapshot.metadata);
-=======
->>>>>>> 9246aaec
-            setProjects(snapshot.projects);
+             setSnapshotMetadata(snapshot.metadata);
+              setProjects(snapshot.projects);
             setAiSelectedProjectId(prev => prev ?? snapshot.projects.find(p => p.status === 'ACTIVE')?.id ?? snapshot.projects[0]?.id ?? null);
             if (controller.signal.aborted) return;
             setTeam(snapshot.team);
@@ -176,11 +170,8 @@
                     taskCount: snapshot.tasks.length,
                     source: snapshot.metadata.source,
                     usedFallback: snapshot.metadata.usedFallback,
-<<<<<<< HEAD
-                    fallbackReason: snapshot.metadata.fallbackReason,
-=======
->>>>>>> 9246aaec
-                },
+                     fallbackReason: snapshot.metadata.fallbackReason,
+                  },
             });
         } catch (error) {
             if (controller.signal.aborted) return;
