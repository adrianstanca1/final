--- conflicted
+++ resolved
@@ -2,7 +2,6 @@
 import React, { useCallback, useEffect, useMemo, useRef, useState } from 'react';
 // ... full component code above remains unchanged ...
 
-<<<<<<< HEAD
 interface OwnerDashboardProps {
   user: User;
   addToast: (message: string, type: 'success' | 'error') => void;
@@ -372,7 +371,5 @@
           },
           {
             label: '
-=======
 // Ensure the file ends correctly after the component definition
-export { OwnerDashboard };
->>>>>>> d724862f
+export { OwnerDashboard };