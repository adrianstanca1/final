import React, { useCallback, useEffect, useMemo, useRef, useState } from 'react';
import {
  User,
  Project,
  FinancialKPIs,
  MonthlyFinancials,
  CostBreakdown,
  Invoice,
  Expense,
  SafetyIncident,
  Timesheet,
  ProjectPortfolioSummary,
  View,
  FinancialForecast,
  InvoiceStatus,
  TimesheetStatus,
  IncidentStatus,
  IncidentSeverity,
  OperationalInsights,
} from '../types';
import { api } from '../services/mockApi';
import { Card } from './ui/Card';
import { Button } from './ui/Button';
import { Tag } from './ui/Tag';
import { ViewHeader } from './layout/ViewHeader';
import { computeProjectPortfolioSummary } from '../utils/projectPortfolio';
import { getDerivedStatus, getInvoiceFinancials } from '../utils/finance';
import { generateFinancialForecast } from '../services/ai';

interface OwnerDashboardProps {
  user: User;
  addToast: (message: string, type: 'success' | 'error') => void;
  onSelectProject: (project: Project) => void;
  setActiveView?: (view: View) => void;
}

interface OwnerDashboardData {
  projects: Project[];
  kpis: FinancialKPIs | null;
  monthly: MonthlyFinancials[];
  costs: CostBreakdown[];
  invoices: Invoice[];
  expenses: Expense[];
  incidents: SafetyIncident[];
  timesheets: Timesheet[];
  forecasts: FinancialForecast[];
  companyName: string | null;
  users: User[];
  operationalInsights: OperationalInsights | null;

}

const formatCurrency = (value: number, currency: string = 'GBP') =>
  new Intl.NumberFormat('en-GB', {
    style: 'currency',
    currency,
    maximumFractionDigits: 0,
  }).format(value || 0);

const clampPercentage = (value: number) => Math.max(0, Math.min(100, Math.round(value)));

const renderMarkdownSummary = (summary: string) =>
  summary
    .split('\n')
    .map(line => line.trim())
    .filter(line => line.length > 0)
    .map((line, index) => (
      <p
        key={`${line}-${index}`}
        className="text-sm text-muted-foreground"
        dangerouslySetInnerHTML={{
          __html: line
            .replace(/\*\*(.*?)\*\*/g, '<strong class="text-foreground">$1</strong>')
            .replace(/^[-•]\s+/, '• '),
        }}
      />
    ));

const MiniBarChart: React.FC<{
  data: Array<{ label: string; value: number }>;
  accent?: 'primary' | 'emerald' | 'amber';
  emptyLabel: string;
}> = ({ data, accent = 'primary', emptyLabel }) => {
  if (!data.length) {
    return <p className="text-sm text-muted-foreground">{emptyLabel}</p>;
  }

  const max = Math.max(...data.map(item => item.value), 1);
  const color =
    accent === 'emerald'
      ? 'bg-emerald-500'
      : accent === 'amber'
      ? 'bg-amber-500'
      : 'bg-primary';

  return (
    <div className="flex items-end gap-2">
      {data.map(item => (
        <div key={item.label} className="flex flex-1 flex-col items-center gap-1">
          <div className="text-xs font-semibold text-muted-foreground">{item.label}</div>
          <div className="flex h-32 w-full items-end overflow-hidden rounded bg-muted/60">
            <div
              className={`${color} w-full rounded-t transition-all`}
              style={{ height: `${Math.max(6, (item.value / max) * 100)}%` }}
              title={`${item.label}: ${item.value.toLocaleString()}`}
            />
          </div>
        </div>
      ))}
    </div>
  );
};

const CostBreakdownList: React.FC<{ data: CostBreakdown[]; currency: string }> = ({ data, currency }) => {
  if (!data.length) {
    return <p className="text-sm text-muted-foreground">No approved costs recorded.</p>;
  }

  const total = data.reduce((sum, entry) => sum + (entry.amount || 0), 0) || 1;

  return (
    <div className="space-y-3">
      {data.map(entry => {
        const share = Math.round(((entry.amount || 0) / total) * 100);
        return (
          <div key={entry.category} className="space-y-1">
            <div className="flex items-center justify-between text-sm font-semibold text-foreground">
              <span>{entry.category}</span>
              <span>{formatCurrency(entry.amount || 0, currency)}</span>
            </div>
            <div className="h-2 w-full overflow-hidden rounded bg-muted">
              <div className="h-full rounded bg-primary/80" style={{ width: `${share}%` }} />
            </div>
            <p className="text-xs text-muted-foreground">{share}% of tracked spend</p>
          </div>
        );
      })}
    </div>
  );
};

export const OwnerDashboard: React.FC<OwnerDashboardProps> = ({
  user,
  addToast,
  onSelectProject,
  setActiveView,
}) => {
  const [loading, setLoading] = useState(true);
  const [data, setData] = useState<OwnerDashboardData>({
    projects: [],
    kpis: null,
    monthly: [],
    costs: [],
    invoices: [],
    expenses: [],
    incidents: [],
    timesheets: [],
    forecasts: [],
    companyName: null,
    users: [],
    operationalInsights: null,

  });
  const [briefError, setBriefError] = useState<string | null>(null);
  const [isGeneratingBrief, setIsGeneratingBrief] = useState(false);
  const [selectedHorizon, setSelectedHorizon] = useState(3);
  const abortControllerRef = useRef<AbortController | null>(null);

  const currency = data.kpis?.currency ?? 'GBP';

  const fetchData = useCallback(async () => {
    if (!user.companyId) {
      setLoading(false);
      return;
    }

    const controller = new AbortController();
    abortControllerRef.current?.abort();
    abortControllerRef.current = controller;

    setLoading(true);

    try {
      const [
        projects,
        kpis,
        monthly,
        costs,
        invoices,
        expenses,
        users,
        timesheets,
        forecasts,
        operationalInsights,

        companies,
      ] = await Promise.all([
        api.getProjectsByCompany(user.companyId, { signal: controller.signal }),
        api.getFinancialKPIsForCompany(user.companyId, { signal: controller.signal }),
        api.getMonthlyFinancials(user.companyId, { signal: controller.signal }),
        api.getCostBreakdown(user.companyId, { signal: controller.signal }),
        api.getInvoicesByCompany(user.companyId, { signal: controller.signal }),
        api.getExpensesByCompany(user.companyId, { signal: controller.signal }),
        api.getUsersByCompany(user.companyId, { signal: controller.signal }),
        api.getTimesheetsByCompany(user.companyId, user.id, { signal: controller.signal }),
        api.getFinancialForecasts(user.companyId, { signal: controller.signal }),
        api.getOperationalInsights(user.companyId, { signal: controller.signal }),

        api.getCompanies({ signal: controller.signal }),
      ]);

      if (controller.signal.aborted) {
        return;
      }

      const incidents = await api.getSafetyIncidentsByCompany(user.companyId);

      if (controller.signal.aborted) {
        return;
      }

      const companyName = companies.find(company => company.id === user.companyId)?.name ?? null;

      setData({
        projects,
        kpis,
        monthly,
        costs,
        invoices,
        expenses,
        incidents,
        timesheets,
        forecasts,
        companyName,
        users,
        operationalInsights,
      });
    } catch (error) {
      if (controller.signal.aborted) {
        return;
      }
      console.error('Failed to load owner dashboard', error);
      addToast('Unable to load the executive dashboard right now.', 'error');
    } finally {
      if (!controller.signal.aborted) {
        setLoading(false);
      }
    }
  }, [user.companyId, user.id, addToast]);

  useEffect(() => {
    fetchData();
    return () => abortControllerRef.current?.abort();
  }, [fetchData]);

  const portfolioSummary: ProjectPortfolioSummary = useMemo(
    () => computeProjectPortfolioSummary(data.projects),
    [data.projects],
  );

  const atRiskProjects = useMemo(() => {
    return data.projects
      .map(project => {
        const budget = project.budget ?? 0;
        const actual = project.actualCost ?? project.spent ?? 0;
        const progress = project.progress ?? 0;
        const isOverBudget = budget > 0 ? actual / budget > 1.05 : false;
        const riskScore =
          (isOverBudget ? 1.2 : 1) *
          (project.status === 'ON_HOLD' ? 1.3 : 1) *
          (project.status === 'CANCELLED' ? 0 : 1) *
          (progress < 40 ? 1.2 : 1) *
          (portfolioSummary.upcomingDeadlines.some(deadline => deadline.id === project.id && deadline.isOverdue) ? 1.3 : 1);
        return {
          project,
          budget,
          actual,
          progress,
          riskScore,
        };
      })
      .filter(entry => entry.project.status !== 'COMPLETED' && entry.project.status !== 'CANCELLED')
      .sort((a, b) => b.riskScore - a.riskScore)
      .slice(0, 4);
  }, [data.projects, portfolioSummary.upcomingDeadlines]);

  const { outstandingReceivables, overdueReceivables, invoicePipeline } = useMemo(() => {
    return data.invoices.reduce(
      (acc, invoice) => {
        const { balance, total } = getInvoiceFinancials(invoice);
        acc.outstandingReceivables += balance;
        acc.invoicePipeline += total;
        const derivedStatus = getDerivedStatus(invoice);
        if (derivedStatus === InvoiceStatus.OVERDUE) {
          acc.overdueReceivables += balance;
        }
        return acc;
      },
      { outstandingReceivables: 0, overdueReceivables: 0, invoicePipeline: 0 },
    );
  }, [data.invoices]);

  const fallbackApprovedExpenseTotal = useMemo(
    () =>
      data.expenses
        .filter(expense => expense.status === 'APPROVED' || expense.status === 'PAID')
        .reduce((sum, expense) => sum + (expense.amount || 0), 0),
    [data.expenses],
  );

  const approvedExpenses = useMemo(
    () =>
      data.expenses.filter(expense => expense.status === 'APPROVED' || expense.status === 'PAID'),
    [data.expenses],
  );

  const approvedExpenseTotal = useMemo(
    () => approvedExpenses.reduce((sum, expense) => sum + (expense.amount || 0), 0),
    [approvedExpenses],
  );

  const openIncidents = useMemo(
    () => data.incidents.filter(incident => incident.status !== IncidentStatus.RESOLVED),
    [data.incidents],
  );

  const fallbackHighSeverityIncidents = useMemo(
    () =>
      openIncidents.filter(
        incident => incident.severity === IncidentSeverity.HIGH || incident.severity === IncidentSeverity.CRITICAL,
      ),
    [openIncidents],
  );

  const highSeverityIncidents = useMemo(
    () => openIncidents.filter(incident => incident.severity === IncidentSeverity.HIGH || incident.severity === IncidentSeverity.CRITICAL),
    [openIncidents],
  );

  const complianceRate = useMemo(() => {
    const submitted = data.timesheets.filter(ts => ts.status !== TimesheetStatus.DRAFT);
    if (!submitted.length) {
      return 0;
    }
    const approved = submitted.filter(ts => ts.status === TimesheetStatus.APPROVED).length;
    return clampPercentage((approved / submitted.length) * 100);
  }, [data.timesheets]);

  const revenueTrend = useMemo(
    () => data.monthly.slice(-6).map(entry => ({ label: entry.month, value: entry.revenue })),
    [data.monthly],
  );

  const profitTrend = useMemo(
    () => data.monthly.slice(-6).map(entry => ({ label: entry.month, value: entry.profit })),
    [data.monthly],
  );

  const operationalInsights = data.operationalInsights;
  const financialCurrency = operationalInsights?.financial.currency ?? currency;
<<<<<<< HEAD
  const openIncidentsCount = operationalInsights?.safety.openIncidents ?? fallbackOpenIncidents.length;
=======
  const openIncidentsCount = operationalInsights?.safety.openIncidents ?? openIncidents.length;
>>>>>>> 4c939d12
  const highSeverityCount = operationalInsights?.safety.highSeverity ?? fallbackHighSeverityIncidents.length;
  const daysSinceLastIncident = operationalInsights?.safety.daysSinceLastIncident ?? null;
  const approvedExpenseRunRate = operationalInsights?.financial.approvedExpensesThisMonth ?? fallbackApprovedExpenseTotal;
  const burnRatePerProject = operationalInsights?.financial.burnRatePerActiveProject ?? null;
  const crewOnShift = operationalInsights?.workforce.activeTimesheets ?? 0;
  const pendingTimesheetApprovals = operationalInsights?.workforce.pendingApprovals ?? 0;
  const approvalsClearedThisWeek = operationalInsights?.workforce.approvedThisWeek ?? 0;
  const overtimeHours = operationalInsights?.workforce.overtimeHours ?? null;
  const operationalAlerts = operationalInsights?.alerts ?? [];


  const latestForecast = data.forecasts[0] ?? null;
  const previousForecasts = data.forecasts.slice(1, 4);

  const handleGenerateBrief = useCallback(
    async (horizon: number) => {
      if (!user.companyId) {
        return;
      }

      setIsGeneratingBrief(true);
      setBriefError(null);

      try {
        const forecast = await generateFinancialForecast({
          companyName: data.companyName ?? 'Portfolio',
          currency,
          horizonMonths: horizon,
          kpis: data.kpis,
          monthly: data.monthly,
          costs: data.costs,
          invoices: data.invoices,
          expenses: data.expenses,
        });

        const saved = await api.createFinancialForecast(
          {
            companyId: user.companyId,
            summary: forecast.summary,
            horizonMonths: horizon,
            metadata: { ...forecast.metadata, source: 'owner-dashboard' },
            model: forecast.model,
          },
          user.id,
        );

        setData(prev => ({
          ...prev,
          forecasts: [saved, ...prev.forecasts],
        }));
        addToast('Executive outlook refreshed.', 'success');
      } catch (error) {
        console.error('Failed to generate financial forecast', error);
        setBriefError('Unable to generate the AI outlook right now.');
        addToast('Could not generate the AI briefing.', 'error');
      } finally {
        setIsGeneratingBrief(false);
      }
    },
    [user.companyId, user.id, data.companyName, data.kpis, data.monthly, data.costs, data.invoices, data.expenses, currency, addToast],
  );

  if (loading) {
    return <Card>Loading executive overview…</Card>;
  }

  return (
    <div className="space-y-6">
      <ViewHeader
        title="Executive control centre"
        description="Monitor the commercial pulse and operational risk across the portfolio."
        actions={
          setActiveView
            ? (
                <Button variant="secondary" onClick={() => setActiveView('financials')}>
                  Open financial workspace
                </Button>
              )
            : undefined
        }
        meta={[
          {
            label: 'Portfolio value',
            value: formatCurrency(portfolioSummary.pipelineValue, currency),
            helper: `${portfolioSummary.totalProjects} active engagements`,
          },
          {
            label: 'At-risk projects',
            value: `${atRiskProjects.length}`,
            helper: `${portfolioSummary.atRiskProjects} budget alerts` +
              (portfolioSummary.overdueProjects ? ` • ${portfolioSummary.overdueProjects} overdue` : ''),
            indicator:
              portfolioSummary.atRiskProjects > 0 || portfolioSummary.overdueProjects > 0 ? 'warning' : 'positive',
          },
          {
            label: 'Outstanding receivables',
            value: formatCurrency(outstandingReceivables, currency),
            helper: overdueReceivables > 0 ? `${formatCurrency(overdueReceivables, currency)} overdue` : 'All current',
            indicator: outstandingReceivables > 0 ? 'warning' : 'positive',
          },
          {
            label: 'Workforce',
            value: `${data.users.length}`,
            helper:
              complianceRate > 0
                ? `${complianceRate}% approvals${crewOnShift ? ` • ${crewOnShift} clocked in` : ''}`
                : crewOnShift
                ? `${crewOnShift} team members clocked in`
                : 'No approvals submitted',
            indicator: complianceRate < 80 ? 'warning' : crewOnShift > 0 ? 'positive' : 'neutral',
          },
        ]}
      />

      <section className="grid gap-6 xl:grid-cols-[2fr,1fr]">
        <Card className="space-y-6 p-6">
          <div className="flex flex-col gap-2">
            <h2 className="text-lg font-semibold text-foreground">Financial pulse</h2>
            <p className="text-sm text-muted-foreground">
              Revenue momentum and profitability signals over the last six months.
            </p>
          </div>
          <MiniBarChart data={revenueTrend} accent="primary" emptyLabel="No revenue history captured." />
          <MiniBarChart data={profitTrend} accent="emerald" emptyLabel="No profit history captured." />
        </Card>
        <Card className="space-y-4 p-6">
          <div className="flex flex-col gap-2">
            <h2 className="text-lg font-semibold text-foreground">Operational signals</h2>
            <p className="text-sm text-muted-foreground">Live risk and workforce telemetry.</p>
          </div>
          <div className="space-y-3 text-sm">
            <div className="flex items-center justify-between">
              <span className="text-muted-foreground">Open incidents</span>
              <span className="font-semibold text-foreground">
<<<<<<< HEAD
                {openIncidents.length}
                {highSeverityIncidents.length > 0 && (
                  <span className="text-xs font-medium text-destructive"> • {highSeverityIncidents.length} high</span>
=======
                {openIncidentsCount}
                {highSeverityCount > 0 && (
                  <span className="text-xs font-medium text-destructive"> • {highSeverityCount} high</span>
>>>>>>> 4c939d12
                )}
              </span>
            </div>
            <div className="flex items-center justify-between">
              <span className="text-muted-foreground">Days since last incident</span>
              <span className="font-semibold text-foreground">
                {daysSinceLastIncident === null
                  ? '—'
                  : daysSinceLastIncident === 0
                  ? 'Today'
                  : `${daysSinceLastIncident} day${daysSinceLastIncident === 1 ? '' : 's'}`}
              </span>
            </div>
            <div className="flex items-center justify-between">
              <span className="text-muted-foreground">Approved expense run rate</span>
              <span className="font-semibold text-foreground">
                {formatCurrency(approvedExpenseTotal, currency)}
              </span>
            </div>
            <div className="flex items-center justify-between">
              <span className="text-muted-foreground">Timesheet compliance</span>
              <span className={`font-semibold ${complianceRate < 80 ? 'text-amber-600' : 'text-foreground'}`}>
                {complianceRate}%
              </span>
            </div>
            <div className="flex items-center justify-between">
              <span className="text-muted-foreground">Pending approvals</span>
              <span className="font-semibold text-foreground">{pendingTimesheetApprovals}</span>
            </div>
            <div className="flex items-center justify-between">
              <span className="text-muted-foreground">Approved cost this month</span>
              <span className="font-semibold text-foreground">
                {formatCurrency(approvedExpenseRunRate, financialCurrency)}
              </span>

              <span className="font-semibold text-foreground">{complianceRate}%</span>
            </div>
            <div className="flex items-center justify-between">
              <span className="text-muted-foreground">Invoice pipeline</span>
              <span className="font-semibold text-foreground">
                {formatCurrency(invoicePipeline, financialCurrency)}
              </span>
            </div>
          </div>
          {operationalInsights && (
            <p className="text-xs text-muted-foreground">
              Burn per active project: {formatCurrency(burnRatePerProject ?? 0, financialCurrency)}
              {overtimeHours && overtimeHours > 0 ? ` • ${overtimeHours.toFixed(1)} overtime hrs` : ''}
            </p>
          )}
          {operationalAlerts.length > 0 && (
            <div className="space-y-2 rounded-md border border-amber-500/40 bg-amber-500/10 p-3">
              <p className="text-xs font-semibold uppercase tracking-wide text-amber-700">Action items</p>
              <ul className="space-y-1 text-sm text-foreground">
                {operationalAlerts.map(alert => (
                  <li key={alert.id} className="flex items-start gap-2">
                    <span
                      className={`mt-1 h-2 w-2 rounded-full ${
                        alert.severity === 'critical'
                          ? 'bg-destructive'
                          : alert.severity === 'warning'
                          ? 'bg-amber-500'
                          : 'bg-primary'
                      }`}
                    />
                    <span className="text-muted-foreground">{alert.message}</span>
                  </li>
                ))}
              </ul>
            </div>
          )}
          <div className="space-y-2">
            <h3 className="text-sm font-semibold text-muted-foreground">Approved cost mix</h3>
            <CostBreakdownList data={data.costs} currency={financialCurrency} />
          </div>
        </Card>
      </section>

      <section className="grid gap-6 lg:grid-cols-2 xl:grid-cols-3">
        <Card className="space-y-4 p-6">
          <div className="flex items-center justify-between">
            <div>
              <h2 className="text-lg font-semibold text-foreground">Focus projects</h2>
              <p className="text-sm text-muted-foreground">Jobs with the highest commercial or delivery risk.</p>
            </div>
            <Button variant="ghost" size="sm" onClick={() => setActiveView?.('projects')}>
              View all
            </Button>
          </div>
          {atRiskProjects.length === 0 ? (
            <p className="text-sm text-muted-foreground">All live projects are currently steady.</p>
          ) : (
            <div className="space-y-4">
              {atRiskProjects.map(({ project, budget, actual, progress }) => (
                <div key={project.id} className="space-y-2 rounded-lg border border-border/60 p-3">
                  <div className="flex items-center justify-between">
                    <div>
                      <p className="font-semibold text-foreground">{project.name}</p>
                      <p className="text-xs text-muted-foreground">{project.location?.city ?? project.location?.address}</p>
                    </div>
                    <Tag
                      label={project.status.replace(/_/g, ' ')}
                      color={project.status === 'ACTIVE' ? 'green' : project.status === 'ON_HOLD' ? 'yellow' : 'red'}
                    />
                  </div>
                  <div className="grid grid-cols-3 gap-3 text-xs text-muted-foreground">
                    <div>
                      <p>Budget</p>
                      <p className="font-semibold text-foreground">{formatCurrency(budget, currency)}</p>
                    </div>
                    <div>
                      <p>Actual</p>
                      <p className="font-semibold text-foreground">{formatCurrency(actual, currency)}</p>
                    </div>
                    <div>
                      <p>Progress</p>
                      <p className="font-semibold text-foreground">{clampPercentage(progress)}%</p>
                    </div>
                  </div>
                  <Button size="sm" onClick={() => onSelectProject(project)}>
                    Inspect project
                  </Button>
                </div>
              ))}
            </div>
          )}
        </Card>

        <Card className="space-y-4 p-6">
          <h2 className="text-lg font-semibold text-foreground">Upcoming deadlines</h2>
          {portfolioSummary.upcomingDeadlines.length === 0 ? (
            <p className="text-sm text-muted-foreground">No delivery deadlines in the next few weeks.</p>
          ) : (
            <ul className="space-y-3 text-sm">
              {portfolioSummary.upcomingDeadlines.map(deadline => {
                const dueDate = new Date(deadline.endDate);
                const label = `${dueDate.toLocaleDateString()} • ${deadline.isOverdue ? 'Overdue' : 'Due soon'}`;
                return (
                  <li key={deadline.id} className="flex items-center justify-between">
                    <div>
                      <p className="font-semibold text-foreground">{deadline.name}</p>
                      <p className={`text-xs ${deadline.isOverdue ? 'text-destructive' : 'text-muted-foreground'}`}>{label}</p>
                    </div>
                    <Tag label={`${clampPercentage(deadline.daysRemaining < 0 ? 0 : deadline.daysRemaining)}d`} color={deadline.isOverdue ? 'red' : 'blue'} />
                  </li>
                );
              })}
            </ul>
          )}
        </Card>

        <Card className="space-y-4 p-6">
          <h2 className="text-lg font-semibold text-foreground">Collections</h2>
          {data.invoices.length === 0 ? (
            <p className="text-sm text-muted-foreground">No invoices have been raised yet.</p>
          ) : (
            <ul className="space-y-3 text-sm">
              {data.invoices
                .filter(invoice => getDerivedStatus(invoice) !== InvoiceStatus.PAID)
                .sort((a, b) => getInvoiceFinancials(b).balance - getInvoiceFinancials(a).balance)
                .slice(0, 4)
                .map(invoice => {
                  const { balance } = getInvoiceFinancials(invoice);
                  const derivedStatus = getDerivedStatus(invoice);
                  return (
                    <li key={invoice.id} className="flex items-center justify-between">
                      <div>
                        <p className="font-semibold text-foreground">{invoice.invoiceNumber ?? invoice.id}</p>
                        <p className="text-xs text-muted-foreground">{invoice.clientId}</p>
                      </div>
                      <div className="text-right">
                        <p className="font-semibold text-foreground">{formatCurrency(balance, currency)}</p>
                        <p className={`text-xs ${derivedStatus === InvoiceStatus.OVERDUE ? 'text-destructive' : 'text-muted-foreground'}`}>
                          {derivedStatus}
                        </p>
                      </div>
                    </li>
                  );
                })}
            </ul>
          )}
        </Card>
      </section>

      <section className="grid gap-6 xl:grid-cols-[2fr,1fr]">
        <Card className="space-y-4 p-6">
          <div className="flex flex-col gap-2">
            <h2 className="text-lg font-semibold text-foreground">AI executive briefing</h2>
            <p className="text-sm text-muted-foreground">
              Summarise the commercial outlook using Gemini with live ledger data.
            </p>
          </div>
          <div className="flex flex-wrap items-center gap-3">
            <label className="text-sm font-medium text-muted-foreground" htmlFor="owner-brief-horizon">
              Horizon
            </label>
            <select
              id="owner-brief-horizon"
              value={selectedHorizon}
              onChange={event => setSelectedHorizon(Number(event.target.value))}
              className="rounded-md border border-input bg-background px-3 py-2 text-sm focus:outline-none focus:ring-2 focus:ring-primary"
              disabled={isGeneratingBrief}
            >
              <option value={3}>Next 3 months</option>
              <option value={6}>Next 6 months</option>
              <option value={12}>Next 12 months</option>
            </select>
            <Button onClick={() => handleGenerateBrief(selectedHorizon)} isLoading={isGeneratingBrief} disabled={isGeneratingBrief}>
              {latestForecast ? 'Refresh briefing' : 'Generate briefing'}
            </Button>
          </div>
          {briefError && <p className="text-sm text-destructive">{briefError}</p>}
          {latestForecast ? (
            <div className="space-y-4">
              <div className="space-y-2">{renderMarkdownSummary(latestForecast.summary)}</div>
              <p className="text-xs text-muted-foreground">
                Generated {new Date(latestForecast.createdAt).toLocaleString()}
                {latestForecast.model ? ` • ${latestForecast.model}` : ''}
                {(latestForecast.metadata as Record<string, unknown>)?.['isFallback'] ? ' • Offline summary' : ''}
              </p>
            </div>
          ) : (
            <p className="text-sm text-muted-foreground">
              Run the assistant to get an actionable runway and profitability update for leadership.
            </p>
          )}
          {previousForecasts.length > 0 && (
            <details className="rounded-md border border-border/60 bg-muted/40 p-3 text-sm">
              <summary className="cursor-pointer font-semibold text-muted-foreground">Previous briefings</summary>
              <div className="mt-3 space-y-3 max-h-40 overflow-y-auto pr-1">
                {previousForecasts.map(forecast => (
                  <div key={forecast.id} className="rounded border border-border/60 bg-background/80 p-3">
                    <p className="text-xs text-muted-foreground">
                      {new Date(forecast.createdAt).toLocaleString()}
                      {forecast.model ? ` • ${forecast.model}` : ''}
                    </p>
                    <div className="mt-2 space-y-1">{renderMarkdownSummary(forecast.summary)}</div>
                  </div>
                ))}
              </div>
            </details>
          )}
        </Card>
        <Card className="space-y-4 p-6">
          <h2 className="text-lg font-semibold text-foreground">Workforce snapshot</h2>
          {operationalInsights && (
            <p className="text-xs text-muted-foreground">
              {approvalsClearedThisWeek} approvals cleared this week • {pendingTimesheetApprovals} awaiting sign-off
            </p>
          )}

          {data.users.length === 0 ? (
            <p className="text-sm text-muted-foreground">No team members recorded for this company.</p>
          ) : (
            <ul className="space-y-3 text-sm">
              {data.users.slice(0, 6).map(member => (
                <li key={member.id} className="flex items-center justify-between">
                  <div>
                    <p className="font-semibold text-foreground">{`${member.firstName} ${member.lastName}`}</p>
                    <p className="text-xs text-muted-foreground">{member.role}</p>
                  </div>
                  <Tag
                    label={member.availability ?? 'Unknown'}
                    color={member.availability === 'ON_PROJECT' ? 'blue' : member.availability === 'ON_LEAVE' ? 'gray' : 'green'}
                  />
                </li>
              ))}
            </ul>
          )}
        </Card>
      </section>
    </div>
  );
}

// OwnerDashboard.displayName = 'OwnerDashboard';

// export { OwnerDashboard };
);

const OwnerDashboard = {}; // placeholder<|MERGE_RESOLUTION|>--- conflicted
+++ resolved
@@ -358,11 +358,8 @@
 
   const operationalInsights = data.operationalInsights;
   const financialCurrency = operationalInsights?.financial.currency ?? currency;
-<<<<<<< HEAD
   const openIncidentsCount = operationalInsights?.safety.openIncidents ?? fallbackOpenIncidents.length;
-=======
   const openIncidentsCount = operationalInsights?.safety.openIncidents ?? openIncidents.length;
->>>>>>> 4c939d12
   const highSeverityCount = operationalInsights?.safety.highSeverity ?? fallbackHighSeverityIncidents.length;
   const daysSinceLastIncident = operationalInsights?.safety.daysSinceLastIncident ?? null;
   const approvedExpenseRunRate = operationalInsights?.financial.approvedExpensesThisMonth ?? fallbackApprovedExpenseTotal;
@@ -497,15 +494,12 @@
             <div className="flex items-center justify-between">
               <span className="text-muted-foreground">Open incidents</span>
               <span className="font-semibold text-foreground">
-<<<<<<< HEAD
                 {openIncidents.length}
                 {highSeverityIncidents.length > 0 && (
                   <span className="text-xs font-medium text-destructive"> • {highSeverityIncidents.length} high</span>
-=======
                 {openIncidentsCount}
                 {highSeverityCount > 0 && (
                   <span className="text-xs font-medium text-destructive"> • {highSeverityCount} high</span>
->>>>>>> 4c939d12
                 )}
               </span>
             </div>
