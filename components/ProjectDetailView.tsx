<<<<<<< HEAD
import React, { useState, useEffect, useCallback, useMemo, useRef } from 'react';
import { User, Project, Todo, Document, Role, Permission, TodoStatus, TodoPriority, SafetyIncident, Expense, ExpenseStatus } from '../types';
=======
import React, { useState, useEffect, useCallback, useMemo } from 'react';
import { User, Project, Todo, Document, Role, Permission, TodoStatus, TodoPriority, SafetyIncident, Expense, ExpenseStatus, ProjectInsight } from '../types';
>>>>>>> 6355023b
// FIX: Corrected API import
import { api } from '../services/mockApi';
import { Card } from './ui/Card';
import { Button } from './ui/Button';
import { hasPermission } from '../services/auth';
import { PriorityDisplay } from './ui/PriorityDisplay';
import { Avatar } from './ui/Avatar';
import { IncidentSeverityBadge, IncidentStatusBadge } from './ui/StatusBadge';
import { ProjectModal } from './CreateProjectModal';
import { ReminderControl } from './ReminderControl';
import { TaskModal } from './TaskModal';
import { Tag } from './ui/Tag';
import { ReminderModal } from './ReminderModal';
import { WhiteboardView } from './WhiteboardView';
import { generateProjectHealthSummary } from '../services/ai';

interface ProjectDetailViewProps {
  project: Project;
  user: User;
  onBack: () => void;
  addToast: (message: string, type: 'success' | 'error') => void;
  isOnline: boolean;
  onStartChat: (recipient: User) => void;
}

type DetailTab = 'overview' | 'tasks' | 'whiteboard' | 'documents' | 'team' | 'safety' | 'financials';

const formatCurrency = (amount: number) => new Intl.NumberFormat('en-GB', { style: 'currency', currency: 'GBP', minimumFractionDigits: 0, maximumFractionDigits: 0 }).format(amount);

const ProjectHealthSummary: React.FC<{
    project: Project;
    insights: ProjectInsight[];
    onGenerate: () => void;
    isGenerating: boolean;
    error?: string | null;
    isOnline: boolean;
}> = ({ project, insights, onGenerate, isGenerating, error, isOnline }) => {
    const latestInsight = insights[0] ?? null;

    const renderSummary = (summary: string, keyPrefix: string) => (
        summary
            .split('\n')
            .map(line => line.trim())
            .filter(line => line.length > 0)
            .map((line, index) => (
                <p
                    key={`${keyPrefix}-${index}`}
                    dangerouslySetInnerHTML={{
                        __html: line
                            .replace(/\*\*(.*?)\*\*/g, '<strong class="font-semibold">$1</strong>')
                            .replace(/^[-•]\s+/, '• '),
                    }}
                ></p>
            ))
    );

    const metadata = (latestInsight?.metadata ?? {}) as Record<string, unknown>;
    const totalTasks = typeof metadata.totalTasks === 'number' ? metadata.totalTasks : undefined;
    const completedTasks = typeof metadata.completedTasks === 'number' ? metadata.completedTasks : undefined;
    const averageProgress = typeof metadata.averageProgress === 'number' ? metadata.averageProgress : undefined;
    const budgetUtilisation = typeof metadata.budgetUtilisation === 'number' ? metadata.budgetUtilisation : undefined;
    const openIncidents = typeof metadata.openIncidents === 'number' ? metadata.openIncidents : undefined;
    const expenseTotal = typeof metadata.expenseTotal === 'number' ? metadata.expenseTotal : undefined;
    const isFallback = metadata.isFallback === true;

    const tags: { label: string; value: string }[] = [];
    if (typeof completedTasks === 'number' && typeof totalTasks === 'number' && totalTasks > 0) {
        tags.push({ label: 'Tasks', value: `${completedTasks}/${totalTasks}` });
    }
    if (typeof averageProgress === 'number') {
        tags.push({ label: 'Avg progress', value: `${Math.round(averageProgress)}%` });
    }
    if (typeof budgetUtilisation === 'number') {
        tags.push({ label: 'Budget used', value: `${Math.round(budgetUtilisation)}%` });
    }
    if (typeof openIncidents === 'number') {
        tags.push({ label: 'Open incidents', value: openIncidents.toString() });
    }
    if (typeof expenseTotal === 'number' && expenseTotal > 0) {
        tags.push({ label: 'Logged expenses', value: formatCurrency(expenseTotal) });
    }

    const buttonLabel = latestInsight ? 'Refresh Summary' : 'Generate Summary';

    return (
        <Card className="bg-muted">
            <div className="flex justify-between items-center mb-2">
                 <h3 className="font-semibold text-lg">AI Project Health Summary</h3>
                 <Button
                    size="sm"
                    variant="secondary"
                    onClick={onGenerate}
                    isLoading={isGenerating}
                    disabled={(!isOnline && !isGenerating)}
                    title={!isOnline ? 'Go online to regenerate the AI summary.' : undefined}
                >
                    {buttonLabel}
                </Button>
            </div>
            {error && <p className="text-sm text-destructive mb-2">{error}</p>}
            {latestInsight ? (
                <>
                    <div className="text-sm space-y-1 whitespace-pre-wrap">
                        {renderSummary(latestInsight.summary, 'current')}
                    </div>
                    {tags.length > 0 && (
                        <div className="flex flex-wrap gap-2 mt-3">
                            {tags.map(tag => (
                                <span key={tag.label} className="px-2 py-1 rounded-full bg-primary/10 text-primary text-xs font-medium">
                                    {tag.label}: {tag.value}
                                </span>
                            ))}
                        </div>
                    )}
                    <p className="text-xs text-muted-foreground mt-3">
                        Last updated {new Date(latestInsight.createdAt).toLocaleString()}
                        {latestInsight.model ? ` • ${latestInsight.model}` : ''}
                        {isFallback ? ' • offline summary' : ''}
                    </p>
                </>
            ) : (
                <p className="text-sm text-muted-foreground">Click "Generate" to get an AI-powered summary of the project's status.</p>
            )}
            {insights.length > 1 && (
                <details className="mt-4 text-sm">
                    <summary className="cursor-pointer text-muted-foreground">Previous AI snapshots</summary>
                    <div className="mt-2 space-y-3 max-h-60 overflow-y-auto pr-1">
                        {insights.slice(1, 5).map(insight => {
                            const entryMetadata = (insight.metadata ?? {}) as Record<string, unknown>;
                            const entryFallback = entryMetadata.isFallback === true;
                            return (
                                <div key={insight.id} className="border border-border rounded-md p-2 bg-background">
                                    <p className="text-xs text-muted-foreground">
                                        {new Date(insight.createdAt).toLocaleString()}
                                        {insight.model ? ` • ${insight.model}` : ''}
                                        {entryFallback ? ' • offline summary' : ''}
                                    </p>
                                    <div className="text-xs space-y-1 whitespace-pre-wrap mt-1">
                                        {renderSummary(insight.summary, insight.id)}
                                    </div>
                                </div>
                            );
                        })}
                    </div>
                </details>
            )}
        </Card>
    );
};

const TaskItem: React.FC<{
    task: Todo;
    allProjectTasks: Todo[];
    team: User[];
    canManage: boolean;
    // FIX: Changed taskId from number | string to just string
    onUpdate: (taskId: string, updates: Partial<Todo>) => void;
    onEdit: (task: Todo) => void;
    onOpenReminder: (task: Todo) => void;
}> = ({ task, allProjectTasks, team, canManage, onUpdate, onEdit, onOpenReminder }) => {
    const [progress, setProgress] = useState(task.progress ?? 0);
    const assignee = useMemo(() => team.find(u => u.id === task.assigneeId), [team, task.assigneeId]);

    useEffect(() => {
        setProgress(task.progress ?? 0);
    }, [task.progress]);

    const isBlocked = useMemo(() => {
        if (!task.dependsOn || task.dependsOn.length === 0) return false;
        return task.dependsOn.some(depId => {
            const dependency = allProjectTasks.find(t => t.id == depId);
            return dependency && dependency.status !== TodoStatus.DONE;
        });
    }, [task.dependsOn, allProjectTasks]);

    const blockerTasks = useMemo(() => {
        if (!isBlocked || !task.dependsOn) return '';
        return task.dependsOn
            .map(depId => allProjectTasks.find(t => t.id == depId))
            .filter((t): t is Todo => !!t && t.status !== TodoStatus.DONE)
            .map(t => `#${t.id.toString().substring(0, 5)} - ${t.text}`)
            .join('\n');
    }, [isBlocked, task.dependsOn, allProjectTasks]);


    const handleProgressChangeCommit = (newProgress: number) => {
        if (newProgress !== (task.progress ?? 0)) {
            onUpdate(task.id, { progress: newProgress });
        }
    };
    
    const handleToggleComplete = () => {
        const newProgress = task.status === TodoStatus.DONE ? 0 : 100;
        setProgress(newProgress); // Optimistic UI update for the slider
        onUpdate(task.id, { progress: newProgress });
    };

    return (
        <div className={`grid grid-cols-1 md:grid-cols-6 items-center gap-x-4 gap-y-2 p-3 rounded-md hover:bg-accent border-b border-border last:border-b-0 ${isBlocked ? 'opacity-60 cursor-not-allowed' : ''}`}>
            <div className="md:col-span-3 flex items-center gap-3 group">
                 <input
                    type="checkbox"
                    checked={task.status === TodoStatus.DONE}
                    onChange={handleToggleComplete}
                    disabled={!canManage || isBlocked}
                    className="h-4 w-4 rounded border-gray-300 text-primary focus:ring-ring disabled:cursor-not-allowed"
                />
                 {isBlocked && (
                    <div className="text-muted-foreground" title={`Blocked by:\n${blockerTasks}`}>
                        <svg xmlns="http://www.w3.org/2000/svg" className="h-4 w-4" viewBox="0 0 20 20" fill="currentColor">
                           <path fillRule="evenodd" d="M5 9V7a5 5 0 0110 0v2a2 2 0 012 2v5a2 2 0 01-2 2H5a2 2 0 01-2-2v-5a2 2 0 012-2zm8-2v2H7V7a3 3 0 016 0z" clipRule="evenodd" />
                        </svg>
                    </div>
                )}
                <span className={task.status === TodoStatus.DONE ? 'line-through text-muted-foreground' : ''}>{task.text}</span>
                {canManage && <ReminderControl todo={task} onClick={() => onOpenReminder(task)} />}
                {canManage && !isBlocked && (
                    <button onClick={() => onEdit(task)} className="p-1.5 rounded-full opacity-0 group-hover:opacity-100 hover:bg-black/10 text-muted-foreground hover:text-foreground transition-opacity disabled:opacity-50" aria-label="Edit task" title="Edit Task">
                        <svg xmlns="http://www.w3.org/2000/svg" className="h-4 w-4" fill="none" viewBox="0 0 24 24" stroke="currentColor" strokeWidth={2}>
                            <path strokeLinecap="round" strokeLinejoin="round" d="M15.232 5.232l3.536 3.536m-2.036-5.036a2.5 2.5 0 113.536 3.536L6.5 21.036H3v-3.5L16.732 3.732z" />
                        </svg>
                    </button>
                )}
            </div>
             <div className="flex justify-start md:justify-center">
                {assignee && <Avatar name={`${assignee.firstName} ${assignee.lastName}`} imageUrl={assignee.avatar} className="w-8 h-8 text-xs" />}
            </div>
            <div className="md:col-span-2 flex items-center gap-2">
                 <input
                    type="range"
                    min="0" max="100"
                    value={progress}
                    onChange={e => setProgress(Number(e.target.value))}
                    onMouseUp={e => handleProgressChangeCommit(Number(e.currentTarget.value))}
                    onTouchEnd={e => handleProgressChangeCommit(Number(e.currentTarget.value))}
                    disabled={!canManage || isBlocked}
                    className="w-full h-2 bg-muted rounded-lg appearance-none cursor-pointer disabled:cursor-not-allowed"
                />
                <span className="text-sm font-semibold w-12 text-right">{progress}%</span>
            </div>
        </div>
    );
};


export const ProjectDetailView: React.FC<ProjectDetailViewProps> = ({ project: initialProject, user, onBack, addToast, isOnline, onStartChat }) => {
    const [project, setProject] = useState(initialProject);
    const [activeTab, setActiveTab] = useState<DetailTab>('overview');
    const [tasks, setTasks] = useState<Todo[]>([]);
    const [documents, setDocuments] = useState<Document[]>([]);
    const [team, setTeam] = useState<User[]>([]);
    const [incidents, setIncidents] = useState<SafetyIncident[]>([]);
    const [expenses, setExpenses] = useState<Expense[]>([]);
    const [insights, setInsights] = useState<ProjectInsight[]>([]);
    const [loading, setLoading] = useState(true);
    const [isEditModalOpen, setIsEditModalOpen] = useState(false);
    const [isTaskModalOpen, setIsTaskModalOpen] = useState(false);
    const [taskToEdit, setTaskToEdit] = useState<Todo | null>(null);
    const [isReminderModalOpen, setIsReminderModalOpen] = useState(false);
    const [taskForReminder, setTaskForReminder] = useState<Todo | null>(null);
<<<<<<< HEAD
    const abortControllerRef = useRef<AbortController | null>(null);
=======
    const [isGeneratingInsight, setIsGeneratingInsight] = useState(false);
    const [insightError, setInsightError] = useState<string | null>(null);
>>>>>>> 6355023b

    const fetchData = useCallback(async () => {
        const controller = new AbortController();
        abortControllerRef.current?.abort();
        abortControllerRef.current = controller;

        setLoading(true);
        try {
            if (!user.companyId) return;
<<<<<<< HEAD
            const [taskData, docData, teamData, allIncidents, allExpenses] = await Promise.all([
                api.getTodosByProjectIds([project.id], { signal: controller.signal }),
                api.getDocumentsByProject(project.id, { signal: controller.signal }),
                api.getUsersByProject(project.id, { signal: controller.signal }),
                api.getSafetyIncidentsByCompany(user.companyId, { signal: controller.signal }),
                api.getExpensesByCompany(user.companyId, { signal: controller.signal }),
=======
            const [taskData, docData, teamData, allIncidents, allExpenses, insightData] = await Promise.all([
                api.getTodosByProjectIds([project.id]),
                api.getDocumentsByProject(project.id),
                api.getUsersByProject(project.id),
                api.getSafetyIncidentsByCompany(user.companyId),
                api.getExpensesByCompany(user.companyId),
                api.getProjectInsights(project.id),
>>>>>>> 6355023b
            ]);
            if (controller.signal.aborted) return;
            setTasks(taskData.sort((a,b) => (a.progress ?? 0) - (b.progress ?? 0)));
            if (controller.signal.aborted) return;
            setDocuments(docData as any);
            if (controller.signal.aborted) return;
            setTeam(teamData);
            if (controller.signal.aborted) return;
            setIncidents(allIncidents.filter(i => i.projectId == project.id));
            if (controller.signal.aborted) return;
            setExpenses(allExpenses.filter(e => e.projectId == project.id));
            setInsights(insightData);
            setInsightError(null);
        } catch (error) {
            if (controller.signal.aborted) return;
            addToast("Failed to load project details.", "error");
        } finally {
            if (controller.signal.aborted) return;
            setLoading(false);
        }
    }, [project.id, user.companyId, addToast]);

    useEffect(() => {
        fetchData();
        return () => {
            abortControllerRef.current?.abort();
        };
    }, [fetchData]);
    
    useEffect(() => {
        setProject(initialProject);
    }, [initialProject]);

    const handleGenerateInsight = useCallback(async () => {
        if (isGeneratingInsight) return;
        setIsGeneratingInsight(true);
        setInsightError(null);
        try {
            const result = await generateProjectHealthSummary({
                project,
                tasks,
                incidents,
                expenses,
            });

            const newInsight = await api.createProjectInsight({
                projectId: project.id,
                summary: result.summary,
                type: 'HEALTH_SUMMARY',
                metadata: result.metadata,
                model: result.model,
            }, user.id);

            setInsights(prev => [newInsight, ...prev]);
            addToast(result.isFallback ? 'Generated offline project summary.' : 'AI project summary updated.', 'success');
        } catch (error) {
            console.error('Failed to generate project insight', error);
            const message = error instanceof Error ? error.message : 'Failed to generate AI summary.';
            setInsightError(message);
            addToast('Failed to generate AI summary.', 'error');
        } finally {
            setIsGeneratingInsight(false);
        }
    }, [isGeneratingInsight, project, tasks, incidents, expenses, user.id, addToast]);

    // FIX: Changed taskId from number | string to string to match the API.
    const handleTaskUpdate = async (taskId: string, updates: Partial<Todo>) => {
        const originalTasks = [...tasks];
        setTasks(prevTasks => prevTasks.map(t => t.id === taskId ? { ...t, ...updates } : t));
        try {
            await api.updateTodo(taskId, updates, user.id);
            // After successful API call, refresh all data to get consistent dependency statuses
            fetchData();
            addToast("Task updated.", "success");
        } catch (e) {
            addToast("Failed to update task.", "error");
            setTasks(originalTasks);
        }
    };
    
    const handleOpenTaskModal = (task: Todo | null) => {
        setTaskToEdit(task);
        setIsTaskModalOpen(true);
    };

    const handleOpenReminderModal = (task: Todo) => {
        setTaskForReminder(task);
        setIsReminderModalOpen(true);
    };

    const handleTaskModalSuccess = () => {
        // Just refresh all data to ensure dependency graph is correct
        fetchData();
    };

    const handleProjectUpdate = (updatedProject: Project) => setProject(updatedProject);

    const canManageTasks = hasPermission(user, Permission.MANAGE_ALL_TASKS);
    
    // --- Render Methods for Tabs ---

    const renderTasks = () => (
        <Card>
            <div className="flex justify-between items-center mb-4">
                <h3 className="font-semibold text-lg">Tasks</h3>
                {canManageTasks && <Button onClick={() => handleOpenTaskModal(null)}>Add Task</Button>}
            </div>
            {tasks.length > 0 ? (
                <div className="space-y-1">{tasks.map(task => <TaskItem key={task.id} task={task} allProjectTasks={tasks} team={team} canManage={canManageTasks} onUpdate={handleTaskUpdate} onEdit={handleOpenTaskModal} onOpenReminder={handleOpenReminderModal} />)}</div>
            ) : <p className="text-muted-foreground text-center py-4">No tasks for this project yet.</p>}
        </Card>
    );
    
    const renderDocuments = () => (
        <Card>
            <h3 className="font-semibold text-lg mb-4">Documents</h3>
            {documents.length > 0 ? (
                <ul className="divide-y border-border">{documents.map(doc => (<li key={doc.id} className="py-3 flex justify-between items-center"><div><p className="font-medium">{doc.name}</p><p className="text-sm text-muted-foreground">{doc.category} - v{doc.version}</p></div><Button variant="secondary" size="sm">Download</Button></li>))}</ul>
            ) : <p className="text-muted-foreground text-center py-4">No documents uploaded for this project.</p>}
        </Card>
    );
    
    const renderTeam = () => (
         <div className="grid grid-cols-1 sm:grid-cols-2 md:grid-cols-3 lg:grid-cols-4 gap-6">
            {team.map(member => (<Card key={member.id} className="text-center"><Avatar name={`${member.firstName} ${member.lastName}`} imageUrl={member.avatar} className="w-20 h-20 mx-auto mb-4" /><h4 className="font-semibold">{`${member.firstName} ${member.lastName}`}</h4><p className="text-sm text-muted-foreground">{member.role}</p>{user.id !== member.id && hasPermission(user, Permission.SEND_DIRECT_MESSAGE) && (<Button variant="ghost" size="sm" className="mt-2" onClick={() => onStartChat(member)}>Message</Button>)}</Card>))}
        </div>
    );
    
    const renderSafety = () => (
         <Card>
            <h3 className="font-semibold text-lg mb-4">Safety Incidents</h3>
            {incidents.length > 0 ? (
                 <div className="overflow-x-auto"><table className="min-w-full divide-y divide-border"><thead className="bg-muted"><tr><th className="px-4 py-2 text-left text-xs font-medium text-muted-foreground uppercase">Description</th><th className="px-4 py-2 text-left text-xs font-medium text-muted-foreground uppercase">Severity</th><th className="px-4 py-2 text-left text-xs font-medium text-muted-foreground uppercase">Status</th><th className="px-4 py-2 text-left text-xs font-medium text-muted-foreground uppercase">Date</th></tr></thead><tbody className="bg-card divide-y divide-border">{incidents.map(incident => (<tr key={incident.id}><td className="px-4 py-3 text-sm max-w-md truncate" title={incident.description}>{incident.description}</td><td className="px-4 py-3"><IncidentSeverityBadge severity={incident.severity} /></td><td className="px-4 py-3"><IncidentStatusBadge status={incident.status} /></td><td className="px-4 py-3 text-sm">{new Date(incident.timestamp).toLocaleDateString()}</td></tr>))}</tbody></table></div>
            ) : <p className="text-muted-foreground text-center py-4">No safety incidents reported for this project.</p>}
        </Card>
    );

    const renderFinancials = () => {
        const totalInvoiced = 0; // This would need to be calculated from invoice data
        const totalExpenses = expenses.reduce((acc, exp) => acc + exp.amount, 0);
        const profitability = project.budget > 0 ? ((project.budget - (project.actualCost + totalExpenses)) / project.budget) * 100 : 0;

        return (
            <div className="space-y-6">
                <div className="grid grid-cols-1 md:grid-cols-3 gap-6">
                    <Card><p className="text-sm text-muted-foreground">Budget vs Actual</p><p className="text-2xl font-bold">{formatCurrency(project.actualCost)} / {formatCurrency(project.budget)}</p></Card>
                    <Card><p className="text-sm text-muted-foreground">Total Invoiced</p><p className="text-2xl font-bold">{formatCurrency(totalInvoiced)}</p></Card>
                    <Card><p className="text-sm text-muted-foreground">Profitability</p><p className={`text-2xl font-bold ${profitability < 0 ? 'text-red-500' : 'text-green-500'}`}>{profitability.toFixed(1)}%</p></Card>
                </div>
                <Card>
                    <h3 className="font-semibold text-lg mb-4">Expenses for this Project</h3>
                    {expenses.length > 0 ? (
                        expenses.map(exp => (
                            <div key={exp.id} className="p-2 border-b flex justify-between items-center">
                                <div><p>{new Date(exp.submittedAt).toLocaleDateString()} - {exp.description}</p><p className="text-sm text-muted-foreground">{exp.category}</p></div>
                                {/* FIX: Corrected status comparison to use enum values. */}
                                <div className="text-right"><p className="font-semibold">{formatCurrency(exp.amount)}</p><Tag label={exp.status} color={exp.status === ExpenseStatus.APPROVED ? 'green' : exp.status === ExpenseStatus.REJECTED ? 'red' : 'yellow'} /></div>
                            </div>
                        ))
                    ) : <p className="text-muted-foreground text-center py-4">No expenses logged for this project.</p>}
                </Card>
            </div>
        );
    };

    const renderOverview = () => (
        <div className="space-y-6">
            <ProjectHealthSummary
                project={project}
                insights={insights}
                onGenerate={handleGenerateInsight}
                isGenerating={isGeneratingInsight}
                error={insightError ?? undefined}
                isOnline={isOnline}
            />
            <div className="grid grid-cols-1 md:grid-cols-3 gap-6">
                <Card><h3 className="font-semibold mb-2">Budget</h3><p className="text-3xl font-bold">{formatCurrency(project.actualCost)}</p><p className="text-sm text-muted-foreground">of {formatCurrency(project.budget)} used</p><div className="w-full bg-muted rounded-full h-2.5 mt-2"><div className="bg-green-600 h-2.5 rounded-full" style={{ width: `${(project.actualCost / project.budget) * 100}%` }}></div></div></Card>
                <Card><h3 className="font-semibold mb-2">Team Members</h3><div className="flex -space-x-2">{team.map(member => <Avatar key={member.id} name={`${member.firstName} ${member.lastName}`} imageUrl={member.avatar} className="w-10 h-10 border-2 border-card" />)}</div></Card>
                <Card><h3 className="font-semibold mb-2">Key Info</h3><p className="text-sm">Start: {new Date(project.startDate).toLocaleDateString()}</p>{project.geofenceRadius && <p className="text-sm">Geofence: {project.geofenceRadius}m</p>}</Card>
            </div>
        </div>
    );
    
    const renderContent = () => {
        if(loading) return <Card>Loading project details...</Card>
        switch(activeTab) {
            case 'overview': return renderOverview();
            case 'tasks': return renderTasks();
            case 'whiteboard': return <WhiteboardView project={project} user={user} addToast={addToast} />;
            case 'documents': return renderDocuments();
            case 'team': return renderTeam();
            case 'safety': return renderSafety();
            case 'financials': return renderFinancials();
            default: return renderOverview();
        }
    };

    return (
        <div className="space-y-6">
            {isEditModalOpen && <ProjectModal user={user} onClose={() => setIsEditModalOpen(false)} onSuccess={handleProjectUpdate} addToast={addToast} projectToEdit={project}/>}
            {isTaskModalOpen && <TaskModal user={user} projects={[project]} users={team} onClose={() => setIsTaskModalOpen(false)} onSuccess={handleTaskModalSuccess} addToast={addToast} taskToEdit={taskToEdit} allProjectTasks={tasks}/>}
            {isReminderModalOpen && taskForReminder && (
                <ReminderModal
                    todo={taskForReminder}
                    user={user}
                    onClose={() => setIsReminderModalOpen(false)}
                    onSuccess={fetchData}
                    addToast={addToast}
                />
            )}
            
            <button onClick={onBack} className="flex items-center gap-2 text-sm text-muted-foreground hover:text-foreground">&larr; Back to all projects</button>
            
            <div className="flex justify-between items-start">
                <div><h1 className="text-4xl font-bold text-foreground">{project.name}</h1><p className="text-muted-foreground">{project.location.address}</p></div>
                {hasPermission(user, Permission.MANAGE_PROJECT_DETAILS) && <Button onClick={() => setIsEditModalOpen(true)}>Edit Project</Button>}
            </div>
            
             <div className="border-b border-border">
                <nav className="-mb-px flex space-x-6 overflow-x-auto">
                    {(['overview', 'tasks', 'whiteboard', 'documents', 'team', 'safety', 'financials'] as DetailTab[]).map(tab => (
                         <button key={tab} onClick={() => setActiveTab(tab)} className={`capitalize whitespace-nowrap py-3 px-1 border-b-2 font-medium text-sm transition-colors ${activeTab === tab ? 'border-primary text-primary' : 'border-transparent text-muted-foreground hover:text-foreground'}`}>
                            {tab}
                        </button>
                    ))}
                </nav>
            </div>

            {renderContent()}
        </div>
    );
};<|MERGE_RESOLUTION|>--- conflicted
+++ resolved
@@ -1,10 +1,9 @@
-<<<<<<< HEAD
 import React, { useState, useEffect, useCallback, useMemo, useRef } from 'react';
 import { User, Project, Todo, Document, Role, Permission, TodoStatus, TodoPriority, SafetyIncident, Expense, ExpenseStatus } from '../types';
-=======
+
 import React, { useState, useEffect, useCallback, useMemo } from 'react';
 import { User, Project, Todo, Document, Role, Permission, TodoStatus, TodoPriority, SafetyIncident, Expense, ExpenseStatus, ProjectInsight } from '../types';
->>>>>>> 6355023b
+
 // FIX: Corrected API import
 import { api } from '../services/mockApi';
 import { Card } from './ui/Card';
@@ -20,8 +19,7 @@
 import { ReminderModal } from './ReminderModal';
 import { WhiteboardView } from './WhiteboardView';
 import { generateProjectHealthSummary } from '../services/ai';
-
-interface ProjectDetailViewProps {
+ interface ProjectDetailViewProps {
   project: Project;
   user: User;
   onBack: () => void;
@@ -265,12 +263,12 @@
     const [taskToEdit, setTaskToEdit] = useState<Todo | null>(null);
     const [isReminderModalOpen, setIsReminderModalOpen] = useState(false);
     const [taskForReminder, setTaskForReminder] = useState<Todo | null>(null);
-<<<<<<< HEAD
+ codex/add-abort-feature-to-fetchdata
     const abortControllerRef = useRef<AbortController | null>(null);
-=======
+
     const [isGeneratingInsight, setIsGeneratingInsight] = useState(false);
     const [insightError, setInsightError] = useState<string | null>(null);
->>>>>>> 6355023b
+ main
 
     const fetchData = useCallback(async () => {
         const controller = new AbortController();
@@ -280,14 +278,14 @@
         setLoading(true);
         try {
             if (!user.companyId) return;
-<<<<<<< HEAD
+ codex/add-abort-feature-to-fetchdata
             const [taskData, docData, teamData, allIncidents, allExpenses] = await Promise.all([
                 api.getTodosByProjectIds([project.id], { signal: controller.signal }),
                 api.getDocumentsByProject(project.id, { signal: controller.signal }),
                 api.getUsersByProject(project.id, { signal: controller.signal }),
                 api.getSafetyIncidentsByCompany(user.companyId, { signal: controller.signal }),
                 api.getExpensesByCompany(user.companyId, { signal: controller.signal }),
-=======
+
             const [taskData, docData, teamData, allIncidents, allExpenses, insightData] = await Promise.all([
                 api.getTodosByProjectIds([project.id]),
                 api.getDocumentsByProject(project.id),
@@ -295,7 +293,6 @@
                 api.getSafetyIncidentsByCompany(user.companyId),
                 api.getExpensesByCompany(user.companyId),
                 api.getProjectInsights(project.id),
->>>>>>> 6355023b
             ]);
             if (controller.signal.aborted) return;
             setTasks(taskData.sort((a,b) => (a.progress ?? 0) - (b.progress ?? 0)));
