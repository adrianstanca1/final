import React, { useState, useEffect, useCallback, useMemo, useRef } from 'react';
import {
  User,
  Project,
  Todo,
  Document,
  Permission,
  TodoStatus,
  TodoPriority,
  SafetyIncident,
  Expense,
  ExpenseStatus,
  ProjectInsight,
} from '../types';
import { api } from '../services/mockApi';
import { Card } from './ui/Card';
import { Button } from './ui/Button';
import { hasPermission } from '../services/auth';
import { PriorityDisplay } from './ui/PriorityDisplay';
import { Avatar } from './ui/Avatar';
import { IncidentSeverityBadge, IncidentStatusBadge } from './ui/StatusBadge';
import { ProjectModal } from './CreateProjectModal';
import { ReminderControl } from './ReminderControl';
import { TaskModal } from './TaskModal';
import { Tag } from './ui/Tag';
import { ReminderModal } from './ReminderModal';
import { WhiteboardView } from './WhiteboardView';
import { generateProjectHealthSummary } from '../services/ai';

interface ProjectDetailViewProps {
  project: Project;
  user: User;
  onBack: () => void;
  addToast: (message: string, type: 'success' | 'error') => void;
  isOnline: boolean;
  onStartChat: (recipient: User) => void;
}

type DetailTab = 'overview' | 'tasks' | 'whiteboard' | 'documents' | 'team' | 'safety' | 'financials';

const formatCurrency = (amount: number) =>
  new Intl.NumberFormat('en-GB', {
    style: 'currency',
    currency: 'GBP',
    minimumFractionDigits: 0,
    maximumFractionDigits: 0,
  }).format(amount);

const ProjectHealthSummary: React.FC<{
  project: Project;
  insights: ProjectInsight[];
  onGenerate: () => void;
  isGenerating: boolean;
  error?: string | null;
  isOnline: boolean;
}> = ({ project, insights, onGenerate, isGenerating, error, isOnline }) => {
  const latestInsight = insights[0] ?? null;

  const renderSummary = (summary: string, keyPrefix: string) =>
    summary
      .split('\n')
      .map(line => line.trim())
      .filter(line => line.length > 0)
      .map((line, index) => (
        <p
          key={`${keyPrefix}-${index}`}
          dangerouslySetInnerHTML={{
            __html: line
              .replace(/\*\*(.*?)\*\*/g, '<strong class="font-semibold">$1</strong>')
              .replace(/^[-•]\s+/, '• '),
          }}
        />
      ));

  const metadata = (latestInsight?.metadata ?? {}) as Record<string, unknown>;
  const totalTasks = typeof metadata.totalTasks === 'number' ? metadata.totalTasks : undefined;
  const completedTasks = typeof metadata.completedTasks === 'number' ? metadata.completedTasks : undefined;
  const averageProgress = typeof metadata.averageProgress === 'number' ? metadata.averageProgress : undefined;
  const budgetUtilisation = typeof metadata.budgetUtilisation === 'number' ? metadata.budgetUtilisation : undefined;
  const openIncidents = typeof metadata.openIncidents === 'number' ? metadata.openIncidents : undefined;
  const expenseTotal = typeof metadata.expenseTotal === 'number' ? metadata.expenseTotal : undefined;
  const isFallback = metadata.isFallback === true;

  const tags: { label: string; value: string }[] = [];
  if (typeof completedTasks === 'number' && typeof totalTasks === 'number' && totalTasks > 0) {
    tags.push({ label: 'Tasks', value: `${completedTasks}/${totalTasks}` });
  }
  if (typeof averageProgress === 'number') {
    tags.push({ label: 'Avg progress', value: `${Math.round(averageProgress)}%` });
  }
  if (typeof budgetUtilisation === 'number') {
    tags.push({ label: 'Budget used', value: `${Math.round(budgetUtilisation)}%` });
  }
  if (typeof openIncidents === 'number') {
    tags.push({ label: 'Open incidents', value: openIncidents.toString() });
  }
  if (typeof expenseTotal === 'number' && expenseTotal > 0) {
    tags.push({ label: 'Logged expenses', value: formatCurrency(expenseTotal) });
  }

  const buttonLabel = latestInsight ? 'Refresh Summary' : 'Generate Summary';

  return (
    <Card className="bg-muted">
      <div className="flex justify-between items-center mb-2">
        <h3 className="font-semibold text-lg">AI Project Health Summary</h3>
        <Button
          size="sm"
          variant="secondary"
          onClick={onGenerate}
          isLoading={isGenerating}
          disabled={!isOnline && !isGenerating}
          title={!isOnline ? 'Go online to regenerate the AI summary.' : undefined}
        >
          {buttonLabel}
        </Button>
      </div>
      {error && <p className="text-sm text-destructive mb-2">{error}</p>}
      {latestInsight ? (
        <>
          <div className="text-sm space-y-1 whitespace-pre-wrap">
            {renderSummary(latestInsight.summary, 'current')}
          </div>
          {tags.length > 0 && (
            <div className="flex flex-wrap gap-2 mt-3">
              {tags.map(tag => (
                <span
                  key={tag.label}
                  className="px-2 py-1 rounded-full bg-primary/10 text-primary text-xs font-medium"
                >
                  {tag.label}: {tag.value}
                </span>
              ))}
            </div>
          )}
          <p className="text-xs text-muted-foreground mt-3">
            Last updated {new Date(latestInsight.createdAt).toLocaleString()}
            {latestInsight.model ? ` • ${latestInsight.model}` : ''}
            {isFallback ? ' • offline summary' : ''}
          </p>
        </>
      ) : (
        <p className="text-sm text-muted-foreground">
          Click "Generate" to get an AI-powered summary for {project.name}.
        </p>
      )}
      {insights.length > 1 && (
        <details className="mt-4 text-sm">
          <summary className="cursor-pointer text-muted-foreground">Previous AI snapshots</summary>
          <div className="mt-2 space-y-3 max-h-60 overflow-y-auto pr-1">
            {insights.slice(1, 5).map(insight => {
              const entryMetadata = (insight.metadata ?? {}) as Record<string, unknown>;
              const entryFallback = entryMetadata.isFallback === true;
              return (
                <div key={insight.id} className="border border-border rounded-md p-2 bg-background">
                  <p className="text-xs text-muted-foreground">
                    {new Date(insight.createdAt).toLocaleString()}
                    {insight.model ? ` • ${insight.model}` : ''}
                    {entryFallback ? ' • offline summary' : ''}
                  </p>
                  <div className="text-xs space-y-1 whitespace-pre-wrap mt-1">
                    {renderSummary(insight.summary, insight.id)}
                  </div>
                </div>
              );
            })}
          </div>
        </details>
      )}
    </Card>
  );
};

const TaskItem: React.FC<{
  task: Todo;
  allProjectTasks: Todo[];
  team: User[];
  canManage: boolean;
  onUpdate: (taskId: string, updates: Partial<Todo>) => void;
  onEdit: (task: Todo) => void;
  onOpenReminder: (task: Todo) => void;
}> = ({ task, allProjectTasks, team, canManage, onUpdate, onEdit, onOpenReminder }) => {
  const [progress, setProgress] = useState(task.progress ?? 0);
  const assignee = useMemo(() => team.find(u => u.id === task.assigneeId), [team, task.assigneeId]);

  useEffect(() => {
    setProgress(task.progress ?? 0);
  }, [task.progress]);

  const isBlocked = useMemo(() => {
    if (!task.dependsOn || task.dependsOn.length === 0) return false;
    return task.dependsOn.some(depId => {
      const dependency = allProjectTasks.find(t => t.id == depId);
      return dependency && dependency.status !== TodoStatus.DONE;
    });
  }, [task.dependsOn, allProjectTasks]);

  const blockerTasks = useMemo(() => {
    if (!isBlocked || !task.dependsOn) return '';
    return task.dependsOn
      .map(depId => allProjectTasks.find(t => t.id == depId))
      .filter((t): t is Todo => !!t && t.status !== TodoStatus.DONE)
      .map(t => `#${t.id.toString().substring(0, 5)} - ${t.text}`)
      .join('\n');
  }, [isBlocked, task.dependsOn, allProjectTasks]);

  const handleProgressChangeCommit = (newProgress: number) => {
    if (newProgress !== (task.progress ?? 0)) {
      onUpdate(task.id, { progress: newProgress });
    }
  };

  const handleToggleComplete = () => {
    const newProgress = task.status === TodoStatus.DONE ? 0 : 100;
    setProgress(newProgress);
    onUpdate(task.id, { progress: newProgress });
  };

  const dueDate = task.dueDate ? new Date(task.dueDate) : null;
  const formattedDueDate = dueDate && !Number.isNaN(dueDate.getTime())
    ? dueDate.toLocaleDateString()
    : null;

  return (
    <div
      className={`grid grid-cols-1 md:grid-cols-6 items-center gap-x-4 gap-y-2 p-3 rounded-md hover:bg-accent border-b border-border last:border-b-0 ${
        isBlocked ? 'opacity-60 cursor-not-allowed' : ''
      }`}
    >
      <div className="md:col-span-3 flex items-start gap-3 group">
        <input
          type="checkbox"
          checked={task.status === TodoStatus.DONE}
          onChange={handleToggleComplete}
          disabled={!canManage || isBlocked}
          className="h-4 w-4 rounded border-gray-300 text-primary focus:ring-ring disabled:cursor-not-allowed"
        />
        {isBlocked && (
          <div className="text-muted-foreground" title={`Blocked by:\n${blockerTasks}`}>
            <svg xmlns="http://www.w3.org/2000/svg" className="h-4 w-4" viewBox="0 0 20 20" fill="currentColor">
              <path
                fillRule="evenodd"
                d="M5 9V7a5 5 0 0110 0v2a2 2 0 012 2v5a2 2 0 01-2 2H5a2 2 0 01-2-2v-5a2 2 0 012-2zm8-2v2H7V7a3 3 0 016 0z"
                clipRule="evenodd"
              />
            </svg>
          </div>
        )}
        <div className="flex flex-col gap-1 flex-1 min-w-0">
          <span className={task.status === TodoStatus.DONE ? 'line-through text-muted-foreground' : ''}>
            {task.text}
          </span>
          <div className="flex flex-wrap items-center gap-2 text-xs text-muted-foreground">
            <PriorityDisplay priority={task.priority ?? TodoPriority.MEDIUM} />
            {formattedDueDate && <span>Due {formattedDueDate}</span>}
          </div>
        </div>
        {canManage && <ReminderControl todo={task} onClick={() => onOpenReminder(task)} />}
        {canManage && !isBlocked && (
          <button
            onClick={() => onEdit(task)}
            className="p-1.5 rounded-full opacity-0 group-hover:opacity-100 hover:bg-black/10 text-muted-foreground hover:text-foreground transition-opacity disabled:opacity-50"
            aria-label="Edit task"
            title="Edit Task"
          >
            <svg xmlns="http://www.w3.org/2000/svg" className="h-4 w-4" fill="none" viewBox="0 0 24 24" stroke="currentColor" strokeWidth={2}>
              <path strokeLinecap="round" strokeLinejoin="round" d="M15.232 5.232l3.536 3.536m-2.036-5.036a2.5 2.5 0 113.536 3.536L6.5 21.036H3v-3.5L16.732 3.732z" />
            </svg>
          </button>
        )}
      </div>
      <div className="flex justify-start md:justify-center">
        {assignee && (
          <Avatar name={`${assignee.firstName} ${assignee.lastName}`} imageUrl={assignee.avatar} className="w-8 h-8 text-xs" />
        )}
      </div>
      <div className="md:col-span-2 flex items-center gap-2">
        <input
          type="range"
          min="0"
          max="100"
          value={progress}
          onChange={e => setProgress(Number(e.target.value))}
          onMouseUp={e => handleProgressChangeCommit(Number(e.currentTarget.value))}
          onTouchEnd={e => handleProgressChangeCommit(Number(e.currentTarget.value))}
          disabled={!canManage || isBlocked}
          className="w-full h-2 bg-muted rounded-lg appearance-none cursor-pointer disabled:cursor-not-allowed"
        />
        <span className="text-sm font-semibold w-12 text-right">{progress}%</span>
      </div>
    </div>
  );
};


  return (
    <div className="space-y-6">
      <div className="flex items-center justify-between">
        <div className="flex items-center space-x-4">
          <button
            onClick={onBack}
            className="p-2 hover:bg-gray-100 rounded-lg dark:hover:bg-gray-800"
            aria-label="Go back"
          >
            ←
          </button>
          <div>
            <h1 className="text-2xl font-bold">{project.name}</h1>
            <p className="text-muted-foreground">{project.description}</p>
          </div>
        </div>
      </div>
      <div className="p-6">
        <p className="text-muted-foreground">Project details will be loaded here...</p>
      </div>
    </div>
  );
<<<<<<< HEAD
}

// export { ProjectDetailView };
=======
};
>>>>>>> 4c939d12
<|MERGE_RESOLUTION|>--- conflicted
+++ resolved
@@ -315,10 +315,8 @@
       </div>
     </div>
   );
-<<<<<<< HEAD
 }
 
 // export { ProjectDetailView };
-=======
+
 };
->>>>>>> 4c939d12
