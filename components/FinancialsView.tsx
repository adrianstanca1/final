--- conflicted
+++ resolved
@@ -1,7 +1,6 @@
-<<<<<<< HEAD
 import React, { useState, useEffect, useCallback, useMemo } from 'react';
 import { User, FinancialKPIs, MonthlyFinancials, CostBreakdown, Invoice, Quote, Client, Project, Permission, Expense, ExpenseStatus, InvoiceStatus, QuoteStatus } from '../types';
-=======
+
 import React, { useState, useEffect, useCallback, useMemo, useRef } from 'react';
 import {
     User,
@@ -37,7 +36,6 @@
  
 } from '../types';
 import { getDerivedStatus, getInvoiceFinancials } from '../utils/finance';
->>>>>>> 8ecd9df2
 import { api } from '../services/mockApi';
 import { generateFinancialForecast } from '../services/ai';
 import { Card } from './ui/Card';
@@ -54,7 +52,6 @@
 
 type FinancialsTab = 'dashboard' | 'invoices' | 'expenses' | 'clients';
 
-<<<<<<< HEAD
 // --- Main View ---
 
 export const FinancialsView: React.FC<{ user: User; addToast: (message: string, type: 'success' | 'error') => void; }> = ({ user, addToast }) => {
@@ -99,7 +96,7 @@
             setLoading(false);
         }
     }, [user.companyId, addToast]);
-=======
+
 const formatCurrency = (amount: number, currency: string = 'GBP') =>
   new Intl.NumberFormat('en-GB', {
     style: 'currency',
@@ -685,7 +682,6 @@
   const abortControllerRef = useRef<AbortController | null>(null);
 
   const canManageFinances = hasPermission(user, Permission.MANAGE_FINANCES);
->>>>>>> 8ecd9df2
 
   const fetchData = useCallback(async () => {
     const controller = new AbortController();
