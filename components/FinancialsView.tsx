import { useState, useEffect, useCallback, useMemo, useRef } from 'react';
import type {
  User,
  FinancialKPIs,
  MonthlyFinancials,
  CostBreakdown,
  Invoice,
  Quote,
  Client,
  Project,
  Permission,
  Expense,
  ExpenseStatus,
  InvoiceStatus,
  InvoiceLineItem,
  InvoiceLineItemDraft,
  QuoteStatus,
  FinancialForecast,
} from '../types';
import { getDerivedStatus, getInvoiceFinancials } from '../utils/finance';
import { api } from '../services/mockApi';
import { Card } from './ui/Card';
import { Button } from './ui/Button';
import { InvoiceStatusBadge, QuoteStatusBadge } from './ui/StatusBadge';
import { hasPermission } from '../services/auth';
import { Tag } from './ui/Tag';
import { ExpenseModal } from './ExpenseModal';
<<<<<<< HEAD
=======
import ClientModal from './financials/ClientModal';
import InvoiceModal from './financials/InvoiceModal';
import PaymentModal from './financials/PaymentModal';
import BarChart from './financials/BarChart';
>>>>>>> ea2f80a6

type FinancialsTab = 'dashboard' | 'invoices' | 'expenses' | 'clients';

const formatCurrency = (amount: number, currency: string = 'GBP') =>
  new Intl.NumberFormat('en-GB', {
    style: 'currency',
    currency,
    minimumFractionDigits: 2,
    maximumFractionDigits: 2,
  }).format(amount);

const createLineItemDraft = (): InvoiceLineItemDraft => ({
  id: `new-${Date.now()}-${Math.random().toString(16).slice(2)}`,
  description: '',
  quantity: 1,
  unitPrice: 0,
});

const mapInvoiceLineItemToDraft = (item: InvoiceLineItem): InvoiceLineItemDraft => {
  const safeQuantity = Number.isFinite(item.quantity) ? Math.max(item.quantity, 0) : 0;
  const safeRate = Number.isFinite(item.rate) ? Math.max(item.rate, 0) : 0;
  const safeUnitPrice = Number.isFinite(item.unitPrice) ? Math.max(item.unitPrice, 0) : safeRate;

  return {
    id: item.id,
    description: item.description,
    quantity: safeQuantity,
    unitPrice: safeUnitPrice > 0 ? safeUnitPrice : safeRate,
  };
};

const parseNumberInputValue = (value: string): number => {
  if (value.trim() === '') {
    return 0;
  }
  const parsed = Number(value);
  return Number.isFinite(parsed) ? parsed : 0;
};

type EditableInvoiceLineItemField = Exclude<keyof InvoiceLineItemDraft, 'id'>;

const ClientModal: React.FC<{
  clientToEdit?: Client | null;
  onClose: () => void;
  onSuccess: () => void;
  user: User;
  addToast: (message: string, type: 'success' | 'error') => void;
}> = ({ clientToEdit, onClose, onSuccess, user, addToast }) => {
  const [name, setName] = useState(clientToEdit?.name || '');
  const [email, setEmail] = useState(clientToEdit?.contactEmail || '');
  const [phone, setPhone] = useState(clientToEdit?.contactPhone || '');
  const [address, setAddress] = useState(clientToEdit?.billingAddress || '');
  const [terms, setTerms] = useState(clientToEdit?.paymentTerms || 'Net 30');
  const [isSaving, setIsSaving] = useState(false);

  const handleSubmit = async (e: React.FormEvent) => {
    e.preventDefault();
    setIsSaving(true);
    try {
      const clientData = {
        name,
        contactEmail: email,
        contactPhone: phone,
        billingAddress: address,
        paymentTerms: terms,
      };
      if (clientToEdit) {
        await api.updateClient(clientToEdit.id, clientData, user.id);
        addToast('Client updated.', 'success');
      } else {
        await api.createClient(clientData, user.id);
        addToast('Client added.', 'success');
      }
      onSuccess();
      onClose();
    } catch {
      addToast('Failed to save client.', 'error');
    } finally {
      setIsSaving(false);
    }
  };

  return (
    <div className="fixed inset-0 bg-black/70 z-50 flex items-center justify-center p-4" onClick={onClose} onKeyDown={(e) => e.key === 'Escape' && onClose()}>
      <Card className="w-full max-w-lg" onClick={e => e.stopPropagation()}>
        <h3 className="text-lg font-bold mb-4">{clientToEdit ? 'Edit Client' : 'Add New Client'}</h3>
        <form onSubmit={handleSubmit} className="space-y-4">
          <input
            type="text"
            value={name}
            onChange={e => setName(e.target.value)}
            placeholder="Client Name"
            className="w-full p-2 border rounded"
            required
          />
          <input
            type="email"
            value={email}
            onChange={e => setEmail(e.target.value)}
            placeholder="Contact Email"
            className="w-full p-2 border rounded"
            required
          />
          <input
            type="tel"
            value={phone}
            onChange={e => setPhone(e.target.value)}
            placeholder="Contact Phone"
            className="w-full p-2 border rounded"
            required
          />
          <textarea
            value={address}
            onChange={e => setAddress(e.target.value)}
            placeholder="Billing Address"
            className="w-full p-2 border rounded"
            rows={3}
            required
          />
          <input
            type="text"
            value={terms}
            onChange={e => setTerms(e.target.value)}
            placeholder="Payment Terms (e.g., Net 30)"
            className="w-full p-2 border rounded"
            required
          />
          <div className="flex justify-end gap-2">
            <Button variant="secondary" onClick={onClose} type="button">
              Cancel
            </Button>
            <Button type="submit" isLoading={isSaving}>
              Save Client
            </Button>
          </div>
        </form>
      </Card>
    </div>
  );
};

const InvoiceModal: React.FC<{
  invoiceToEdit?: Invoice | null;
  isReadOnly?: boolean;
  onClose: () => void;
  onSuccess: () => void;
  user: User;
  clients: Client[];
  projects: Project[];
  addToast: (message: string, type: 'success' | 'error') => void;
}> = ({ invoiceToEdit, isReadOnly = false, onClose, onSuccess, user, clients, projects, addToast }) => {
  const [clientId, setClientId] = useState<string>(invoiceToEdit?.clientId?.toString() || '');
  const [projectId, setProjectId] = useState<string>(invoiceToEdit?.projectId?.toString() || '');
  const [issuedAt, setIssuedAt] = useState(new Date(invoiceToEdit?.issuedAt || new Date()).toISOString().split('T')[0]);
  const [dueAt, setDueAt] = useState(
    new Date(invoiceToEdit?.dueAt || Date.now() + 30 * 24 * 60 * 60 * 1000).toISOString().split('T')[0],
  );
  const [lineItems, setLineItems] = useState<InvoiceLineItemDraft[]>(() =>
    invoiceToEdit?.lineItems?.length
      ? invoiceToEdit.lineItems.map(mapInvoiceLineItemToDraft)
      : [createLineItemDraft()],
  );
  const [taxRate, setTaxRate] = useState<number | ''>(invoiceToEdit ? invoiceToEdit.taxRate * 100 : 20);
  const [retentionRate, setRetentionRate] = useState<number | ''>(invoiceToEdit ? invoiceToEdit.retentionRate * 100 : 5);
  const [notes, setNotes] = useState(invoiceToEdit?.notes || '');
  const [isSaving, setIsSaving] = useState(false);

<<<<<<< HEAD
  useEffect(() => {
    setLineItems(
      invoiceToEdit?.lineItems?.length
        ? invoiceToEdit.lineItems.map(mapInvoiceLineItemToDraft)
        : [createLineItemDraft()],
    );
  }, [invoiceToEdit?.lineItems]);

  const handleLineItemChange = <Field extends EditableInvoiceLineItemField>(
    index: number,
    field: Field,
    value: InvoiceLineItemDraft[Field],
  ) => {
    setLineItems(prevItems => prevItems.map((item, itemIndex) => (itemIndex === index ? { ...item, [field]: value } : item)));
  };

  const addLineItem = () => setLineItems(prevItems => [...prevItems, createLineItemDraft()]);
  const removeLineItem = (index: number) =>
    setLineItems(prevItems => prevItems.filter((_, itemIndex) => itemIndex !== index));

  const { subtotal, taxAmount, retentionAmount, total } = useMemo(() => {
    const subtotalCalc = lineItems.reduce((acc, item) => acc + item.quantity * item.unitPrice, 0);
    const taxPercentage = typeof taxRate === 'number' ? taxRate : 0;
    const retentionPercentage = typeof retentionRate === 'number' ? retentionRate : 0;
    const taxAmountCalc = subtotalCalc * (taxPercentage / 100);
    const retentionAmountCalc = subtotalCalc * (retentionPercentage / 100);
    const totalCalc = subtotalCalc + taxAmountCalc - retentionAmountCalc;
    return { subtotal: subtotalCalc, taxAmount: taxAmountCalc, retentionAmount: retentionAmountCalc, total: totalCalc };
  }, [lineItems, taxRate, retentionRate]);

  const amountPaid = invoiceToEdit?.amountPaid || 0;
  const balance = total - amountPaid;

  const handleSubmit = async (e: React.FormEvent) => {
    e.preventDefault();
    setIsSaving(true);
    try {
      const finalLineItems = lineItems.reduce<InvoiceLineItem[]>((acc, item) => {
        const description = item.description.trim();
        const quantity = Math.max(item.quantity, 0);
        const unitPrice = Math.max(item.unitPrice, 0);

        if (!description || quantity <= 0 || unitPrice <= 0) {
          return acc;
        }

        acc.push({
          id: item.id.startsWith('new-') ? String(Date.now() + Math.random()) : item.id,
          description,
          quantity,
          unitPrice,
          rate: unitPrice,
          amount: quantity * unitPrice,
        });

        return acc;
      }, []);

      const invoiceData = {
        clientId,
        projectId,
        issuedAt: new Date(issuedAt).toISOString(),
        dueAt: new Date(dueAt).toISOString(),
        lineItems: finalLineItems,
        taxRate: Number(taxRate) / 100,
        retentionRate: Number(retentionRate) / 100,
        notes,
        subtotal,
        taxAmount,
        retentionAmount,
        total,
        amountPaid,
        balance,
        payments: invoiceToEdit?.payments || [],
        status: invoiceToEdit?.status || InvoiceStatus.DRAFT,
      };

      if (invoiceToEdit) {
        const updated = await api.updateInvoice(
          invoiceToEdit.id,
          { ...invoiceData, invoiceNumber: invoiceToEdit.invoiceNumber },
          user.id,
        );
        addToast(`Invoice ${updated.invoiceNumber} updated.`, 'success');
      } else {
        const created = await api.createInvoice(invoiceData, user.id);
        if (!created.invoiceNumber) {
          throw new Error('Invoice number was not returned by the server.');
        }
        addToast(`Invoice ${created.invoiceNumber} created as draft.`, 'success');
      }
      onSuccess();
      onClose();
    } catch (error) {
      const message = error instanceof Error && error.message ? error.message : 'Failed to save invoice.';
      addToast(message, 'error');
    } finally {
      setIsSaving(false);
    }
  };

  return (
    <div className="fixed inset-0 bg-black/70 z-50 flex items-center justify-center p-4" onClick={onClose} onKeyDown={(e) => e.key === 'Escape' && onClose()}>
      <Card className="w-full max-w-4xl max-h-[90vh] flex flex-col" onClick={e => e.stopPropagation()}>
        <h3 className="text-lg font-bold mb-4">
          {invoiceToEdit ? `${isReadOnly ? 'View' : 'Edit'} Invoice ${invoiceToEdit.invoiceNumber}` : 'Create Invoice'}
        </h3>
        <form onSubmit={handleSubmit} className="space-y-4 overflow-y-auto pr-2 flex-grow">
          <div className="grid grid-cols-2 gap-4">
            <div>
              <label htmlFor="client-select" className="block text-sm font-medium mb-1">Client</label>
              <select
                id="client-select"
                value={clientId}
                onChange={e => setClientId(e.target.value)}
                className="w-full p-2 border rounded bg-white dark:bg-slate-800"
                required
                disabled={isReadOnly}
              >
                <option value="">Select Client</option>
                {clients.map(client => (
                  <option key={client.id} value={client.id}>
                    {client.name}
                  </option>
                ))}
              </select>
            </div>
            <div>
              <label htmlFor="project-select" className="block text-sm font-medium mb-1">Project</label>
              <select
                id="project-select"
                value={projectId}
                onChange={e => setProjectId(e.target.value)}
                className="w-full p-2 border rounded bg-white dark:bg-slate-800"
                required
              disabled={isReadOnly}
            >
              <option value="">Select Project</option>
              {projects.map(project => (
                <option key={project.id} value={project.id}>
                  {project.name}
                </option>
              ))}
            </select>
            </div>
          </div>
          <div className="grid grid-cols-2 gap-4">
            <div>
              <label htmlFor="issued-date" className="block text-sm font-medium mb-1">Issued Date</label>
              <input
                id="issued-date"
                type="date"
                value={issuedAt}
                onChange={e => setIssuedAt(e.target.value)}
                className="w-full p-2 border rounded"
                disabled={isReadOnly}
              />
            </div>
            <div>
              <label htmlFor="due-date" className="block text-sm font-medium mb-1">Due Date</label>
              <input
                id="due-date"
                type="date"
                value={dueAt}
                onChange={e => setDueAt(e.target.value)}
                className="w-full p-2 border rounded"
                disabled={isReadOnly}
              />
            </div>
          </div>
          <div className="border-t pt-2">
            <h4 className="font-semibold">Line Items</h4>
            <div className="grid grid-cols-[1fr,90px,130px,130px,40px] gap-2 items-center mt-1 text-xs text-muted-foreground">
              <span>Description</span>
              <span className="text-right">Quantity</span>
              <span className="text-right">Unit Price</span>
              <span className="text-right">Amount</span>
            </div>
            {lineItems.map((item, index) => (
              <div key={item.id} className="grid grid-cols-[1fr,90px,130px,130px,40px] gap-2 items-center mt-2">
                <input
                  type="text"
                  value={item.description}
                  onChange={e => handleLineItemChange(index, 'description', e.target.value)}
                  placeholder="Item or service description"
                  className="p-1 border rounded"
                  disabled={isReadOnly}
                />
                <input
                  type="number"
                  value={item.quantity}
                  onChange={e => handleLineItemChange(index, 'quantity', parseNumberInputValue(e.target.value))}
                  placeholder="1"
                  className="p-1 border rounded text-right"
                  disabled={isReadOnly}
                />
                <input
                  type="number"
                  value={item.unitPrice}
                  onChange={e => handleLineItemChange(index, 'unitPrice', parseNumberInputValue(e.target.value))}
                  placeholder="0.00"
                  className="p-1 border rounded text-right"
                  disabled={isReadOnly}
                />
                <span className="p-1 text-right font-medium">{formatCurrency(item.quantity * item.unitPrice)}</span>
                {!isReadOnly && (
                  <Button type="button" variant="danger" size="sm" onClick={() => removeLineItem(index)}>
                    &times;
                  </Button>
                )}
              </div>
            ))}
            {!isReadOnly && (
              <Button type="button" variant="secondary" size="sm" className="mt-2" onClick={addLineItem}>
                + Add Item
              </Button>
            )}
          </div>
          <div className="border-t pt-4 grid grid-cols-2 gap-8">
            <div>
              <h4 className="font-semibold mb-2">Notes</h4>
              <textarea
                value={notes}
                onChange={e => setNotes(e.target.value)}
                placeholder="Payment details, terms and conditions..."
                rows={6}
                className="p-2 border rounded w-full"
                disabled={isReadOnly}
              />
            </div>
            <div className="space-y-2">
              <h4 className="font-semibold mb-2">Totals</h4>
              <div className="flex justify-between items-center">
                <span className="text-sm">Subtotal:</span>
                <span className="font-medium">{formatCurrency(subtotal)}</span>
              </div>
              <div className="flex justify-between items-center">
                <label htmlFor="taxRate" className="text-sm">
                  Tax (%):
                </label>
                <input
                  id="taxRate"
                  type="number"
                  value={taxRate}
                  onChange={e => setTaxRate(e.target.value === '' ? '' : Number(e.target.value))}
                  className="w-24 p-1 border rounded text-right"
                  disabled={isReadOnly}
                />
              </div>
              <div className="flex justify-between items-center">
                <span className="text-sm text-muted-foreground">Tax Amount:</span>
                <span>{formatCurrency(taxAmount)}</span>
              </div>
              <div className="flex justify-between items-center">
                <label htmlFor="retentionRate" className="text-sm">
                  Retention (%):
                </label>
                <input
                  id="retentionRate"
                  type="number"
                  value={retentionRate}
                  onChange={e => setRetentionRate(e.target.value === '' ? '' : Number(e.target.value))}
                  className="w-24 p-1 border rounded text-right"
                  disabled={isReadOnly}
                />
              </div>
              <div className="flex justify-between items-center">
                <span className="text-sm text-red-600">Retention Held:</span>
                <span className="text-red-600 font-medium">-{formatCurrency(retentionAmount)}</span>
              </div>
              <div className="flex justify-between items-center font-bold text-lg pt-2 border-t">
                <span>Total Due:</span>
                <span>{formatCurrency(total)}</span>
              </div>
              {invoiceToEdit && (
                <>
                  <div className="flex justify-between items-center text-sm">
                    <span>Amount Paid:</span>
                    <span>-{formatCurrency(amountPaid)}</span>
                  </div>
                  <div className="flex justify-between items-center font-bold text-lg text-green-600">
                    <span>Balance:</span>
                    <span>{formatCurrency(balance)}</span>
                  </div>
                </>
              )}
            </div>
          </div>
        </form>
        <div className="flex justify-end gap-2 pt-4 border-t mt-4 flex-shrink-0">
          <Button variant="secondary" onClick={onClose}>
            {isReadOnly ? 'Close' : 'Cancel'}
          </Button>
          {!isReadOnly && (
            <Button type="submit" isLoading={isSaving} onClick={handleSubmit}>
              Save Invoice
            </Button>
          )}
        </div>
      </Card>
    </div>
  );
};

const PaymentModal: React.FC<{
  invoice: Invoice;
  balance: number;
  onClose: () => void;
  onSuccess: () => void;
  user: User;
  addToast: (message: string, type: 'success' | 'error') => void;
}> = ({ invoice, balance, onClose, onSuccess, user, addToast }) => {
  const [amount, setAmount] = useState<number | ''>(balance > 0 ? balance : '');
  const [method, setMethod] = useState<'CREDIT_CARD' | 'BANK_TRANSFER' | 'CASH'>('BANK_TRANSFER');
  const [isSaving, setIsSaving] = useState(false);

  const handleSubmit = async () => {
    const numericAmount = Number(amount);
    if (amount === '' || numericAmount <= 0) {
      addToast('Invalid amount', 'error');
      return;
    }
    if (numericAmount > balance) {
      addToast('Amount exceeds the outstanding balance', 'error');
      return;
    }
    setIsSaving(true);
    try {
      await api.recordPaymentForInvoice(invoice.id, { amount: numericAmount, method }, user.id);
      addToast('Payment recorded.', 'success');
      onSuccess();
      onClose();
    } catch {
      addToast('Failed to record payment.', 'error');
    } finally {
      setIsSaving(false);
    }
  };

  return (
    <div className="fixed inset-0 bg-black/70 z-50 flex items-center justify-center p-4" onClick={onClose} onKeyDown={(e) => e.key === 'Escape' && onClose()}>
      <Card className="w-full max-w-md" onClick={e => e.stopPropagation()}>
        <h3 className="text-lg font-bold">Record Payment for {invoice.invoiceNumber}</h3>
        <p className="text-sm text-muted-foreground mb-4">Current balance: {formatCurrency(balance)}</p>
        <input
          type="number"
          value={amount}
          onChange={e => setAmount(e.target.value === '' ? '' : Number(e.target.value))}
          placeholder={`Enter amount (up to ${balance.toFixed(2)})`}
          className="w-full p-2 border rounded mt-4"
          max={balance}
        />
        <label htmlFor="payment-method" className="block text-sm font-medium mt-2 mb-1">Payment Method</label>
        <select
          id="payment-method"
          value={method}
          onChange={e => setMethod(e.target.value as typeof method)}
          className="w-full p-2 border rounded bg-white"
        >
          <option value="BANK_TRANSFER">Bank Transfer</option>
          <option value="CREDIT_CARD">Card</option>
          <option value="CASH">Cash</option>
        </select>
        <div className="flex justify-end gap-2 mt-4">
          <Button variant="secondary" onClick={onClose}>
            Cancel
          </Button>
          <Button onClick={handleSubmit} isLoading={isSaving}>
            Record Payment
          </Button>
        </div>
      </Card>
    </div>
  );
};

const BarChart: React.FC<{ data: { label: string; value: number }[]; barColor: string }> = ({ data, barColor }) => {
  const maxValue = Math.max(...data.map(d => d.value), 0);
  return (
    <div className="w-full h-64 flex items-end justify-around p-4 border rounded-lg bg-slate-50 dark:bg-slate-800">
      {data.map((item, index) => (
        <div key={index} className="flex flex-col items-center justify-end h-full w-full">
          <div
            className={`w-3/4 rounded-t-md chart-bar ${barColor}`}
            style={{ '--bar-height': `${maxValue > 0 ? (item.value / maxValue) * 100 : 0}%` } as React.CSSProperties}
            title={formatCurrency(item.value)}
          ></div>
          <span className="text-xs mt-2 text-slate-600">{item.label}</span>
        </div>
      ))}
    </div>
  );
const InvoiceModal: React.FC<{ invoiceToEdit?: Invoice | null, isReadOnly?: boolean, onClose: () => void, onSuccess: () => void, user: User, clients: Client[], projects: Project[], addToast: (m:string,t:'success'|'error')=>void }> = ({ invoiceToEdit, isReadOnly = false, onClose, onSuccess, user, clients, projects, addToast }) => {
    const [clientId, setClientId] = useState<string>(invoiceToEdit?.clientId.toString() || '');
    const [projectId, setProjectId] = useState<string>(invoiceToEdit?.projectId.toString() || '');
    const [issuedAt, setIssuedAt] = useState(new Date(invoiceToEdit?.issuedAt || new Date()).toISOString().split('T')[0]);
    const [dueAt, setDueAt] = useState(new Date(invoiceToEdit?.dueAt || Date.now() + 30 * 24 * 60 * 60 * 1000).toISOString().split('T')[0]);
    const [lineItems, setLineItems] = useState<Partial<InvoiceLineItem>[]>(invoiceToEdit?.lineItems || [{ id: `new-${Date.now()}`, description: '', quantity: 1, unitPrice: 0 }]);
    const [taxRate, setTaxRate] = useState<number | ''>(invoiceToEdit ? invoiceToEdit.taxRate * 100 : 20);
    const [retentionRate, setRetentionRate] = useState<number | ''>(invoiceToEdit ? invoiceToEdit.retentionRate * 100 : 5);
    const [notes, setNotes] = useState(invoiceToEdit?.notes || '');
    const [isSaving, setIsSaving] = useState(false);

    const handleLineItemChange = (index: number, field: keyof Omit<InvoiceLineItem, 'id'|'amount'|'rate'>, value: string | number) => {
        const newItems = [...lineItems];
        (newItems[index] as any)[field] = value;
        setLineItems(newItems);
    };

    const addLineItem = () => setLineItems([...lineItems, { id: `new-${Date.now()}`, description: '', quantity: 1, unitPrice: 0 }]);
    const removeLineItem = (index: number) => setLineItems(lineItems.filter((_, i) => i !== index));

    const { subtotal, taxAmount, retentionAmount, total } = useMemo(() => {
        const subtotalCalc = lineItems.reduce((acc, item) => acc + (Number(item.quantity) * Number(item.unitPrice)), 0);
        const taxAmountCalc = subtotalCalc * (Number(taxRate) / 100);
        const retentionAmountCalc = subtotalCalc * (Number(retentionRate) / 100);
        const totalCalc = subtotalCalc + taxAmountCalc - retentionAmountCalc;
        return { subtotal: subtotalCalc, taxAmount: taxAmountCalc, retentionAmount: retentionAmountCalc, total: totalCalc };
    }, [lineItems, taxRate, retentionRate]);
    
    const amountPaid = invoiceToEdit?.amountPaid || 0;
    const balance = total - amountPaid;

    const handleSubmit = async (e: React.FormEvent) => {
        e.preventDefault();
        setIsSaving(true);
        try {
            const finalLineItems = lineItems
                .filter(li => li.description && li.quantity! > 0 && li.unitPrice! > 0)
                .map(li => ({
                    id: li.id!.toString().startsWith('new-') ? String(Date.now() + Math.random()) : li.id!,
                    description: li.description!,
                    quantity: Number(li.quantity),
                    unitPrice: Number(li.unitPrice),
                    amount: Number(li.quantity) * Number(li.unitPrice)
                }));
            
            const invoiceData = {
                clientId: clientId,
                projectId: projectId,
                issuedAt: new Date(issuedAt).toISOString(),
                dueAt: new Date(dueAt).toISOString(),
                lineItems: finalLineItems,
                taxRate: Number(taxRate) / 100,
                retentionRate: Number(retentionRate) / 100,
                notes,
                subtotal, taxAmount, retentionAmount, total, amountPaid, balance,
                payments: invoiceToEdit?.payments || [],
                status: invoiceToEdit?.status || InvoiceStatus.DRAFT,
                invoiceNumber: invoiceToEdit?.invoiceNumber || `INV-${Math.floor(Math.random() * 9000) + 1000}`,
            };
            if(invoiceToEdit) {
                 await api.updateInvoice(invoiceToEdit.id, invoiceData, user.id);
                 addToast("Invoice updated.", "success");
            } else {
                 await api.createInvoice(invoiceData, user.id);
                 addToast("Invoice created as draft.", "success");
            }
            onSuccess();
            onClose();
        } catch(e) {
            addToast("Failed to save invoice.", "error");
        } finally {
            setIsSaving(false);
        }
    };

    return (
        <div className="fixed inset-0 bg-black/70 z-50 flex items-center justify-center p-4" onClick={onClose}>
            <Card className="w-full max-w-4xl max-h-[90vh] flex flex-col" onClick={e=>e.stopPropagation()}>
                <h3 className="text-lg font-bold mb-4">{invoiceToEdit ? `${isReadOnly ? 'View' : 'Edit'} Invoice ${invoiceToEdit.invoiceNumber}` : 'Create Invoice'}</h3>
                <form onSubmit={handleSubmit} className="flex flex-col flex-grow">
                    <div className="space-y-4 overflow-y-auto pr-2 flex-grow">
                        <div className="grid grid-cols-2 gap-4">
                            <select value={clientId} onChange={e=>setClientId(e.target.value)} className="w-full p-2 border rounded bg-white dark:bg-slate-800" required disabled={isReadOnly}><option value="">Select Client</option>{clients.map(c=><option key={c.id} value={c.id}>{c.name}</option>)}</select>
                            <select value={projectId} onChange={e=>setProjectId(e.target.value)} className="w-full p-2 border rounded bg-white dark:bg-slate-800" required disabled={isReadOnly}><option value="">Select Project</option>{projects.map(p=><option key={p.id} value={p.id}>{p.name}</option>)}</select>
                            <div><label className="text-xs">Issued Date</label><input type="date" value={issuedAt} onChange={e=>setIssuedAt(e.target.value)} className="w-full p-2 border rounded" disabled={isReadOnly}/></div>
                            <div><label className="text-xs">Due Date</label><input type="date" value={dueAt} onChange={e=>setDueAt(e.target.value)} className="w-full p-2 border rounded" disabled={isReadOnly}/></div>
                        </div>
                        <div className="border-t pt-2">
                            <h4 className="font-semibold">Line Items</h4>
                            <div className="grid grid-cols-[1fr,90px,130px,130px,40px] gap-2 items-center mt-1 text-xs text-muted-foreground">
                                <span>Description</span>
                                <span className="text-right">Quantity</span>
                                <span className="text-right">Unit Price</span>
                                <span className="text-right">Amount</span>
                            </div>
                            {lineItems.map((item, i) => (
                                <div key={item.id} className="grid grid-cols-[1fr,90px,130px,130px,40px] gap-2 items-center mt-2">
                                    <input type="text" value={item.description} onChange={e=>handleLineItemChange(i, 'description', e.target.value)} placeholder="Item or service description" className="p-1 border rounded" disabled={isReadOnly}/>
                                    <input type="number" value={item.quantity} onChange={e=>handleLineItemChange(i, 'quantity', Number(e.target.value))} placeholder="1" className="p-1 border rounded text-right" disabled={isReadOnly}/>
                                    <input type="number" value={item.unitPrice} onChange={e=>handleLineItemChange(i, 'unitPrice', Number(e.target.value))} placeholder="0.00" className="p-1 border rounded text-right" disabled={isReadOnly}/>
                                    <span className="p-1 text-right font-medium">{formatCurrency((item.quantity || 0) * (item.unitPrice || 0))}</span>
                                    {!isReadOnly && <Button type="button" variant="danger" size="sm" onClick={() => removeLineItem(i)}>&times;</Button>}
                                </div>
                            ))}
                            {!isReadOnly && <Button type="button" variant="secondary" size="sm" className="mt-2" onClick={addLineItem}>+ Add Item</Button>}
                        </div>
                        <div className="border-t pt-4 grid grid-cols-2 gap-8">
                            <div>
                                 <h4 className="font-semibold mb-2">Notes</h4>
                                <textarea value={notes} onChange={e=>setNotes(e.target.value)} placeholder="Payment details, terms and conditions..." rows={6} className="p-2 border rounded w-full" disabled={isReadOnly}/>
                            </div>
                            <div className="space-y-2">
                                 <h4 className="font-semibold mb-2">Totals</h4>
                                <div className="flex justify-between items-center"><span className="text-sm">Subtotal:</span><span className="font-medium">{formatCurrency(subtotal)}</span></div>
                                <div className="flex justify-between items-center"><label htmlFor="taxRate" className="text-sm">Tax (%):</label><input id="taxRate" type="number" value={taxRate} onChange={e=>setTaxRate(e.target.value === '' ? '' : Number(e.target.value))} className="w-24 p-1 border rounded text-right" disabled={isReadOnly}/></div>
                                 <div className="flex justify-between items-center"><span className="text-sm text-muted-foreground">Tax Amount:</span><span>{formatCurrency(taxAmount)}</span></div>
                                 <div className="flex justify-between items-center"><label htmlFor="retentionRate" className="text-sm">Retention (%):</label><input id="retentionRate" type="number" value={retentionRate} onChange={e=>setRetentionRate(e.target.value === '' ? '' : Number(e.target.value))} className="w-24 p-1 border rounded text-right" disabled={isReadOnly}/></div>
                                <div className="flex justify-between items-center"><span className="text-sm text-red-600">Retention Held:</span><span className="text-red-600 font-medium">-{formatCurrency(retentionAmount)}</span></div>
                                <div className="flex justify-between items-center font-bold text-lg pt-2 border-t"><span >Total Due:</span><span>{formatCurrency(total)}</span></div>
                                {invoiceToEdit && (
                                    <>
                                     <div className="flex justify-between items-center text-sm"><span >Amount Paid:</span><span>-{formatCurrency(amountPaid)}</span></div>
                                     <div className="flex justify-between items-center font-bold text-lg text-green-600"><span >Balance:</span><span>{formatCurrency(balance)}</span></div>
                                    </>
                                )}
                            </div>
                        </div>
                    </div>
                    <div className="flex justify-end gap-2 pt-4 border-t mt-4 flex-shrink-0">
                        <Button type="button" variant="secondary" onClick={onClose}>{isReadOnly ? 'Close' : 'Cancel'}</Button>
                        {!isReadOnly && <Button type="submit" isLoading={isSaving}>Save Invoice</Button>}
                    </div>
                </form>
            </Card>
        </div>
    );
=======
>>>>>>> ea2f80a6
const forecastSummaryToElements = (summary: string) =>
  summary
    .split('\n')
    .map(line => line.trim())
    .filter(Boolean)
    .map((line, index) => (
      <p key={`${line}-${index}`} className="text-sm whitespace-pre-wrap leading-relaxed">
        {line}
      </p>
    ));

const expenseStatusColour = (status: ExpenseStatus): 'green' | 'blue' | 'red' | 'gray' | 'yellow' => {
  switch (status) {
    case ExpenseStatus.APPROVED:
      return 'green';
    case ExpenseStatus.PAID:
      return 'blue';
    case ExpenseStatus.REJECTED:
      return 'red';
    default:
      return 'yellow';
  }
};

export const FinancialsView: React.FC<{ user: User; addToast: (message: string, type: 'success' | 'error') => void }> = ({
  user,
  addToast,
}) => {
  const [activeTab, setActiveTab] = useState<FinancialsTab>('dashboard');
  const [loading, setLoading] = useState(true);
<<<<<<< HEAD
  const [data, setData] = useState({
    kpis: null as FinancialKPIs | null,
    monthly: [] as MonthlyFinancials[],
    costs: [] as CostBreakdown[],
    invoices: [] as Invoice[],
    quotes: [] as Quote[],
    expenses: [] as Expense[],
    clients: [] as Client[],
    projects: [] as Project[],
    users: [] as User[],
  const [data, setData] = useState({
    kpis: null as FinancialKPIs | null,
    monthly: [] as MonthlyFinancials[],
    costs: [] as CostBreakdown[],
    invoices: [] as Invoice[],
    quotes: [] as Quote[],
    expenses: [] as Expense[],
    clients: [] as Client[],
    projects: [] as Project[],
    users: [] as User[],
    forecasts: [] as FinancialForecast[],
    companyName: null as string | null,
=======
>>>>>>> ea2f80a6
  const [data, setData] = useState<FinancialDataState>({
    kpis: null,
    monthly: [],
    costs: [],
    invoices: [],
    quotes: [],
    expenses: [],
    clients: [],
    projects: [],
    users: [],
    forecasts: [],
    companyName: null,
  });
  const [modal, setModal] = useState<'client' | 'invoice' | 'payment' | 'expense' | null>(null);
  const [selectedItem, setSelectedItem] = useState<Client | Invoice | Expense | null>(null);
  const abortControllerRef = useRef<AbortController | null>(null);

  const canManageFinances = hasPermission(user, Permission.MANAGE_FINANCES);

  const fetchData = useCallback(async () => {
<<<<<<< HEAD
=======
    if (!user.companyId) {
      setData(prev => ({
        ...prev,
        invoices: [],
        expenses: [],
        clients: [],
        projects: [],
        forecasts: [],
      }));
      setLoading(false);
      return;
    }

>>>>>>> ea2f80a6
    const controller = new AbortController();
    abortControllerRef.current?.abort();
    abortControllerRef.current = controller;

<<<<<<< HEAD
    if (!user.companyId) return;
=======
>>>>>>> ea2f80a6
    setLoading(true);
    try {
      const [
        kpiData,
        monthlyData,
        costsData,
        invoiceData,
        quoteData,
        expenseData,
        clientData,
        projectData,
        usersData,
      ] = await Promise.all([
        api.getFinancialKPIsForCompany(user.companyId, { signal: controller.signal }),
        api.getMonthlyFinancials(user.companyId, { signal: controller.signal }),
        api.getCostBreakdown(user.companyId, { signal: controller.signal }),
        api.getInvoicesByCompany(user.companyId, { signal: controller.signal }),
        api.getQuotesByCompany(user.companyId, { signal: controller.signal }),
        api.getExpensesByCompany(user.companyId, { signal: controller.signal }),
        api.getClientsByCompany(user.companyId, { signal: controller.signal }),
        api.getProjectsByCompany(user.companyId, { signal: controller.signal }),
        api.getUsersByCompany(user.companyId, { signal: controller.signal }),
      ]);
<<<<<<< HEAD
      if (controller.signal.aborted) return;
=======

      if (controller.signal.aborted) {
        return;
      }

      const companyRecord = companyData.find(entry => entry.id === user.companyId) as { name?: string } | undefined;

>>>>>>> ea2f80a6
      setData({
        kpis: kpiData,
        monthly: monthlyData,
        costs: costsData,
        invoices: invoiceData,
        quotes: quoteData,
        expenses: expenseData,
        clients: clientData,
        projects: projectData,
        users: usersData,
      });
<<<<<<< HEAD
    } catch {
      if (controller.signal.aborted) return;
=======
      setForecastError(null);
    } catch (error) {
      if (controller.signal.aborted) {
        return;
      }
      console.error('Failed to load financial data', error);
>>>>>>> ea2f80a6
      addToast('Failed to load financial data', 'error');
    } finally {
      if (controller.signal.aborted) return;
      setLoading(false);
    }
  }, [user.companyId, addToast]);

  useEffect(() => {
    fetchData();
    return () => {
      abortControllerRef.current?.abort();
    };
  }, [fetchData]);

<<<<<<< HEAD
  const { projectMap, clientMap, userMap } = useMemo(
    () => ({
      projectMap: new Map(data.projects.map(p => [p.id, p.name])),
      clientMap: new Map(data.clients.map(c => [c.id, c.name])),
      userMap: new Map(data.users.map(u => [u.id, `${u.firstName} ${u.lastName}`])),
    }),
    [data.projects, data.clients, data.users],
  );

  const handleUpdateInvoiceStatus = useCallback(
    async (invoiceId: string, status: InvoiceStatus) => {
      if (status === InvoiceStatus.CANCELLED) {
        if (!window.confirm('Are you sure you want to cancel this invoice? This action cannot be undone.')) {
          return;
        }
      }
      try {
        const invoice = data.invoices.find(i => i.id === invoiceId);
        if (!invoice) throw new Error('Invoice not found');
        await api.updateInvoice(invoiceId, { ...invoice, status }, user.id);
        addToast(`Invoice marked as ${status.toLowerCase()}.`, 'success');
        fetchData();
      } catch (error) {
        addToast('Failed to update invoice status.', 'error');
      }
    },
    [data.invoices, user.id, addToast, fetchData],
  );

  const { projectMap, clientMap, userMap } = useMemo(
    () => ({
      projectMap: new Map(data.projects.map(p => [p.id, p.name])),
      clientMap: new Map(data.clients.map(c => [c.id, c.name])),
      userMap: new Map(data.users.map(u => [u.id, `${u.firstName} ${u.lastName}`])),
    }),
    [data.projects, data.clients, data.users],
  );

  const handleUpdateInvoiceStatus = useCallback(
    async (invoiceId: string, status: InvoiceStatus) => {
      if (status === InvoiceStatus.CANCELLED) {
        if (!window.confirm('Are you sure you want to cancel this invoice? This action cannot be undone.')) {
          return;
=======
  const projectMap = useMemo(() => new Map(data.projects.map(project => [project.id, project.name])), [data.projects]);
  const clientMap = useMemo(() => new Map(data.clients.map(client => [client.id, client.name])), [data.clients]);

  const approvedExpenses = useMemo(
    () => data.expenses.filter(expense => expense.status === ExpenseStatus.APPROVED || expense.status === ExpenseStatus.PAID),
    [data.expenses],
  );
  const approvedExpenseTotal = useMemo(
    () => approvedExpenses.reduce((sum, expense) => sum + (expense.amount ?? 0), 0),
    [approvedExpenses],
  );

  const invoiceMetrics = useMemo(() => {
    return data.invoices.reduce(
      (acc, invoice) => {
        const financials = getInvoiceFinancials(invoice);
        const derivedStatus = getDerivedStatus(invoice);
        acc.pipeline += financials.total;
        if (derivedStatus !== InvoiceStatus.PAID && derivedStatus !== InvoiceStatus.CANCELLED) {
          acc.outstanding += financials.balance;
        }
        if (derivedStatus === InvoiceStatus.OVERDUE) {
          acc.overdue += financials.balance;
>>>>>>> ea2f80a6
        }
      }
      try {
        const invoice = data.invoices.find(i => i.id === invoiceId);
        if (!invoice) throw new Error('Invoice not found');
        await api.updateInvoice(invoiceId, { ...invoice, status }, user.id);
        addToast(`Invoice marked as ${status.toLowerCase()}.`, 'success');
        fetchData();
      } catch {
        addToast('Failed to update invoice status.', 'error');
      }
    },
    [data.invoices, user.id, addToast, fetchData],
  );

  const handleCreateInvoice = useCallback(() => {
    setSelectedItem(null);
    setModal('invoice');
  }, []);

  const handleOpenInvoice = useCallback((invoice: Invoice) => {
    setSelectedItem(invoice);
    setModal('invoice');
  }, []);

  const handleRecordPayment = useCallback((invoice: Invoice) => {
    setSelectedItem(invoice);
    setModal('payment');
  }, []);

  const handleCreateExpense = useCallback(() => {
    setSelectedItem(null);
    setModal('expense');
  }, []);

  const handleEditExpense = useCallback((expense: Expense) => {
    setSelectedItem(expense);
    setModal('expense');
  }, []);

  const handleAddClient = useCallback(() => {
    setSelectedItem(null);
    setModal('client');
  }, []);

  const handleEditClient = useCallback((client: Client) => {
    setSelectedItem(client);
    setModal('client');
  }, []);

  if (loading) return <Card>Loading financials...</Card>;

  const selectedInvoice = modal === 'invoice' || modal === 'payment' ? (selectedItem as Invoice) : null;
  const isInvoiceReadOnly =
    !canManageFinances ||
    selectedInvoice?.status === InvoiceStatus.PAID ||
    selectedInvoice?.status === InvoiceStatus.CANCELLED;

  return (
    <div className="space-y-6">
      {modal === 'client' && (
        <ClientModal
          clientToEdit={selectedItem as Client}
          onClose={() => setModal(null)}
          onSuccess={fetchData}
          user={user}
          addToast={addToast}
        />
      )}
      {modal === 'invoice' && (
        <InvoiceModal
          invoiceToEdit={selectedInvoice}
          isReadOnly={isInvoiceReadOnly}
          onClose={() => setModal(null)}
          onSuccess={fetchData}
          user={user}
          clients={data.clients}
          projects={data.projects}
          addToast={addToast}
        />
      )}
      {modal === 'payment' && selectedInvoice && (
        <PaymentModal
          invoice={selectedInvoice}
          balance={getInvoiceFinancials(selectedInvoice).balance}
          onClose={() => setModal(null)}
          onSuccess={fetchData}
          user={user}
          addToast={addToast}
        />
      )}
      {modal === 'expense' && (
        <ExpenseModal
          expenseToEdit={selectedItem as Expense}
          onClose={() => setModal(null)}
          onSuccess={fetchData}
          user={user}
          projects={data.projects}
          addToast={addToast}
        />
      )}

      <div className="flex justify-between items-center">
        <h2 className="text-3xl font-bold">Financials</h2>
      </div>
      <div className="border-b border-border">
        <nav className="-mb-px flex space-x-6 overflow-x-auto">
          {(['dashboard', 'invoices', 'expenses', 'clients'] as FinancialsTab[]).map(tab => (
            <button
              key={tab}
              type="button"
              onClick={() => setActiveTab(tab)}
              className={`capitalize whitespace-nowrap py-3 px-1 border-b-2 font-medium text-sm transition-colors ${
                activeTab === tab ? 'border-primary text-primary' : 'border-transparent text-muted-foreground hover:text-foreground'
              }`}
            >
<<<<<<< HEAD
              {tab}
            </button>
          ))}
        </nav>
=======
              {[3, 6, 9, 12].map(option => (
                <option key={option} value={option}>
                  {option}
                </option>
              ))}
            </select>
            <Button onClick={() => handleGenerateForecast(forecastHorizon)} isLoading={isGeneratingForecast}>
              Generate forecast
            </Button>
          </div>
        </div>
        {forecastError && <p className="text-sm text-destructive">{forecastError}</p>}
        {latestForecast ? (
          <div className="space-y-3">
            <div className="flex items-start justify-between gap-4 flex-wrap">
              <div>
                <h3 className="text-base font-semibold">Latest forecast</h3>
                <p className="text-sm text-muted-foreground">
                  {new Date(latestForecast.createdAt).toLocaleString()} • {latestForecast.horizonMonths}-month outlook
                </p>
              </div>
              {latestForecast.model && (
                <Tag label={latestForecast.model} color="blue" statusIndicator="blue" />
              )}
            </div>
            <div className="space-y-2">{forecastSummaryToElements(latestForecast.summary)}</div>
          </div>
        ) : (
          <p className="text-sm text-muted-foreground">Generate your first forecast to project runway and cash position.</p>
        )}
        {previousForecasts.length > 0 && (
          <details className="pt-2">
            <summary className="cursor-pointer text-sm text-muted-foreground">Previous runs</summary>
            <div className="mt-3 space-y-3 max-h-48 overflow-y-auto pr-2">
              {previousForecasts.map(entry => (
                <Card key={entry.id} className="p-3 space-y-1 bg-muted">
                  <div className="flex items-center justify-between text-xs text-muted-foreground">
                    <span>
                      {new Date(entry.createdAt).toLocaleString()} • {entry.horizonMonths}-month horizon
                    </span>
                    {entry.model && <span>{entry.model}</span>}
                  </div>
                  <div className="space-y-1">{forecastSummaryToElements(entry.summary)}</div>
                </Card>
              ))}
            </div>
          </details>
        )}
      </Card>

      <div className="grid grid-cols-1 lg:grid-cols-3 gap-6">
        <Card className="p-6 space-y-2">
          <h3 className="text-lg font-semibold">Invoice pipeline</h3>
          <p className="text-3xl font-semibold">{formatCurrency(invoiceMetrics.pipeline, currency)}</p>
          <p className="text-sm text-muted-foreground">
            {formatCurrency(invoiceMetrics.outstanding, currency)} outstanding • {formatCurrency(invoiceMetrics.overdue, currency)} overdue
          </p>
        </Card>
        <Card className="p-6 space-y-2">
          <h3 className="text-lg font-semibold">Approved expenses</h3>
          <p className="text-3xl font-semibold">{formatCurrency(approvedExpenseTotal, currency)}</p>
          <p className="text-sm text-muted-foreground">{approvedExpenses.length} approved or paid expenses</p>
        </Card>
        <Card className="p-6 space-y-2">
          <h3 className="text-lg font-semibold">Quote status</h3>
          <p className="text-sm text-muted-foreground">{quoteSummary.total} quotes tracked</p>
          <div className="flex flex-wrap gap-2 text-xs">
            {([QuoteStatus.DRAFT, QuoteStatus.SENT, QuoteStatus.ACCEPTED, QuoteStatus.REJECTED] as QuoteStatus[]).map(status => (
              <Tag key={status} label={`${status.toLowerCase()}: ${quoteSummary[status] ?? 0}`} />
            ))}
          </div>
        </Card>
>>>>>>> ea2f80a6
      </div>
      {activeTab === 'dashboard' && (
        <DashboardTab kpis={data.kpis} monthly={data.monthly} costs={data.costs} />
      )}
      {activeTab === 'invoices' && (
        <InvoicesTab
          invoices={data.invoices}
          quotes={data.quotes}
          canManageFinances={canManageFinances}
          clientMap={clientMap}
          projectMap={projectMap}
          onCreateInvoice={handleCreateInvoice}
          onOpenInvoice={handleOpenInvoice}
          onRecordPayment={handleRecordPayment}
          onUpdateInvoiceStatus={handleUpdateInvoiceStatus}
        />
      )}
      {activeTab === 'expenses' && (
        <ExpensesTab
          expenses={data.expenses}
          userMap={userMap}
          projectMap={projectMap}
          onCreateExpense={handleCreateExpense}
          onEditExpense={handleEditExpense}
        />
      )}
      {activeTab === 'clients' && (
        <ClientsTab
          clients={data.clients}
          canManageFinances={canManageFinances}
          onAddClient={handleAddClient}
          onEditClient={handleEditClient}
        />
      )}
    </div>
  );
};

interface DashboardTabProps {
  kpis: FinancialKPIs | null;
  monthly: MonthlyFinancials[];
  costs: CostBreakdown[];
}

const DashboardTab = React.memo(({ kpis, monthly, costs }: DashboardTabProps) => (
  <div className="space-y-6">
    <div className="grid grid-cols-1 md:grid-cols-3 gap-6">
      <Card>
        <p className="text-sm text-slate-500">Profitability</p>
        <p className="text-3xl font-bold">{kpis?.profitability || 0}%</p>
      </Card>
      <Card>
        <p className="text-sm text-slate-500">Avg. Project Margin</p>
        <p className="text-3xl font-bold">{kpis?.projectMargin || 0}%</p>
      </Card>
      <Card>
        <p className="text-sm text-slate-500">Cash Flow</p>
        <p className="text-3xl font-bold">{formatCurrency(kpis?.cashFlow || 0, kpis?.currency || 'GBP')}</p>
      </Card>
    </div>
    <div className="grid grid-cols-1 lg:grid-cols-2 gap-6">
      <Card>
        <h3 className="font-semibold mb-4">Monthly Performance (Profit)</h3>
        <BarChart data={monthly.map(m => ({ label: m.month, value: m.profit }))} barColor="bg-green-500" />
      </Card>
      <Card>
        <h3 className="font-semibold mb-4">Cost Breakdown</h3>
        <BarChart data={costs.map(c => ({ label: c.category, value: c.amount }))} barColor="bg-sky-500" />
      </Card>
    </div>
  </div>
));

DashboardTab.displayName = 'DashboardTab';

interface InvoicesTabProps {
  invoices: Invoice[];
  quotes: Quote[];
  canManageFinances: boolean;
  clientMap: Map<string, string>;
  projectMap: Map<string, string>;
  onCreateInvoice: () => void;
  onOpenInvoice: (invoice: Invoice) => void;
  onRecordPayment: (invoice: Invoice) => void;
  onUpdateInvoiceStatus: (invoiceId: string, status: InvoiceStatus) => void;
}

const InvoicesTab = React.memo(
  ({ invoices, quotes, canManageFinances, clientMap, projectMap, onCreateInvoice, onOpenInvoice, onRecordPayment, onUpdateInvoiceStatus }: InvoicesTabProps) => (
    <div className="space-y-6">
      <Card>
        <div className="flex justify-between items-center mb-4">
          <h3 className="font-semibold text-lg">Invoices</h3>
          {canManageFinances && <Button onClick={onCreateInvoice}>Create Invoice</Button>}
        </div>
        <div className="overflow-x-auto">
          <table className="min-w-full divide-y divide-border">
            <thead className="bg-muted">
              <tr>
                <th className="px-4 py-2 text-left text-xs font-medium text-muted-foreground uppercase">Number</th>
                <th className="px-4 py-2 text-left text-xs font-medium text-muted-foreground uppercase">Client</th>
                <th className="px-4 py-2 text-left text-xs font-medium text-muted-foreground uppercase">Project</th>
                <th className="px-4 py-2 text-right text-xs font-medium text-muted-foreground uppercase">Total</th>
                <th className="px-4 py-2 text-right text-xs font-medium text-muted-foreground uppercase">Balance Due</th>
                <th className="px-4 py-2 text-left text-xs font-medium text-muted-foreground uppercase">Status</th>
                <th className="px-4 py-2 text-right text-xs font-medium text-muted-foreground uppercase">Actions</th>
              </tr>
            </thead>
            <tbody className="bg-card divide-y divide-border">
              {invoices.map(invoice => {
                const { total, balance } = getInvoiceFinancials(invoice);
                const derivedStatus = getDerivedStatus(invoice);
                return (
                  <tr key={invoice.id} className="hover:bg-accent">
                    <td className="px-4 py-3 font-medium">{invoice.invoiceNumber}</td>
                    <td className="px-4 py-3">{clientMap.get(invoice.clientId)}</td>
                    <td className="px-4 py-3">{projectMap.get(invoice.projectId)}</td>
                    <td className="px-4 py-3 text-right">{formatCurrency(total)}</td>
                    <td className="px-4 py-3 text-right font-semibold">{formatCurrency(balance)}</td>
                    <td className="px-4 py-3">
                      <InvoiceStatusBadge status={derivedStatus} />
                    </td>
                    <td className="px-4 py-3 text-right space-x-2">
                      {canManageFinances && invoice.status === InvoiceStatus.DRAFT && (
                        <>
                          <Button size="sm" variant="success" onClick={() => onUpdateInvoiceStatus(invoice.id, InvoiceStatus.SENT)}>
                            Send
                          </Button>
                          <Button size="sm" variant="secondary" onClick={() => onOpenInvoice(invoice)}>
                            Edit
                          </Button>
                        </>
                      )}
                      {canManageFinances &&
                        (invoice.status === InvoiceStatus.SENT || derivedStatus === InvoiceStatus.OVERDUE) && (
                          <>
                            <Button size="sm" onClick={() => onRecordPayment(invoice)}>
                              Record Payment
                            </Button>
                            <Button size="sm" variant="danger" onClick={() => onUpdateInvoiceStatus(invoice.id, InvoiceStatus.CANCELLED)}>
                              Cancel
                            </Button>
                          </>
                        )}
                      {(invoice.status === InvoiceStatus.PAID || invoice.status === InvoiceStatus.CANCELLED) && (
                        <Button size="sm" variant="secondary" onClick={() => onOpenInvoice(invoice)}>
                          View
                        </Button>
                      )}
                    </td>
                  </tr>
                );
              })}
            </tbody>
          </table>
        </div>
      </Card>
      <Card>
        <h3 className="font-semibold text-lg mb-4">Quotes</h3>
        <div className="overflow-x-auto">
          <table className="min-w-full divide-y divide-border">
            <thead className="bg-muted">
              <tr>
                <th className="px-4 py-2 text-left text-xs font-medium text-muted-foreground uppercase">Client</th>
                <th className="px-4 py-2 text-left text-xs font-medium text-muted-foreground uppercase">Project</th>
                <th className="px-4 py-2 text-left text-xs font-medium text-muted-foreground uppercase">Status</th>
              </tr>
            </thead>
            <tbody className="bg-card divide-y divide-border">
              {quotes.map(quote => (
                <tr key={quote.id}>
                  <td className="px-4 py-3">{clientMap.get(quote.id) ?? 'Client'}</td>
                  <td className="px-4 py-3">{projectMap.get(quote.id) ?? 'Project'}</td>
                  <td className="px-4 py-3">
                    <QuoteStatusBadge status={quote.status} />
                  </td>
                </tr>
              ))}
            </tbody>
          </table>
        </div>
      </Card>
    </div>
  ),
);

InvoicesTab.displayName = 'InvoicesTab';

interface ExpensesTabProps {
  expenses: Expense[];
  userMap: Map<string, string>;
  projectMap: Map<string, string>;
  onCreateExpense: () => void;
  onEditExpense: (expense: Expense) => void;
}

const ExpensesTab = React.memo(({ expenses, userMap, projectMap, onCreateExpense, onEditExpense }: ExpensesTabProps) => (
  <Card>
    <div className="flex justify-between items-center mb-4">
      <h3 className="font-semibold text-lg">Expenses</h3>
      <Button onClick={onCreateExpense}>Submit Expense</Button>
    </div>
    <div className="overflow-x-auto">
      <table className="min-w-full divide-y divide-border">
        <thead className="bg-muted">
          <tr>
            <th className="px-4 py-2 text-left text-xs font-medium text-muted-foreground uppercase">Date</th>
            <th className="px-4 py-2 text-left text-xs font-medium text-muted-foreground uppercase">Submitted By</th>
            <th className="px-4 py-2 text-left text-xs font-medium text-muted-foreground uppercase">Project</th>
            <th className="px-4 py-2 text-left text-xs font-medium text-muted-foreground uppercase">Description</th>
            <th className="px-4 py-2 text-right text-xs font-medium text-muted-foreground uppercase">Amount</th>
            <th className="px-4 py-2 text-left text-xs font-medium text-muted-foreground uppercase">Status</th>
            <th className="px-4 py-2 text-right text-xs font-medium text-muted-foreground uppercase">Actions</th>
          </tr>
        </thead>
        <tbody className="bg-card divide-y divide-border">
          {expenses.map(exp => (
            <tr key={exp.id}>
              <td className="px-4 py-3">{new Date(exp.submittedAt).toLocaleDateString()}</td>
              <td className="px-4 py-3">{userMap.get(exp.userId)}</td>
              <td className="px-4 py-3">{projectMap.get(exp.projectId)}</td>
              <td className="px-4 py-3">{exp.description}</td>
              <td className="px-4 py-3 text-right">{formatCurrency(exp.amount)}</td>
              <td className="px-4 py-3">
                <Tag
                  label={exp.status}
                  color={
                    exp.status === ExpenseStatus.APPROVED
                      ? 'green'
                      : exp.status === ExpenseStatus.REJECTED
                      ? 'red'
                      : 'yellow'
                  }
                />
              </td>
              <td className="px-4 py-3 text-right">
                {exp.status === ExpenseStatus.REJECTED && (
                  <Button size="sm" variant="secondary" onClick={() => onEditExpense(exp)}>
                    Edit &amp; Resubmit
                  </Button>
                )}
              </td>
            </tr>
          ))}
        </tbody>
      </table>
    </div>
  </Card>
));

ExpensesTab.displayName = 'ExpensesTab';

interface ClientsTabProps {
  clients: Client[];
  canManageFinances: boolean;
  onAddClient: () => void;
  onEditClient: (client: Client) => void;
}

const ClientsTab = React.memo(({ clients, canManageFinances, onAddClient, onEditClient }: ClientsTabProps) => (
  <div>
    <div className="flex justify-between items-center mb-6">
      <h2 className="text-2xl font-bold">Clients</h2>
      {canManageFinances && <Button onClick={onAddClient}>Add Client</Button>}
    </div>
    <div className="grid grid-cols-1 md:grid-cols-2 lg:grid-cols-3 gap-6">
      {clients.map(client => (
        <Card key={client.id} className="cursor-pointer hover:shadow-lg" onClick={() => onEditClient(client)}>
          <h3 className="text-lg font-semibold">{client.name}</h3>
          <p className="text-sm text-muted-foreground">{client.contactEmail}</p>
        </Card>
      ))}
    </div>
  </div>
));

ClientsTab.displayName = 'ClientsTab';<|MERGE_RESOLUTION|>--- conflicted
+++ resolved
@@ -25,13 +25,9 @@
 import { hasPermission } from '../services/auth';
 import { Tag } from './ui/Tag';
 import { ExpenseModal } from './ExpenseModal';
-<<<<<<< HEAD
-=======
 import ClientModal from './financials/ClientModal';
 import InvoiceModal from './financials/InvoiceModal';
 import PaymentModal from './financials/PaymentModal';
-import BarChart from './financials/BarChart';
->>>>>>> ea2f80a6
 
 type FinancialsTab = 'dashboard' | 'invoices' | 'expenses' | 'clients';
 
@@ -181,417 +177,30 @@
   user: User;
   clients: Client[];
   projects: Project[];
-  addToast: (message: string, type: 'success' | 'error') => void;
-}> = ({ invoiceToEdit, isReadOnly = false, onClose, onSuccess, user, clients, projects, addToast }) => {
-  const [clientId, setClientId] = useState<string>(invoiceToEdit?.clientId?.toString() || '');
-  const [projectId, setProjectId] = useState<string>(invoiceToEdit?.projectId?.toString() || '');
-  const [issuedAt, setIssuedAt] = useState(new Date(invoiceToEdit?.issuedAt || new Date()).toISOString().split('T')[0]);
-  const [dueAt, setDueAt] = useState(
-    new Date(invoiceToEdit?.dueAt || Date.now() + 30 * 24 * 60 * 60 * 1000).toISOString().split('T')[0],
-  );
-  const [lineItems, setLineItems] = useState<InvoiceLineItemDraft[]>(() =>
-    invoiceToEdit?.lineItems?.length
-      ? invoiceToEdit.lineItems.map(mapInvoiceLineItemToDraft)
-      : [createLineItemDraft()],
-  );
-  const [taxRate, setTaxRate] = useState<number | ''>(invoiceToEdit ? invoiceToEdit.taxRate * 100 : 20);
-  const [retentionRate, setRetentionRate] = useState<number | ''>(invoiceToEdit ? invoiceToEdit.retentionRate * 100 : 5);
-  const [notes, setNotes] = useState(invoiceToEdit?.notes || '');
-  const [isSaving, setIsSaving] = useState(false);
-
-<<<<<<< HEAD
-  useEffect(() => {
-    setLineItems(
-      invoiceToEdit?.lineItems?.length
-        ? invoiceToEdit.lineItems.map(mapInvoiceLineItemToDraft)
-        : [createLineItemDraft()],
-    );
-  }, [invoiceToEdit?.lineItems]);
-
-  const handleLineItemChange = <Field extends EditableInvoiceLineItemField>(
-    index: number,
-    field: Field,
-    value: InvoiceLineItemDraft[Field],
-  ) => {
-    setLineItems(prevItems => prevItems.map((item, itemIndex) => (itemIndex === index ? { ...item, [field]: value } : item)));
-  };
-
-  const addLineItem = () => setLineItems(prevItems => [...prevItems, createLineItemDraft()]);
-  const removeLineItem = (index: number) =>
-    setLineItems(prevItems => prevItems.filter((_, itemIndex) => itemIndex !== index));
-
-  const { subtotal, taxAmount, retentionAmount, total } = useMemo(() => {
-    const subtotalCalc = lineItems.reduce((acc, item) => acc + item.quantity * item.unitPrice, 0);
-    const taxPercentage = typeof taxRate === 'number' ? taxRate : 0;
-    const retentionPercentage = typeof retentionRate === 'number' ? retentionRate : 0;
-    const taxAmountCalc = subtotalCalc * (taxPercentage / 100);
-    const retentionAmountCalc = subtotalCalc * (retentionPercentage / 100);
-    const totalCalc = subtotalCalc + taxAmountCalc - retentionAmountCalc;
-    return { subtotal: subtotalCalc, taxAmount: taxAmountCalc, retentionAmount: retentionAmountCalc, total: totalCalc };
-  }, [lineItems, taxRate, retentionRate]);
-
-  const amountPaid = invoiceToEdit?.amountPaid || 0;
-  const balance = total - amountPaid;
-
-  const handleSubmit = async (e: React.FormEvent) => {
-    e.preventDefault();
-    setIsSaving(true);
-    try {
-      const finalLineItems = lineItems.reduce<InvoiceLineItem[]>((acc, item) => {
-        const description = item.description.trim();
-        const quantity = Math.max(item.quantity, 0);
-        const unitPrice = Math.max(item.unitPrice, 0);
-
-        if (!description || quantity <= 0 || unitPrice <= 0) {
-          return acc;
-        }
-
-        acc.push({
-          id: item.id.startsWith('new-') ? String(Date.now() + Math.random()) : item.id,
-          description,
-          quantity,
-          unitPrice,
-          rate: unitPrice,
-          amount: quantity * unitPrice,
-        });
-
-        return acc;
-      }, []);
-
-      const invoiceData = {
-        clientId,
-        projectId,
-        issuedAt: new Date(issuedAt).toISOString(),
-        dueAt: new Date(dueAt).toISOString(),
-        lineItems: finalLineItems,
-        taxRate: Number(taxRate) / 100,
-        retentionRate: Number(retentionRate) / 100,
-        notes,
-        subtotal,
-        taxAmount,
-        retentionAmount,
-        total,
-        amountPaid,
-        balance,
-        payments: invoiceToEdit?.payments || [],
-        status: invoiceToEdit?.status || InvoiceStatus.DRAFT,
-      };
-
-      if (invoiceToEdit) {
-        const updated = await api.updateInvoice(
-          invoiceToEdit.id,
-          { ...invoiceData, invoiceNumber: invoiceToEdit.invoiceNumber },
-          user.id,
-        );
-        addToast(`Invoice ${updated.invoiceNumber} updated.`, 'success');
-      } else {
-        const created = await api.createInvoice(invoiceData, user.id);
-        if (!created.invoiceNumber) {
-          throw new Error('Invoice number was not returned by the server.');
-        }
-        addToast(`Invoice ${created.invoiceNumber} created as draft.`, 'success');
-      }
-      onSuccess();
-      onClose();
-    } catch (error) {
-      const message = error instanceof Error && error.message ? error.message : 'Failed to save invoice.';
-      addToast(message, 'error');
-    } finally {
-      setIsSaving(false);
-    }
-  };
+  users: User[];
+  forecasts: FinancialForecast[];
+  companyName: string | null;
+}
+
+const BarChart: React.FC<{ data: { label: string; value: number }[]; barColor: string }> = ({ data, barColor }) => {
+  const maxValue = Math.max(...data.map(entry => entry.value), 0);
 
   return (
-    <div className="fixed inset-0 bg-black/70 z-50 flex items-center justify-center p-4" onClick={onClose} onKeyDown={(e) => e.key === 'Escape' && onClose()}>
-      <Card className="w-full max-w-4xl max-h-[90vh] flex flex-col" onClick={e => e.stopPropagation()}>
-        <h3 className="text-lg font-bold mb-4">
-          {invoiceToEdit ? `${isReadOnly ? 'View' : 'Edit'} Invoice ${invoiceToEdit.invoiceNumber}` : 'Create Invoice'}
-        </h3>
-        <form onSubmit={handleSubmit} className="space-y-4 overflow-y-auto pr-2 flex-grow">
-          <div className="grid grid-cols-2 gap-4">
-            <div>
-              <label htmlFor="client-select" className="block text-sm font-medium mb-1">Client</label>
-              <select
-                id="client-select"
-                value={clientId}
-                onChange={e => setClientId(e.target.value)}
-                className="w-full p-2 border rounded bg-white dark:bg-slate-800"
-                required
-                disabled={isReadOnly}
-              >
-                <option value="">Select Client</option>
-                {clients.map(client => (
-                  <option key={client.id} value={client.id}>
-                    {client.name}
-                  </option>
-                ))}
-              </select>
-            </div>
-            <div>
-              <label htmlFor="project-select" className="block text-sm font-medium mb-1">Project</label>
-              <select
-                id="project-select"
-                value={projectId}
-                onChange={e => setProjectId(e.target.value)}
-                className="w-full p-2 border rounded bg-white dark:bg-slate-800"
-                required
-              disabled={isReadOnly}
-            >
-              <option value="">Select Project</option>
-              {projects.map(project => (
-                <option key={project.id} value={project.id}>
-                  {project.name}
-                </option>
-              ))}
-            </select>
-            </div>
-          </div>
-          <div className="grid grid-cols-2 gap-4">
-            <div>
-              <label htmlFor="issued-date" className="block text-sm font-medium mb-1">Issued Date</label>
-              <input
-                id="issued-date"
-                type="date"
-                value={issuedAt}
-                onChange={e => setIssuedAt(e.target.value)}
-                className="w-full p-2 border rounded"
-                disabled={isReadOnly}
-              />
-            </div>
-            <div>
-              <label htmlFor="due-date" className="block text-sm font-medium mb-1">Due Date</label>
-              <input
-                id="due-date"
-                type="date"
-                value={dueAt}
-                onChange={e => setDueAt(e.target.value)}
-                className="w-full p-2 border rounded"
-                disabled={isReadOnly}
-              />
-            </div>
-          </div>
-          <div className="border-t pt-2">
-            <h4 className="font-semibold">Line Items</h4>
-            <div className="grid grid-cols-[1fr,90px,130px,130px,40px] gap-2 items-center mt-1 text-xs text-muted-foreground">
-              <span>Description</span>
-              <span className="text-right">Quantity</span>
-              <span className="text-right">Unit Price</span>
-              <span className="text-right">Amount</span>
-            </div>
-            {lineItems.map((item, index) => (
-              <div key={item.id} className="grid grid-cols-[1fr,90px,130px,130px,40px] gap-2 items-center mt-2">
-                <input
-                  type="text"
-                  value={item.description}
-                  onChange={e => handleLineItemChange(index, 'description', e.target.value)}
-                  placeholder="Item or service description"
-                  className="p-1 border rounded"
-                  disabled={isReadOnly}
-                />
-                <input
-                  type="number"
-                  value={item.quantity}
-                  onChange={e => handleLineItemChange(index, 'quantity', parseNumberInputValue(e.target.value))}
-                  placeholder="1"
-                  className="p-1 border rounded text-right"
-                  disabled={isReadOnly}
-                />
-                <input
-                  type="number"
-                  value={item.unitPrice}
-                  onChange={e => handleLineItemChange(index, 'unitPrice', parseNumberInputValue(e.target.value))}
-                  placeholder="0.00"
-                  className="p-1 border rounded text-right"
-                  disabled={isReadOnly}
-                />
-                <span className="p-1 text-right font-medium">{formatCurrency(item.quantity * item.unitPrice)}</span>
-                {!isReadOnly && (
-                  <Button type="button" variant="danger" size="sm" onClick={() => removeLineItem(index)}>
-                    &times;
-                  </Button>
-                )}
-              </div>
-            ))}
-            {!isReadOnly && (
-              <Button type="button" variant="secondary" size="sm" className="mt-2" onClick={addLineItem}>
-                + Add Item
-              </Button>
-            )}
-          </div>
-          <div className="border-t pt-4 grid grid-cols-2 gap-8">
-            <div>
-              <h4 className="font-semibold mb-2">Notes</h4>
-              <textarea
-                value={notes}
-                onChange={e => setNotes(e.target.value)}
-                placeholder="Payment details, terms and conditions..."
-                rows={6}
-                className="p-2 border rounded w-full"
-                disabled={isReadOnly}
-              />
-            </div>
-            <div className="space-y-2">
-              <h4 className="font-semibold mb-2">Totals</h4>
-              <div className="flex justify-between items-center">
-                <span className="text-sm">Subtotal:</span>
-                <span className="font-medium">{formatCurrency(subtotal)}</span>
-              </div>
-              <div className="flex justify-between items-center">
-                <label htmlFor="taxRate" className="text-sm">
-                  Tax (%):
-                </label>
-                <input
-                  id="taxRate"
-                  type="number"
-                  value={taxRate}
-                  onChange={e => setTaxRate(e.target.value === '' ? '' : Number(e.target.value))}
-                  className="w-24 p-1 border rounded text-right"
-                  disabled={isReadOnly}
-                />
-              </div>
-              <div className="flex justify-between items-center">
-                <span className="text-sm text-muted-foreground">Tax Amount:</span>
-                <span>{formatCurrency(taxAmount)}</span>
-              </div>
-              <div className="flex justify-between items-center">
-                <label htmlFor="retentionRate" className="text-sm">
-                  Retention (%):
-                </label>
-                <input
-                  id="retentionRate"
-                  type="number"
-                  value={retentionRate}
-                  onChange={e => setRetentionRate(e.target.value === '' ? '' : Number(e.target.value))}
-                  className="w-24 p-1 border rounded text-right"
-                  disabled={isReadOnly}
-                />
-              </div>
-              <div className="flex justify-between items-center">
-                <span className="text-sm text-red-600">Retention Held:</span>
-                <span className="text-red-600 font-medium">-{formatCurrency(retentionAmount)}</span>
-              </div>
-              <div className="flex justify-between items-center font-bold text-lg pt-2 border-t">
-                <span>Total Due:</span>
-                <span>{formatCurrency(total)}</span>
-              </div>
-              {invoiceToEdit && (
-                <>
-                  <div className="flex justify-between items-center text-sm">
-                    <span>Amount Paid:</span>
-                    <span>-{formatCurrency(amountPaid)}</span>
-                  </div>
-                  <div className="flex justify-between items-center font-bold text-lg text-green-600">
-                    <span>Balance:</span>
-                    <span>{formatCurrency(balance)}</span>
-                  </div>
-                </>
-              )}
-            </div>
-          </div>
-        </form>
-        <div className="flex justify-end gap-2 pt-4 border-t mt-4 flex-shrink-0">
-          <Button variant="secondary" onClick={onClose}>
-            {isReadOnly ? 'Close' : 'Cancel'}
-          </Button>
-          {!isReadOnly && (
-            <Button type="submit" isLoading={isSaving} onClick={handleSubmit}>
-              Save Invoice
-            </Button>
-          )}
-        </div>
-      </Card>
-    </div>
-  );
-};
-
-const PaymentModal: React.FC<{
-  invoice: Invoice;
-  balance: number;
-  onClose: () => void;
-  onSuccess: () => void;
-  user: User;
-  addToast: (message: string, type: 'success' | 'error') => void;
-}> = ({ invoice, balance, onClose, onSuccess, user, addToast }) => {
-  const [amount, setAmount] = useState<number | ''>(balance > 0 ? balance : '');
-  const [method, setMethod] = useState<'CREDIT_CARD' | 'BANK_TRANSFER' | 'CASH'>('BANK_TRANSFER');
-  const [isSaving, setIsSaving] = useState(false);
-
-  const handleSubmit = async () => {
-    const numericAmount = Number(amount);
-    if (amount === '' || numericAmount <= 0) {
-      addToast('Invalid amount', 'error');
-      return;
-    }
-    if (numericAmount > balance) {
-      addToast('Amount exceeds the outstanding balance', 'error');
-      return;
-    }
-    setIsSaving(true);
-    try {
-      await api.recordPaymentForInvoice(invoice.id, { amount: numericAmount, method }, user.id);
-      addToast('Payment recorded.', 'success');
-      onSuccess();
-      onClose();
-    } catch {
-      addToast('Failed to record payment.', 'error');
-    } finally {
-      setIsSaving(false);
-    }
-  };
-
-  return (
-    <div className="fixed inset-0 bg-black/70 z-50 flex items-center justify-center p-4" onClick={onClose} onKeyDown={(e) => e.key === 'Escape' && onClose()}>
-      <Card className="w-full max-w-md" onClick={e => e.stopPropagation()}>
-        <h3 className="text-lg font-bold">Record Payment for {invoice.invoiceNumber}</h3>
-        <p className="text-sm text-muted-foreground mb-4">Current balance: {formatCurrency(balance)}</p>
-        <input
-          type="number"
-          value={amount}
-          onChange={e => setAmount(e.target.value === '' ? '' : Number(e.target.value))}
-          placeholder={`Enter amount (up to ${balance.toFixed(2)})`}
-          className="w-full p-2 border rounded mt-4"
-          max={balance}
-        />
-        <label htmlFor="payment-method" className="block text-sm font-medium mt-2 mb-1">Payment Method</label>
-        <select
-          id="payment-method"
-          value={method}
-          onChange={e => setMethod(e.target.value as typeof method)}
-          className="w-full p-2 border rounded bg-white"
-        >
-          <option value="BANK_TRANSFER">Bank Transfer</option>
-          <option value="CREDIT_CARD">Card</option>
-          <option value="CASH">Cash</option>
-        </select>
-        <div className="flex justify-end gap-2 mt-4">
-          <Button variant="secondary" onClick={onClose}>
-            Cancel
-          </Button>
-          <Button onClick={handleSubmit} isLoading={isSaving}>
-            Record Payment
-          </Button>
-        </div>
-      </Card>
-    </div>
-  );
-};
-
-const BarChart: React.FC<{ data: { label: string; value: number }[]; barColor: string }> = ({ data, barColor }) => {
-  const maxValue = Math.max(...data.map(d => d.value), 0);
-  return (
-    <div className="w-full h-64 flex items-end justify-around p-4 border rounded-lg bg-slate-50 dark:bg-slate-800">
-      {data.map((item, index) => (
-        <div key={index} className="flex flex-col items-center justify-end h-full w-full">
+    <div className="w-full h-64 flex items-end justify-around gap-2 p-4 border rounded-lg bg-slate-50 dark:bg-slate-900/40">
+      {data.map(entry => (
+        <div key={entry.label} className="flex flex-col items-center justify-end h-full w-full">
           <div
-            className={`w-3/4 rounded-t-md chart-bar ${barColor}`}
-            style={{ '--bar-height': `${maxValue > 0 ? (item.value / maxValue) * 100 : 0}%` } as React.CSSProperties}
-            title={formatCurrency(item.value)}
-          ></div>
-          <span className="text-xs mt-2 text-slate-600">{item.label}</span>
+            className={`w-3/4 rounded-t-md transition-all ${barColor}`}
+            style={{ height: `${maxValue > 0 ? Math.round((entry.value / maxValue) * 100) : 0}%` }}
+            title={formatCurrency(entry.value)}
+          />
+          <span className="text-xs mt-2 text-slate-600 dark:text-slate-300">{entry.label}</span>
         </div>
       ))}
     </div>
   );
+};
+
 const InvoiceModal: React.FC<{ invoiceToEdit?: Invoice | null, isReadOnly?: boolean, onClose: () => void, onSuccess: () => void, user: User, clients: Client[], projects: Project[], addToast: (m:string,t:'success'|'error')=>void }> = ({ invoiceToEdit, isReadOnly = false, onClose, onSuccess, user, clients, projects, addToast }) => {
     const [clientId, setClientId] = useState<string>(invoiceToEdit?.clientId.toString() || '');
     const [projectId, setProjectId] = useState<string>(invoiceToEdit?.projectId.toString() || '');
@@ -728,8 +337,6 @@
             </Card>
         </div>
     );
-=======
->>>>>>> ea2f80a6
 const forecastSummaryToElements = (summary: string) =>
   summary
     .split('\n')
@@ -760,17 +367,6 @@
 }) => {
   const [activeTab, setActiveTab] = useState<FinancialsTab>('dashboard');
   const [loading, setLoading] = useState(true);
-<<<<<<< HEAD
-  const [data, setData] = useState({
-    kpis: null as FinancialKPIs | null,
-    monthly: [] as MonthlyFinancials[],
-    costs: [] as CostBreakdown[],
-    invoices: [] as Invoice[],
-    quotes: [] as Quote[],
-    expenses: [] as Expense[],
-    clients: [] as Client[],
-    projects: [] as Project[],
-    users: [] as User[],
   const [data, setData] = useState({
     kpis: null as FinancialKPIs | null,
     monthly: [] as MonthlyFinancials[],
@@ -783,8 +379,6 @@
     users: [] as User[],
     forecasts: [] as FinancialForecast[],
     companyName: null as string | null,
-=======
->>>>>>> ea2f80a6
   const [data, setData] = useState<FinancialDataState>({
     kpis: null,
     monthly: [],
@@ -805,30 +399,16 @@
   const canManageFinances = hasPermission(user, Permission.MANAGE_FINANCES);
 
   const fetchData = useCallback(async () => {
-<<<<<<< HEAD
-=======
+    const controller = new AbortController();
+    abortControllerRef.current?.abort();
+    abortControllerRef.current = controller;
+
     if (!user.companyId) {
-      setData(prev => ({
-        ...prev,
-        invoices: [],
-        expenses: [],
-        clients: [],
-        projects: [],
-        forecasts: [],
-      }));
+      setData(prev => ({ ...prev, invoices: [], expenses: [], clients: [], projects: [], forecasts: [] }));
       setLoading(false);
       return;
     }
 
->>>>>>> ea2f80a6
-    const controller = new AbortController();
-    abortControllerRef.current?.abort();
-    abortControllerRef.current = controller;
-
-<<<<<<< HEAD
-    if (!user.companyId) return;
-=======
->>>>>>> ea2f80a6
     setLoading(true);
     try {
       const [
@@ -852,17 +432,11 @@
         api.getProjectsByCompany(user.companyId, { signal: controller.signal }),
         api.getUsersByCompany(user.companyId, { signal: controller.signal }),
       ]);
-<<<<<<< HEAD
+
       if (controller.signal.aborted) return;
-=======
-
-      if (controller.signal.aborted) {
-        return;
-      }
 
       const companyRecord = companyData.find(entry => entry.id === user.companyId) as { name?: string } | undefined;
 
->>>>>>> ea2f80a6
       setData({
         kpis: kpiData,
         monthly: monthlyData,
@@ -874,17 +448,10 @@
         projects: projectData,
         users: usersData,
       });
-<<<<<<< HEAD
-    } catch {
-      if (controller.signal.aborted) return;
-=======
       setForecastError(null);
     } catch (error) {
-      if (controller.signal.aborted) {
-        return;
-      }
+      if (controller.signal.aborted) return;
       console.error('Failed to load financial data', error);
->>>>>>> ea2f80a6
       addToast('Failed to load financial data', 'error');
     } finally {
       if (controller.signal.aborted) return;
@@ -899,51 +466,6 @@
     };
   }, [fetchData]);
 
-<<<<<<< HEAD
-  const { projectMap, clientMap, userMap } = useMemo(
-    () => ({
-      projectMap: new Map(data.projects.map(p => [p.id, p.name])),
-      clientMap: new Map(data.clients.map(c => [c.id, c.name])),
-      userMap: new Map(data.users.map(u => [u.id, `${u.firstName} ${u.lastName}`])),
-    }),
-    [data.projects, data.clients, data.users],
-  );
-
-  const handleUpdateInvoiceStatus = useCallback(
-    async (invoiceId: string, status: InvoiceStatus) => {
-      if (status === InvoiceStatus.CANCELLED) {
-        if (!window.confirm('Are you sure you want to cancel this invoice? This action cannot be undone.')) {
-          return;
-        }
-      }
-      try {
-        const invoice = data.invoices.find(i => i.id === invoiceId);
-        if (!invoice) throw new Error('Invoice not found');
-        await api.updateInvoice(invoiceId, { ...invoice, status }, user.id);
-        addToast(`Invoice marked as ${status.toLowerCase()}.`, 'success');
-        fetchData();
-      } catch (error) {
-        addToast('Failed to update invoice status.', 'error');
-      }
-    },
-    [data.invoices, user.id, addToast, fetchData],
-  );
-
-  const { projectMap, clientMap, userMap } = useMemo(
-    () => ({
-      projectMap: new Map(data.projects.map(p => [p.id, p.name])),
-      clientMap: new Map(data.clients.map(c => [c.id, c.name])),
-      userMap: new Map(data.users.map(u => [u.id, `${u.firstName} ${u.lastName}`])),
-    }),
-    [data.projects, data.clients, data.users],
-  );
-
-  const handleUpdateInvoiceStatus = useCallback(
-    async (invoiceId: string, status: InvoiceStatus) => {
-      if (status === InvoiceStatus.CANCELLED) {
-        if (!window.confirm('Are you sure you want to cancel this invoice? This action cannot be undone.')) {
-          return;
-=======
   const projectMap = useMemo(() => new Map(data.projects.map(project => [project.id, project.name])), [data.projects]);
   const clientMap = useMemo(() => new Map(data.clients.map(client => [client.id, client.name])), [data.clients]);
 
@@ -958,7 +480,10 @@
 
   const invoiceMetrics = useMemo(() => {
     return data.invoices.reduce(
-      (acc, invoice) => {
+      (
+        acc,
+        invoice,
+      ) => {
         const financials = getInvoiceFinancials(invoice);
         const derivedStatus = getDerivedStatus(invoice);
         acc.pipeline += financials.total;
@@ -967,9 +492,40 @@
         }
         if (derivedStatus === InvoiceStatus.OVERDUE) {
           acc.overdue += financials.balance;
->>>>>>> ea2f80a6
         }
+        return acc;
+      },
+      { pipeline: 0, outstanding: 0, overdue: 0 },
+    );
+  }, [data.invoices]);
+
+  const latestForecast = data.forecasts[0] ?? null;
+  const previousForecasts = data.forecasts.slice(1, 4);
+
+  const revenueTrend = useMemo(() => data.monthly.map(entry => ({ label: entry.month, value: entry.revenue })), [data.monthly]);
+  const profitTrend = useMemo(() => data.monthly.map(entry => ({ label: entry.month, value: entry.profit })), [data.monthly]);
+  const costBreakdown = useMemo(() => data.costs.map(entry => ({ label: entry.category, value: entry.amount })), [data.costs]);
+
+  const quoteSummary = useMemo(() => {
+    return data.quotes.reduce(
+      (acc, quote) => {
+        acc.total += 1;
+        acc[quote.status] = (acc[quote.status] ?? 0) + 1;
+        return acc;
+      },
+      { total: 0 } as Record<'total' | QuoteStatus, number>,
+    );
+  }, [data.quotes]);
+
+  const handleGenerateForecast = useCallback(
+    async (horizonMonths: number) => {
+      if (!user.companyId) {
+        addToast('A company is required to generate forecasts.', 'error');
+        return;
       }
+
+      setIsGeneratingForecast(true);
+      setForecastError(null);
       try {
         const invoice = data.invoices.find(i => i.id === invoiceId);
         if (!invoice) throw new Error('Invoice not found');
@@ -1028,68 +584,66 @@
 
   return (
     <div className="space-y-6">
-      {modal === 'client' && (
-        <ClientModal
-          clientToEdit={selectedItem as Client}
-          onClose={() => setModal(null)}
-          onSuccess={fetchData}
-          user={user}
-          addToast={addToast}
-        />
-      )}
-      {modal === 'invoice' && (
-        <InvoiceModal
-          invoiceToEdit={selectedInvoice}
-          isReadOnly={isInvoiceReadOnly}
-          onClose={() => setModal(null)}
-          onSuccess={fetchData}
-          user={user}
-          clients={data.clients}
-          projects={data.projects}
-          addToast={addToast}
-        />
-      )}
-      {modal === 'payment' && selectedInvoice && (
-        <PaymentModal
-          invoice={selectedInvoice}
-          balance={getInvoiceFinancials(selectedInvoice).balance}
-          onClose={() => setModal(null)}
-          onSuccess={fetchData}
-          user={user}
-          addToast={addToast}
-        />
-      )}
-      {modal === 'expense' && (
-        <ExpenseModal
-          expenseToEdit={selectedItem as Expense}
-          onClose={() => setModal(null)}
-          onSuccess={fetchData}
-          user={user}
-          projects={data.projects}
-          addToast={addToast}
-        />
-      )}
-
-      <div className="flex justify-between items-center">
-        <h2 className="text-3xl font-bold">Financials</h2>
+      <div className="grid grid-cols-1 md:grid-cols-3 gap-4">
+        <Card className="space-y-1 p-4">
+          <p className="text-sm text-muted-foreground">Profitability</p>
+          <p className="text-3xl font-semibold">
+            {typeof data.kpis?.profitability === 'number' ? `${data.kpis.profitability.toFixed(1)}%` : '—'}
+          </p>
+        </Card>
+        <Card className="space-y-1 p-4">
+          <p className="text-sm text-muted-foreground">Project margin</p>
+          <p className="text-3xl font-semibold">
+            {typeof data.kpis?.projectMargin === 'number' ? `${data.kpis.projectMargin.toFixed(1)}%` : '—'}
+          </p>
+        </Card>
+        <Card className="space-y-1 p-4">
+          <p className="text-sm text-muted-foreground">Cash flow</p>
+          <p className="text-3xl font-semibold">{formatCurrency(data.kpis?.cashFlow ?? 0, currency)}</p>
+        </Card>
       </div>
-      <div className="border-b border-border">
-        <nav className="-mb-px flex space-x-6 overflow-x-auto">
-          {(['dashboard', 'invoices', 'expenses', 'clients'] as FinancialsTab[]).map(tab => (
-            <button
-              key={tab}
-              type="button"
-              onClick={() => setActiveTab(tab)}
-              className={`capitalize whitespace-nowrap py-3 px-1 border-b-2 font-medium text-sm transition-colors ${
-                activeTab === tab ? 'border-primary text-primary' : 'border-transparent text-muted-foreground hover:text-foreground'
-              }`}
+
+      <div className="grid grid-cols-1 lg:grid-cols-2 gap-6">
+        <Card className="space-y-4 p-6">
+          <div className="space-y-1">
+            <h2 className="text-lg font-semibold">Revenue momentum</h2>
+            <p className="text-sm text-muted-foreground">Trailing performance for the last reporting periods.</p>
+          </div>
+          {revenueTrend.length > 0 ? (
+            <BarChart data={revenueTrend} barColor="bg-blue-500" />
+          ) : (
+            <p className="text-sm text-muted-foreground">No revenue history captured yet.</p>
+          )}
+        </Card>
+        <Card className="space-y-4 p-6">
+          <div className="space-y-1">
+            <h2 className="text-lg font-semibold">Profit trend</h2>
+            <p className="text-sm text-muted-foreground">Observed profit trajectory across the same period.</p>
+          </div>
+          {profitTrend.length > 0 ? (
+            <BarChart data={profitTrend} barColor="bg-emerald-500" />
+          ) : (
+            <p className="text-sm text-muted-foreground">No profit figures recorded.</p>
+          )}
+        </Card>
+      </div>
+
+      <Card className="p-6 space-y-4">
+        <div className="flex items-center justify-between gap-4 flex-wrap">
+          <div>
+            <h2 className="text-lg font-semibold">Cash outlook</h2>
+            <p className="text-sm text-muted-foreground">Generate and review medium-term forecasts.</p>
+          </div>
+          <div className="flex items-center gap-2">
+            <label className="text-sm text-muted-foreground" htmlFor="forecast-horizon">
+              Horizon (months)
+            </label>
+            <select
+              id="forecast-horizon"
+              className="border rounded px-2 py-1 text-sm bg-white dark:bg-slate-900"
+              value={forecastHorizon}
+              onChange={event => setForecastHorizon(Number(event.target.value))}
             >
-<<<<<<< HEAD
-              {tab}
-            </button>
-          ))}
-        </nav>
-=======
               {[3, 6, 9, 12].map(option => (
                 <option key={option} value={option}>
                   {option}
@@ -1145,7 +699,8 @@
           <h3 className="text-lg font-semibold">Invoice pipeline</h3>
           <p className="text-3xl font-semibold">{formatCurrency(invoiceMetrics.pipeline, currency)}</p>
           <p className="text-sm text-muted-foreground">
-            {formatCurrency(invoiceMetrics.outstanding, currency)} outstanding • {formatCurrency(invoiceMetrics.overdue, currency)} overdue
+            {formatCurrency(invoiceMetrics.outstanding, currency)} outstanding • {formatCurrency(invoiceMetrics.overdue, currency)}
+            {' '}overdue
           </p>
         </Card>
         <Card className="p-6 space-y-2">
@@ -1162,75 +717,22 @@
             ))}
           </div>
         </Card>
->>>>>>> ea2f80a6
       </div>
-      {activeTab === 'dashboard' && (
-        <DashboardTab kpis={data.kpis} monthly={data.monthly} costs={data.costs} />
-      )}
-      {activeTab === 'invoices' && (
-        <InvoicesTab
-          invoices={data.invoices}
-          quotes={data.quotes}
-          canManageFinances={canManageFinances}
-          clientMap={clientMap}
-          projectMap={projectMap}
-          onCreateInvoice={handleCreateInvoice}
-          onOpenInvoice={handleOpenInvoice}
-          onRecordPayment={handleRecordPayment}
-          onUpdateInvoiceStatus={handleUpdateInvoiceStatus}
-        />
-      )}
-      {activeTab === 'expenses' && (
-        <ExpensesTab
-          expenses={data.expenses}
-          userMap={userMap}
-          projectMap={projectMap}
-          onCreateExpense={handleCreateExpense}
-          onEditExpense={handleEditExpense}
-        />
-      )}
-      {activeTab === 'clients' && (
-        <ClientsTab
-          clients={data.clients}
-          canManageFinances={canManageFinances}
-          onAddClient={handleAddClient}
-          onEditClient={handleEditClient}
-        />
-      )}
-    </div>
-  );
-};
-
-interface DashboardTabProps {
-  kpis: FinancialKPIs | null;
-  monthly: MonthlyFinancials[];
-  costs: CostBreakdown[];
-}
-
-const DashboardTab = React.memo(({ kpis, monthly, costs }: DashboardTabProps) => (
-  <div className="space-y-6">
-    <div className="grid grid-cols-1 md:grid-cols-3 gap-6">
-      <Card>
-        <p className="text-sm text-slate-500">Profitability</p>
-        <p className="text-3xl font-bold">{kpis?.profitability || 0}%</p>
-      </Card>
-      <Card>
-        <p className="text-sm text-slate-500">Avg. Project Margin</p>
-        <p className="text-3xl font-bold">{kpis?.projectMargin || 0}%</p>
-      </Card>
-      <Card>
-        <p className="text-sm text-slate-500">Cash Flow</p>
-        <p className="text-3xl font-bold">{formatCurrency(kpis?.cashFlow || 0, kpis?.currency || 'GBP')}</p>
-      </Card>
-    </div>
-    <div className="grid grid-cols-1 lg:grid-cols-2 gap-6">
-      <Card>
-        <h3 className="font-semibold mb-4">Monthly Performance (Profit)</h3>
-        <BarChart data={monthly.map(m => ({ label: m.month, value: m.profit }))} barColor="bg-green-500" />
-      </Card>
-      <Card>
-        <h3 className="font-semibold mb-4">Cost Breakdown</h3>
-        <BarChart data={costs.map(c => ({ label: c.category, value: c.amount }))} barColor="bg-sky-500" />
+
+      <Card className="p-6 space-y-3">
+        <h3 className="text-lg font-semibold">Cost allocation</h3>
+        {costBreakdown.length > 0 ? (
+          <ul className="grid grid-cols-1 sm:grid-cols-2 lg:grid-cols-3 gap-2 text-sm">
+            {costBreakdown.map(entry => (
+              <li key={entry.label} className="flex items-center justify-between bg-muted rounded px-3 py-2">
+                <span>{entry.label}</span>
+                <span className="font-medium">{formatCurrency(entry.value, currency)}</span>
+              </li>
+            ))}
+          </ul>
+        ) : (
+          <p className="text-sm text-muted-foreground">No cost breakdown recorded.</p>
+        )}
       </Card>
     </div>
   </div>
