import { useState, useEffect, useCallback, useMemo, useRef } from 'react';
import type {
  User,
  FinancialKPIs,
  MonthlyFinancials,
  CostBreakdown,
  Invoice,
  Quote,
  Client,
  Project,
  Permission,
  Expense,
  ExpenseStatus,
  InvoiceStatus,
<<<<<<< HEAD
  InvoiceLineItem,
  InvoiceLineItemDraft,
=======
  QuoteStatus,
  InvoiceLineItem,
  InvoiceLineItemDraft,
  FinancialForecast,
>>>>>>> 1cb987e5
} from '../types';
import { getDerivedStatus, getInvoiceFinancials } from '../utils/finance';
import { api } from '../services/mockApi';
import { Card } from './ui/Card';
import { Button } from './ui/Button';
import { InvoiceStatusBadge, QuoteStatusBadge } from './ui/StatusBadge';
import { hasPermission } from '../services/auth';
import { Tag } from './ui/Tag';
import { ExpenseModal } from './ExpenseModal';

type FinancialsTab = 'dashboard' | 'invoices' | 'expenses' | 'clients';

const formatCurrency = (amount: number, currency: string = 'GBP') =>
  new Intl.NumberFormat('en-GB', {
    style: 'currency',
    currency,
    minimumFractionDigits: 2,
    maximumFractionDigits: 2,
  }).format(amount);

const createLineItemDraft = (): InvoiceLineItemDraft => ({
  id: `new-${Date.now()}-${Math.random().toString(16).slice(2)}`,
  description: '',
  quantity: 1,
  unitPrice: 0,
});

const mapInvoiceLineItemToDraft = (item: InvoiceLineItem): InvoiceLineItemDraft => {
  const safeQuantity = Number.isFinite(item.quantity) ? Math.max(item.quantity, 0) : 0;
  const safeRate = Number.isFinite(item.rate) ? Math.max(item.rate, 0) : 0;
  const safeUnitPrice = Number.isFinite(item.unitPrice) ? Math.max(item.unitPrice, 0) : safeRate;

  return {
    id: item.id,
    description: item.description,
    quantity: safeQuantity,
    unitPrice: safeUnitPrice > 0 ? safeUnitPrice : safeRate,
  };
};

const parseNumberInputValue = (value: string): number => {
  if (value.trim() === '') {
    return 0;
  }
  const parsed = Number(value);
  return Number.isFinite(parsed) ? parsed : 0;
};

type EditableInvoiceLineItemField = Exclude<keyof InvoiceLineItemDraft, 'id'>;

const ClientModal: React.FC<{
  clientToEdit?: Client | null;
  onClose: () => void;
  onSuccess: () => void;
  user: User;
  addToast: (message: string, type: 'success' | 'error') => void;
}> = ({ clientToEdit, onClose, onSuccess, user, addToast }) => {
  const [name, setName] = useState(clientToEdit?.name || '');
  const [email, setEmail] = useState(clientToEdit?.contactEmail || '');
  const [phone, setPhone] = useState(clientToEdit?.contactPhone || '');
  const [address, setAddress] = useState(clientToEdit?.billingAddress || '');
  const [terms, setTerms] = useState(clientToEdit?.paymentTerms || 'Net 30');
  const [isSaving, setIsSaving] = useState(false);

  const handleSubmit = async (e: React.FormEvent) => {
    e.preventDefault();
    setIsSaving(true);
    try {
      const clientData = {
        name,
        contactEmail: email,
        contactPhone: phone,
        billingAddress: address,
        paymentTerms: terms,
      };
      if (clientToEdit) {
        await api.updateClient(clientToEdit.id, clientData, user.id);
        addToast('Client updated.', 'success');
      } else {
        await api.createClient(clientData, user.id);
        addToast('Client added.', 'success');
      }
      onSuccess();
      onClose();
    } catch {
      addToast('Failed to save client.', 'error');
    } finally {
      setIsSaving(false);
    }
  };

  return (
    <div className="fixed inset-0 bg-black/70 z-50 flex items-center justify-center p-4" onClick={onClose} onKeyDown={(e) => e.key === 'Escape' && onClose()}>
      <Card className="w-full max-w-lg" onClick={e => e.stopPropagation()}>
        <h3 className="text-lg font-bold mb-4">{clientToEdit ? 'Edit Client' : 'Add New Client'}</h3>
        <form onSubmit={handleSubmit} className="space-y-4">
          <input
            type="text"
            value={name}
            onChange={e => setName(e.target.value)}
            placeholder="Client Name"
            className="w-full p-2 border rounded"
            required
          />
          <input
            type="email"
            value={email}
            onChange={e => setEmail(e.target.value)}
            placeholder="Contact Email"
            className="w-full p-2 border rounded"
            required
          />
          <input
            type="tel"
            value={phone}
            onChange={e => setPhone(e.target.value)}
            placeholder="Contact Phone"
            className="w-full p-2 border rounded"
            required
          />
          <textarea
            value={address}
            onChange={e => setAddress(e.target.value)}
            placeholder="Billing Address"
            className="w-full p-2 border rounded"
            rows={3}
            required
          />
          <input
            type="text"
            value={terms}
            onChange={e => setTerms(e.target.value)}
            placeholder="Payment Terms (e.g., Net 30)"
            className="w-full p-2 border rounded"
            required
          />
          <div className="flex justify-end gap-2">
            <Button variant="secondary" onClick={onClose} type="button">
              Cancel
            </Button>
            <Button type="submit" isLoading={isSaving}>
              Save Client
            </Button>
          </div>
        </form>
      </Card>
    </div>
  );
};

const InvoiceModal: React.FC<{
  invoiceToEdit?: Invoice | null;
  isReadOnly?: boolean;
  onClose: () => void;
  onSuccess: () => void;
  user: User;
  clients: Client[];
  projects: Project[];
  addToast: (message: string, type: 'success' | 'error') => void;
}> = ({ invoiceToEdit, isReadOnly = false, onClose, onSuccess, user, clients, projects, addToast }) => {
  const [clientId, setClientId] = useState<string>(invoiceToEdit?.clientId?.toString() || '');
  const [projectId, setProjectId] = useState<string>(invoiceToEdit?.projectId?.toString() || '');
  const [issuedAt, setIssuedAt] = useState(new Date(invoiceToEdit?.issuedAt || new Date()).toISOString().split('T')[0]);
  const [dueAt, setDueAt] = useState(
    new Date(invoiceToEdit?.dueAt || Date.now() + 30 * 24 * 60 * 60 * 1000).toISOString().split('T')[0],
  );
  const [lineItems, setLineItems] = useState<InvoiceLineItemDraft[]>(() =>
    invoiceToEdit?.lineItems?.length
      ? invoiceToEdit.lineItems.map(mapInvoiceLineItemToDraft)
      : [createLineItemDraft()],
  );
  const [taxRate, setTaxRate] = useState<number | ''>(invoiceToEdit ? invoiceToEdit.taxRate * 100 : 20);
  const [retentionRate, setRetentionRate] = useState<number | ''>(invoiceToEdit ? invoiceToEdit.retentionRate * 100 : 5);
  const [notes, setNotes] = useState(invoiceToEdit?.notes || '');
  const [isSaving, setIsSaving] = useState(false);

  useEffect(() => {
    setLineItems(
      invoiceToEdit?.lineItems?.length
        ? invoiceToEdit.lineItems.map(mapInvoiceLineItemToDraft)
        : [createLineItemDraft()],
    );
  }, [invoiceToEdit?.lineItems]);

  const handleLineItemChange = <Field extends EditableInvoiceLineItemField>(
    index: number,
    field: Field,
    value: InvoiceLineItemDraft[Field],
  ) => {
    setLineItems(prevItems => prevItems.map((item, itemIndex) => (itemIndex === index ? { ...item, [field]: value } : item)));
  };

  const addLineItem = () => setLineItems(prevItems => [...prevItems, createLineItemDraft()]);
  const removeLineItem = (index: number) =>
    setLineItems(prevItems => prevItems.filter((_, itemIndex) => itemIndex !== index));

  const { subtotal, taxAmount, retentionAmount, total } = useMemo(() => {
    const subtotalCalc = lineItems.reduce((acc, item) => acc + item.quantity * item.unitPrice, 0);
    const taxPercentage = typeof taxRate === 'number' ? taxRate : 0;
    const retentionPercentage = typeof retentionRate === 'number' ? retentionRate : 0;
    const taxAmountCalc = subtotalCalc * (taxPercentage / 100);
    const retentionAmountCalc = subtotalCalc * (retentionPercentage / 100);
    const totalCalc = subtotalCalc + taxAmountCalc - retentionAmountCalc;
    return { subtotal: subtotalCalc, taxAmount: taxAmountCalc, retentionAmount: retentionAmountCalc, total: totalCalc };
  }, [lineItems, taxRate, retentionRate]);

  const amountPaid = invoiceToEdit?.amountPaid || 0;
  const balance = total - amountPaid;

  const handleSubmit = async (e: React.FormEvent) => {
    e.preventDefault();
    setIsSaving(true);
    try {
      const finalLineItems = lineItems.reduce<InvoiceLineItem[]>((acc, item) => {
        const description = item.description.trim();
        const quantity = Math.max(item.quantity, 0);
        const unitPrice = Math.max(item.unitPrice, 0);

        if (!description || quantity <= 0 || unitPrice <= 0) {
          return acc;
        }

        acc.push({
          id: item.id.startsWith('new-') ? String(Date.now() + Math.random()) : item.id,
          description,
          quantity,
          unitPrice,
          rate: unitPrice,
          amount: quantity * unitPrice,
        });

        return acc;
      }, []);

      const invoiceData = {
        clientId,
        projectId,
        issuedAt: new Date(issuedAt).toISOString(),
        dueAt: new Date(dueAt).toISOString(),
        lineItems: finalLineItems,
        taxRate: Number(taxRate) / 100,
        retentionRate: Number(retentionRate) / 100,
        notes,
        subtotal,
        taxAmount,
        retentionAmount,
        total,
        amountPaid,
        balance,
        payments: invoiceToEdit?.payments || [],
        status: invoiceToEdit?.status || InvoiceStatus.DRAFT,
      };

      if (invoiceToEdit) {
        const updated = await api.updateInvoice(
          invoiceToEdit.id,
          { ...invoiceData, invoiceNumber: invoiceToEdit.invoiceNumber },
          user.id,
        );
        addToast(`Invoice ${updated.invoiceNumber} updated.`, 'success');
      } else {
        const created = await api.createInvoice(invoiceData, user.id);
        if (!created.invoiceNumber) {
          throw new Error('Invoice number was not returned by the server.');
        }
        addToast(`Invoice ${created.invoiceNumber} created as draft.`, 'success');
      }
      onSuccess();
      onClose();
    } catch (error) {
      const message = error instanceof Error && error.message ? error.message : 'Failed to save invoice.';
      addToast(message, 'error');
    } finally {
      setIsSaving(false);
    }
  };

  return (
    <div className="fixed inset-0 bg-black/70 z-50 flex items-center justify-center p-4" onClick={onClose} onKeyDown={(e) => e.key === 'Escape' && onClose()}>
      <Card className="w-full max-w-4xl max-h-[90vh] flex flex-col" onClick={e => e.stopPropagation()}>
        <h3 className="text-lg font-bold mb-4">
          {invoiceToEdit ? `${isReadOnly ? 'View' : 'Edit'} Invoice ${invoiceToEdit.invoiceNumber}` : 'Create Invoice'}
        </h3>
        <form onSubmit={handleSubmit} className="space-y-4 overflow-y-auto pr-2 flex-grow">
          <div className="grid grid-cols-2 gap-4">
            <div>
              <label htmlFor="client-select" className="block text-sm font-medium mb-1">Client</label>
              <select
                id="client-select"
                value={clientId}
                onChange={e => setClientId(e.target.value)}
                className="w-full p-2 border rounded bg-white dark:bg-slate-800"
                required
                disabled={isReadOnly}
              >
                <option value="">Select Client</option>
                {clients.map(client => (
                  <option key={client.id} value={client.id}>
                    {client.name}
                  </option>
                ))}
              </select>
            </div>
            <div>
              <label htmlFor="project-select" className="block text-sm font-medium mb-1">Project</label>
              <select
                id="project-select"
                value={projectId}
                onChange={e => setProjectId(e.target.value)}
                className="w-full p-2 border rounded bg-white dark:bg-slate-800"
                required
              disabled={isReadOnly}
            >
              <option value="">Select Project</option>
              {projects.map(project => (
                <option key={project.id} value={project.id}>
                  {project.name}
                </option>
              ))}
            </select>
            </div>
          </div>
          <div className="grid grid-cols-2 gap-4">
            <div>
              <label htmlFor="issued-date" className="block text-sm font-medium mb-1">Issued Date</label>
              <input
                id="issued-date"
                type="date"
                value={issuedAt}
                onChange={e => setIssuedAt(e.target.value)}
                className="w-full p-2 border rounded"
                disabled={isReadOnly}
              />
            </div>
            <div>
              <label htmlFor="due-date" className="block text-sm font-medium mb-1">Due Date</label>
              <input
                id="due-date"
                type="date"
                value={dueAt}
                onChange={e => setDueAt(e.target.value)}
                className="w-full p-2 border rounded"
                disabled={isReadOnly}
              />
            </div>
          </div>
          <div className="border-t pt-2">
            <h4 className="font-semibold">Line Items</h4>
            <div className="grid grid-cols-[1fr,90px,130px,130px,40px] gap-2 items-center mt-1 text-xs text-muted-foreground">
              <span>Description</span>
              <span className="text-right">Quantity</span>
              <span className="text-right">Unit Price</span>
              <span className="text-right">Amount</span>
            </div>
            {lineItems.map((item, index) => (
              <div key={item.id} className="grid grid-cols-[1fr,90px,130px,130px,40px] gap-2 items-center mt-2">
                <input
                  type="text"
                  value={item.description}
                  onChange={e => handleLineItemChange(index, 'description', e.target.value)}
                  placeholder="Item or service description"
                  className="p-1 border rounded"
                  disabled={isReadOnly}
                />
                <input
                  type="number"
                  value={item.quantity}
                  onChange={e => handleLineItemChange(index, 'quantity', parseNumberInputValue(e.target.value))}
                  placeholder="1"
                  className="p-1 border rounded text-right"
                  disabled={isReadOnly}
                />
                <input
                  type="number"
                  value={item.unitPrice}
                  onChange={e => handleLineItemChange(index, 'unitPrice', parseNumberInputValue(e.target.value))}
                  placeholder="0.00"
                  className="p-1 border rounded text-right"
                  disabled={isReadOnly}
                />
                <span className="p-1 text-right font-medium">{formatCurrency(item.quantity * item.unitPrice)}</span>
                {!isReadOnly && (
                  <Button type="button" variant="danger" size="sm" onClick={() => removeLineItem(index)}>
                    &times;
                  </Button>
                )}
              </div>
            ))}
            {!isReadOnly && (
              <Button type="button" variant="secondary" size="sm" className="mt-2" onClick={addLineItem}>
                + Add Item
              </Button>
            )}
          </div>
          <div className="border-t pt-4 grid grid-cols-2 gap-8">
            <div>
              <h4 className="font-semibold mb-2">Notes</h4>
              <textarea
                value={notes}
                onChange={e => setNotes(e.target.value)}
                placeholder="Payment details, terms and conditions..."
                rows={6}
                className="p-2 border rounded w-full"
                disabled={isReadOnly}
              />
            </div>
            <div className="space-y-2">
              <h4 className="font-semibold mb-2">Totals</h4>
              <div className="flex justify-between items-center">
                <span className="text-sm">Subtotal:</span>
                <span className="font-medium">{formatCurrency(subtotal)}</span>
              </div>
              <div className="flex justify-between items-center">
                <label htmlFor="taxRate" className="text-sm">
                  Tax (%):
                </label>
                <input
                  id="taxRate"
                  type="number"
                  value={taxRate}
                  onChange={e => setTaxRate(e.target.value === '' ? '' : Number(e.target.value))}
                  className="w-24 p-1 border rounded text-right"
                  disabled={isReadOnly}
                />
              </div>
              <div className="flex justify-between items-center">
                <span className="text-sm text-muted-foreground">Tax Amount:</span>
                <span>{formatCurrency(taxAmount)}</span>
              </div>
              <div className="flex justify-between items-center">
                <label htmlFor="retentionRate" className="text-sm">
                  Retention (%):
                </label>
                <input
                  id="retentionRate"
                  type="number"
                  value={retentionRate}
                  onChange={e => setRetentionRate(e.target.value === '' ? '' : Number(e.target.value))}
                  className="w-24 p-1 border rounded text-right"
                  disabled={isReadOnly}
                />
              </div>
              <div className="flex justify-between items-center">
                <span className="text-sm text-red-600">Retention Held:</span>
                <span className="text-red-600 font-medium">-{formatCurrency(retentionAmount)}</span>
              </div>
              <div className="flex justify-between items-center font-bold text-lg pt-2 border-t">
                <span>Total Due:</span>
                <span>{formatCurrency(total)}</span>
              </div>
              {invoiceToEdit && (
                <>
                  <div className="flex justify-between items-center text-sm">
                    <span>Amount Paid:</span>
                    <span>-{formatCurrency(amountPaid)}</span>
                  </div>
                  <div className="flex justify-between items-center font-bold text-lg text-green-600">
                    <span>Balance:</span>
                    <span>{formatCurrency(balance)}</span>
                  </div>
                </>
              )}
            </div>
          </div>
        </form>
        <div className="flex justify-end gap-2 pt-4 border-t mt-4 flex-shrink-0">
          <Button variant="secondary" onClick={onClose}>
            {isReadOnly ? 'Close' : 'Cancel'}
          </Button>
          {!isReadOnly && (
            <Button type="submit" isLoading={isSaving} onClick={handleSubmit}>
              Save Invoice
            </Button>
          )}
        </div>
      </Card>
    </div>
  );
};

<<<<<<< HEAD
const PaymentModal: React.FC<{
  invoice: Invoice;
  balance: number;
  onClose: () => void;
  onSuccess: () => void;
  user: User;
  addToast: (message: string, type: 'success' | 'error') => void;
}> = ({ invoice, balance, onClose, onSuccess, user, addToast }) => {
  const [amount, setAmount] = useState<number | ''>(balance > 0 ? balance : '');
  const [method, setMethod] = useState<'CREDIT_CARD' | 'BANK_TRANSFER' | 'CASH'>('BANK_TRANSFER');
  const [isSaving, setIsSaving] = useState(false);

  const handleSubmit = async () => {
    const numericAmount = Number(amount);
    if (amount === '' || numericAmount <= 0) {
      addToast('Invalid amount', 'error');
      return;
    }
    if (numericAmount > balance) {
      addToast('Amount exceeds the outstanding balance', 'error');
      return;
    }
    setIsSaving(true);
    try {
      await api.recordPaymentForInvoice(invoice.id, { amount: numericAmount, method }, user.id);
      addToast('Payment recorded.', 'success');
      onSuccess();
      onClose();
    } catch {
      addToast('Failed to record payment.', 'error');
    } finally {
      setIsSaving(false);
    }
  };

  return (
    <div className="fixed inset-0 bg-black/70 z-50 flex items-center justify-center p-4" onClick={onClose} onKeyDown={(e) => e.key === 'Escape' && onClose()}>
      <Card className="w-full max-w-md" onClick={e => e.stopPropagation()}>
        <h3 className="text-lg font-bold">Record Payment for {invoice.invoiceNumber}</h3>
        <p className="text-sm text-muted-foreground mb-4">Current balance: {formatCurrency(balance)}</p>
        <input
          type="number"
          value={amount}
          onChange={e => setAmount(e.target.value === '' ? '' : Number(e.target.value))}
          placeholder={`Enter amount (up to ${balance.toFixed(2)})`}
          className="w-full p-2 border rounded mt-4"
          max={balance}
        />
        <label htmlFor="payment-method" className="block text-sm font-medium mt-2 mb-1">Payment Method</label>
        <select
          id="payment-method"
          value={method}
          onChange={e => setMethod(e.target.value as typeof method)}
          className="w-full p-2 border rounded bg-white"
        >
          <option value="BANK_TRANSFER">Bank Transfer</option>
          <option value="CREDIT_CARD">Card</option>
          <option value="CASH">Cash</option>
        </select>
        <div className="flex justify-end gap-2 mt-4">
          <Button variant="secondary" onClick={onClose}>
            Cancel
          </Button>
          <Button onClick={handleSubmit} isLoading={isSaving}>
            Record Payment
          </Button>
        </div>
      </Card>
    </div>
  );
};

const BarChart: React.FC<{ data: { label: string; value: number }[]; barColor: string }> = ({ data, barColor }) => {
  const maxValue = Math.max(...data.map(d => d.value), 0);
  return (
    <div className="w-full h-64 flex items-end justify-around p-4 border rounded-lg bg-slate-50 dark:bg-slate-800">
      {data.map((item, index) => (
        <div key={index} className="flex flex-col items-center justify-end h-full w-full">
          <div
            className={`w-3/4 rounded-t-md chart-bar ${barColor}`}
            style={{ '--bar-height': `${maxValue > 0 ? (item.value / maxValue) * 100 : 0}%` } as React.CSSProperties}
            title={formatCurrency(item.value)}
          ></div>
          <span className="text-xs mt-2 text-slate-600">{item.label}</span>
        </div>
      ))}
    </div>
  );
=======
const InvoiceModal: React.FC<{ invoiceToEdit?: Invoice | null, isReadOnly?: boolean, onClose: () => void, onSuccess: () => void, user: User, clients: Client[], projects: Project[], addToast: (m:string,t:'success'|'error')=>void }> = ({ invoiceToEdit, isReadOnly = false, onClose, onSuccess, user, clients, projects, addToast }) => {
    const [clientId, setClientId] = useState<string>(invoiceToEdit?.clientId.toString() || '');
    const [projectId, setProjectId] = useState<string>(invoiceToEdit?.projectId.toString() || '');
    const [issuedAt, setIssuedAt] = useState(new Date(invoiceToEdit?.issuedAt || new Date()).toISOString().split('T')[0]);
    const [dueAt, setDueAt] = useState(new Date(invoiceToEdit?.dueAt || Date.now() + 30 * 24 * 60 * 60 * 1000).toISOString().split('T')[0]);
    const [lineItems, setLineItems] = useState<Partial<InvoiceLineItem>[]>(invoiceToEdit?.lineItems || [{ id: `new-${Date.now()}`, description: '', quantity: 1, unitPrice: 0 }]);
    const [taxRate, setTaxRate] = useState<number | ''>(invoiceToEdit ? invoiceToEdit.taxRate * 100 : 20);
    const [retentionRate, setRetentionRate] = useState<number | ''>(invoiceToEdit ? invoiceToEdit.retentionRate * 100 : 5);
    const [notes, setNotes] = useState(invoiceToEdit?.notes || '');
    const [isSaving, setIsSaving] = useState(false);

    const handleLineItemChange = (index: number, field: keyof Omit<InvoiceLineItem, 'id'|'amount'|'rate'>, value: string | number) => {
        const newItems = [...lineItems];
        (newItems[index] as any)[field] = value;
        setLineItems(newItems);
    };

    const addLineItem = () => setLineItems([...lineItems, { id: `new-${Date.now()}`, description: '', quantity: 1, unitPrice: 0 }]);
    const removeLineItem = (index: number) => setLineItems(lineItems.filter((_, i) => i !== index));

    const { subtotal, taxAmount, retentionAmount, total } = useMemo(() => {
        const subtotalCalc = lineItems.reduce((acc, item) => acc + (Number(item.quantity) * Number(item.unitPrice)), 0);
        const taxAmountCalc = subtotalCalc * (Number(taxRate) / 100);
        const retentionAmountCalc = subtotalCalc * (Number(retentionRate) / 100);
        const totalCalc = subtotalCalc + taxAmountCalc - retentionAmountCalc;
        return { subtotal: subtotalCalc, taxAmount: taxAmountCalc, retentionAmount: retentionAmountCalc, total: totalCalc };
    }, [lineItems, taxRate, retentionRate]);
    
    const amountPaid = invoiceToEdit?.amountPaid || 0;
    const balance = total - amountPaid;

    const handleSubmit = async (e: React.FormEvent) => {
        e.preventDefault();
        setIsSaving(true);
        try {
            const finalLineItems = lineItems
                .filter(li => li.description && li.quantity! > 0 && li.unitPrice! > 0)
                .map(li => ({
                    id: li.id!.toString().startsWith('new-') ? String(Date.now() + Math.random()) : li.id!,
                    description: li.description!,
                    quantity: Number(li.quantity),
                    unitPrice: Number(li.unitPrice),
                    amount: Number(li.quantity) * Number(li.unitPrice)
                }));
            
            const invoiceData = {
                clientId: clientId,
                projectId: projectId,
                issuedAt: new Date(issuedAt).toISOString(),
                dueAt: new Date(dueAt).toISOString(),
                lineItems: finalLineItems,
                taxRate: Number(taxRate) / 100,
                retentionRate: Number(retentionRate) / 100,
                notes,
                subtotal, taxAmount, retentionAmount, total, amountPaid, balance,
                payments: invoiceToEdit?.payments || [],
                status: invoiceToEdit?.status || InvoiceStatus.DRAFT,
                invoiceNumber: invoiceToEdit?.invoiceNumber || `INV-${Math.floor(Math.random() * 9000) + 1000}`,
            };
            if(invoiceToEdit) {
                 await api.updateInvoice(invoiceToEdit.id, invoiceData, user.id);
                 addToast("Invoice updated.", "success");
            } else {
                 await api.createInvoice(invoiceData, user.id);
                 addToast("Invoice created as draft.", "success");
            }
            onSuccess();
            onClose();
        } catch(e) {
            addToast("Failed to save invoice.", "error");
        } finally {
            setIsSaving(false);
        }
    };

    return (
        <div className="fixed inset-0 bg-black/70 z-50 flex items-center justify-center p-4" onClick={onClose}>
            <Card className="w-full max-w-4xl max-h-[90vh] flex flex-col" onClick={e=>e.stopPropagation()}>
                <h3 className="text-lg font-bold mb-4">{invoiceToEdit ? `${isReadOnly ? 'View' : 'Edit'} Invoice ${invoiceToEdit.invoiceNumber}` : 'Create Invoice'}</h3>
                <form onSubmit={handleSubmit} className="flex flex-col flex-grow">
                    <div className="space-y-4 overflow-y-auto pr-2 flex-grow">
                        <div className="grid grid-cols-2 gap-4">
                            <select value={clientId} onChange={e=>setClientId(e.target.value)} className="w-full p-2 border rounded bg-white dark:bg-slate-800" required disabled={isReadOnly}><option value="">Select Client</option>{clients.map(c=><option key={c.id} value={c.id}>{c.name}</option>)}</select>
                            <select value={projectId} onChange={e=>setProjectId(e.target.value)} className="w-full p-2 border rounded bg-white dark:bg-slate-800" required disabled={isReadOnly}><option value="">Select Project</option>{projects.map(p=><option key={p.id} value={p.id}>{p.name}</option>)}</select>
                            <div><label className="text-xs">Issued Date</label><input type="date" value={issuedAt} onChange={e=>setIssuedAt(e.target.value)} className="w-full p-2 border rounded" disabled={isReadOnly}/></div>
                            <div><label className="text-xs">Due Date</label><input type="date" value={dueAt} onChange={e=>setDueAt(e.target.value)} className="w-full p-2 border rounded" disabled={isReadOnly}/></div>
                        </div>
                        <div className="border-t pt-2">
                            <h4 className="font-semibold">Line Items</h4>
                            <div className="grid grid-cols-[1fr,90px,130px,130px,40px] gap-2 items-center mt-1 text-xs text-muted-foreground">
                                <span>Description</span>
                                <span className="text-right">Quantity</span>
                                <span className="text-right">Unit Price</span>
                                <span className="text-right">Amount</span>
                            </div>
                            {lineItems.map((item, i) => (
                                <div key={item.id} className="grid grid-cols-[1fr,90px,130px,130px,40px] gap-2 items-center mt-2">
                                    <input type="text" value={item.description} onChange={e=>handleLineItemChange(i, 'description', e.target.value)} placeholder="Item or service description" className="p-1 border rounded" disabled={isReadOnly}/>
                                    <input type="number" value={item.quantity} onChange={e=>handleLineItemChange(i, 'quantity', Number(e.target.value))} placeholder="1" className="p-1 border rounded text-right" disabled={isReadOnly}/>
                                    <input type="number" value={item.unitPrice} onChange={e=>handleLineItemChange(i, 'unitPrice', Number(e.target.value))} placeholder="0.00" className="p-1 border rounded text-right" disabled={isReadOnly}/>
                                    <span className="p-1 text-right font-medium">{formatCurrency((item.quantity || 0) * (item.unitPrice || 0))}</span>
                                    {!isReadOnly && <Button type="button" variant="danger" size="sm" onClick={() => removeLineItem(i)}>&times;</Button>}
                                </div>
                            ))}
                            {!isReadOnly && <Button type="button" variant="secondary" size="sm" className="mt-2" onClick={addLineItem}>+ Add Item</Button>}
                        </div>
                        <div className="border-t pt-4 grid grid-cols-2 gap-8">
                            <div>
                                 <h4 className="font-semibold mb-2">Notes</h4>
                                <textarea value={notes} onChange={e=>setNotes(e.target.value)} placeholder="Payment details, terms and conditions..." rows={6} className="p-2 border rounded w-full" disabled={isReadOnly}/>
                            </div>
                            <div className="space-y-2">
                                 <h4 className="font-semibold mb-2">Totals</h4>
                                <div className="flex justify-between items-center"><span className="text-sm">Subtotal:</span><span className="font-medium">{formatCurrency(subtotal)}</span></div>
                                <div className="flex justify-between items-center"><label htmlFor="taxRate" className="text-sm">Tax (%):</label><input id="taxRate" type="number" value={taxRate} onChange={e=>setTaxRate(e.target.value === '' ? '' : Number(e.target.value))} className="w-24 p-1 border rounded text-right" disabled={isReadOnly}/></div>
                                 <div className="flex justify-between items-center"><span className="text-sm text-muted-foreground">Tax Amount:</span><span>{formatCurrency(taxAmount)}</span></div>
                                 <div className="flex justify-between items-center"><label htmlFor="retentionRate" className="text-sm">Retention (%):</label><input id="retentionRate" type="number" value={retentionRate} onChange={e=>setRetentionRate(e.target.value === '' ? '' : Number(e.target.value))} className="w-24 p-1 border rounded text-right" disabled={isReadOnly}/></div>
                                <div className="flex justify-between items-center"><span className="text-sm text-red-600">Retention Held:</span><span className="text-red-600 font-medium">-{formatCurrency(retentionAmount)}</span></div>
                                <div className="flex justify-between items-center font-bold text-lg pt-2 border-t"><span >Total Due:</span><span>{formatCurrency(total)}</span></div>
                                {invoiceToEdit && (
                                    <>
                                     <div className="flex justify-between items-center text-sm"><span >Amount Paid:</span><span>-{formatCurrency(amountPaid)}</span></div>
                                     <div className="flex justify-between items-center font-bold text-lg text-green-600"><span >Balance:</span><span>{formatCurrency(balance)}</span></div>
                                    </>
                                )}
                            </div>
                        </div>
                    </div>
                    <div className="flex justify-end gap-2 pt-4 border-t mt-4 flex-shrink-0">
                        <Button type="button" variant="secondary" onClick={onClose}>{isReadOnly ? 'Close' : 'Cancel'}</Button>
                        {!isReadOnly && <Button type="submit" isLoading={isSaving}>Save Invoice</Button>}
                    </div>
                </form>
            </Card>
        </div>
    );
const forecastSummaryToElements = (summary: string) =>
  summary
    .split('\n')
    .map(line => line.trim())
    .filter(Boolean)
    .map((line, index) => (
      <p key={`${line}-${index}`} className="text-sm whitespace-pre-wrap leading-relaxed">
        {line}
      </p>
    ));

const expenseStatusColour = (status: ExpenseStatus): 'green' | 'blue' | 'red' | 'gray' | 'yellow' => {
  switch (status) {
    case ExpenseStatus.APPROVED:
      return 'green';
    case ExpenseStatus.PAID:
      return 'blue';
    case ExpenseStatus.REJECTED:
      return 'red';
    default:
      return 'yellow';
  }
>>>>>>> 1cb987e5
};

export const FinancialsView: React.FC<{ user: User; addToast: (message: string, type: 'success' | 'error') => void }> = ({
  user,
  addToast,
}) => {
  const [activeTab, setActiveTab] = useState<FinancialsTab>('dashboard');
  const [loading, setLoading] = useState(true);
  const [data, setData] = useState({
    kpis: null as FinancialKPIs | null,
    monthly: [] as MonthlyFinancials[],
    costs: [] as CostBreakdown[],
    invoices: [] as Invoice[],
    quotes: [] as Quote[],
    expenses: [] as Expense[],
    clients: [] as Client[],
    projects: [] as Project[],
    users: [] as User[],
<<<<<<< HEAD
=======
    forecasts: [] as FinancialForecast[],
    companyName: null as string | null,
  const [data, setData] = useState<FinancialDataState>({
    kpis: null,
    monthly: [],
    costs: [],
    invoices: [],
    quotes: [],
    expenses: [],
    clients: [],
    projects: [],
    users: [],
    forecasts: [],
    companyName: null,
>>>>>>> 1cb987e5
  });
  const [modal, setModal] = useState<'client' | 'invoice' | 'payment' | 'expense' | null>(null);
  const [selectedItem, setSelectedItem] = useState<Client | Invoice | Expense | null>(null);
  const abortControllerRef = useRef<AbortController | null>(null);

  const canManageFinances = hasPermission(user, Permission.MANAGE_FINANCES);

  const fetchData = useCallback(async () => {
    const controller = new AbortController();
    abortControllerRef.current?.abort();
    abortControllerRef.current = controller;

    if (!user.companyId) return;
    setLoading(true);
    try {
      const [
        kpiData,
        monthlyData,
        costsData,
        invoiceData,
        quoteData,
        expenseData,
        clientData,
        projectData,
        usersData,
      ] = await Promise.all([
        api.getFinancialKPIsForCompany(user.companyId, { signal: controller.signal }),
        api.getMonthlyFinancials(user.companyId, { signal: controller.signal }),
        api.getCostBreakdown(user.companyId, { signal: controller.signal }),
        api.getInvoicesByCompany(user.companyId, { signal: controller.signal }),
        api.getQuotesByCompany(user.companyId, { signal: controller.signal }),
        api.getExpensesByCompany(user.companyId, { signal: controller.signal }),
        api.getClientsByCompany(user.companyId, { signal: controller.signal }),
        api.getProjectsByCompany(user.companyId, { signal: controller.signal }),
        api.getUsersByCompany(user.companyId, { signal: controller.signal }),
      ]);
      if (controller.signal.aborted) return;
      setData({
        kpis: kpiData,
        monthly: monthlyData,
        costs: costsData,
        invoices: invoiceData,
        quotes: quoteData,
        expenses: expenseData,
        clients: clientData,
        projects: projectData,
        users: usersData,
      });
    } catch {
      if (controller.signal.aborted) return;
      addToast('Failed to load financial data', 'error');
    } finally {
      if (controller.signal.aborted) return;
      setLoading(false);
    }
  }, [user.companyId, addToast]);

  useEffect(() => {
    fetchData();
    return () => {
      abortControllerRef.current?.abort();
    };
  }, [fetchData]);

  const { projectMap, clientMap, userMap } = useMemo(
    () => ({
      projectMap: new Map(data.projects.map(p => [p.id, p.name])),
      clientMap: new Map(data.clients.map(c => [c.id, c.name])),
      userMap: new Map(data.users.map(u => [u.id, `${u.firstName} ${u.lastName}`])),
    }),
    [data.projects, data.clients, data.users],
<<<<<<< HEAD
=======
  );

  const handleUpdateInvoiceStatus = useCallback(
    async (invoiceId: string, status: InvoiceStatus) => {
      if (status === InvoiceStatus.CANCELLED) {
        if (!window.confirm('Are you sure you want to cancel this invoice? This action cannot be undone.')) {
          return;
        }
      }
      try {
        const invoice = data.invoices.find(i => i.id === invoiceId);
        if (!invoice) throw new Error('Invoice not found');
        await api.updateInvoice(invoiceId, { ...invoice, status }, user.id);
        addToast(`Invoice marked as ${status.toLowerCase()}.`, 'success');
        fetchData();
      } catch (error) {
        addToast('Failed to update invoice status.', 'error');
      }
    },
    [data.invoices, user.id, addToast, fetchData],
  );

  const projectMap = useMemo(() => new Map(data.projects.map(project => [project.id, project.name])), [data.projects]);
  const clientMap = useMemo(() => new Map(data.clients.map(client => [client.id, client.name])), [data.clients]);

  const approvedExpenses = useMemo(
    () => data.expenses.filter(expense => expense.status === ExpenseStatus.APPROVED || expense.status === ExpenseStatus.PAID),
    [data.expenses],
  );
  const approvedExpenseTotal = useMemo(
    () => approvedExpenses.reduce((sum, expense) => sum + (expense.amount ?? 0), 0),
    [approvedExpenses],
>>>>>>> 1cb987e5
  );

  const handleUpdateInvoiceStatus = useCallback(
    async (invoiceId: string, status: InvoiceStatus) => {
      if (status === InvoiceStatus.CANCELLED) {
        if (!window.confirm('Are you sure you want to cancel this invoice? This action cannot be undone.')) {
          return;
        }
      }
      try {
        const invoice = data.invoices.find(i => i.id === invoiceId);
        if (!invoice) throw new Error('Invoice not found');
        await api.updateInvoice(invoiceId, { ...invoice, status }, user.id);
        addToast(`Invoice marked as ${status.toLowerCase()}.`, 'success');
        fetchData();
      } catch {
        addToast('Failed to update invoice status.', 'error');
      }
    },
    [data.invoices, user.id, addToast, fetchData],
  );

  const handleCreateInvoice = useCallback(() => {
    setSelectedItem(null);
    setModal('invoice');
  }, []);

  const handleOpenInvoice = useCallback((invoice: Invoice) => {
    setSelectedItem(invoice);
    setModal('invoice');
  }, []);

  const handleRecordPayment = useCallback((invoice: Invoice) => {
    setSelectedItem(invoice);
    setModal('payment');
  }, []);

  const handleCreateExpense = useCallback(() => {
    setSelectedItem(null);
    setModal('expense');
  }, []);

  const handleEditExpense = useCallback((expense: Expense) => {
    setSelectedItem(expense);
    setModal('expense');
  }, []);

  const handleAddClient = useCallback(() => {
    setSelectedItem(null);
    setModal('client');
  }, []);

  const handleEditClient = useCallback((client: Client) => {
    setSelectedItem(client);
    setModal('client');
  }, []);

  if (loading) return <Card>Loading financials...</Card>;

  const selectedInvoice = modal === 'invoice' || modal === 'payment' ? (selectedItem as Invoice) : null;
  const isInvoiceReadOnly =
    !canManageFinances ||
    selectedInvoice?.status === InvoiceStatus.PAID ||
    selectedInvoice?.status === InvoiceStatus.CANCELLED;

  return (
    <div className="space-y-6">
      {modal === 'client' && (
        <ClientModal
          clientToEdit={selectedItem as Client}
          onClose={() => setModal(null)}
          onSuccess={fetchData}
          user={user}
          addToast={addToast}
        />
      )}
      {modal === 'invoice' && (
        <InvoiceModal
          invoiceToEdit={selectedInvoice}
          isReadOnly={isInvoiceReadOnly}
          onClose={() => setModal(null)}
          onSuccess={fetchData}
          user={user}
          clients={data.clients}
          projects={data.projects}
          addToast={addToast}
        />
      )}
      {modal === 'payment' && selectedInvoice && (
        <PaymentModal
          invoice={selectedInvoice}
          balance={getInvoiceFinancials(selectedInvoice).balance}
          onClose={() => setModal(null)}
          onSuccess={fetchData}
          user={user}
          addToast={addToast}
        />
      )}
      {modal === 'expense' && (
        <ExpenseModal
          expenseToEdit={selectedItem as Expense}
          onClose={() => setModal(null)}
          onSuccess={fetchData}
          user={user}
          projects={data.projects}
          addToast={addToast}
        />
      )}

      <div className="flex justify-between items-center">
        <h2 className="text-3xl font-bold">Financials</h2>
      </div>
      <div className="border-b border-border">
        <nav className="-mb-px flex space-x-6 overflow-x-auto">
          {(['dashboard', 'invoices', 'expenses', 'clients'] as FinancialsTab[]).map(tab => (
            <button
              key={tab}
              type="button"
              onClick={() => setActiveTab(tab)}
              className={`capitalize whitespace-nowrap py-3 px-1 border-b-2 font-medium text-sm transition-colors ${
                activeTab === tab ? 'border-primary text-primary' : 'border-transparent text-muted-foreground hover:text-foreground'
              }`}
            >
              {tab}
            </button>
          ))}
        </nav>
      </div>
      {activeTab === 'dashboard' && (
        <DashboardTab kpis={data.kpis} monthly={data.monthly} costs={data.costs} />
      )}
      {activeTab === 'invoices' && (
        <InvoicesTab
          invoices={data.invoices}
          quotes={data.quotes}
          canManageFinances={canManageFinances}
          clientMap={clientMap}
          projectMap={projectMap}
          onCreateInvoice={handleCreateInvoice}
          onOpenInvoice={handleOpenInvoice}
          onRecordPayment={handleRecordPayment}
          onUpdateInvoiceStatus={handleUpdateInvoiceStatus}
        />
      )}
      {activeTab === 'expenses' && (
        <ExpensesTab
          expenses={data.expenses}
          userMap={userMap}
          projectMap={projectMap}
          onCreateExpense={handleCreateExpense}
          onEditExpense={handleEditExpense}
        />
      )}
      {activeTab === 'clients' && (
        <ClientsTab
          clients={data.clients}
          canManageFinances={canManageFinances}
          onAddClient={handleAddClient}
          onEditClient={handleEditClient}
        />
      )}
    </div>
  );
};

interface DashboardTabProps {
  kpis: FinancialKPIs | null;
  monthly: MonthlyFinancials[];
  costs: CostBreakdown[];
}

const DashboardTab = React.memo(({ kpis, monthly, costs }: DashboardTabProps) => (
  <div className="space-y-6">
    <div className="grid grid-cols-1 md:grid-cols-3 gap-6">
      <Card>
        <p className="text-sm text-slate-500">Profitability</p>
        <p className="text-3xl font-bold">{kpis?.profitability || 0}%</p>
      </Card>
      <Card>
        <p className="text-sm text-slate-500">Avg. Project Margin</p>
        <p className="text-3xl font-bold">{kpis?.projectMargin || 0}%</p>
      </Card>
      <Card>
        <p className="text-sm text-slate-500">Cash Flow</p>
        <p className="text-3xl font-bold">{formatCurrency(kpis?.cashFlow || 0, kpis?.currency || 'GBP')}</p>
      </Card>
    </div>
    <div className="grid grid-cols-1 lg:grid-cols-2 gap-6">
      <Card>
        <h3 className="font-semibold mb-4">Monthly Performance (Profit)</h3>
        <BarChart data={monthly.map(m => ({ label: m.month, value: m.profit }))} barColor="bg-green-500" />
      </Card>
      <Card>
        <h3 className="font-semibold mb-4">Cost Breakdown</h3>
        <BarChart data={costs.map(c => ({ label: c.category, value: c.amount }))} barColor="bg-sky-500" />
      </Card>
    </div>
  </div>
));

DashboardTab.displayName = 'DashboardTab';

interface InvoicesTabProps {
  invoices: Invoice[];
  quotes: Quote[];
  canManageFinances: boolean;
  clientMap: Map<string, string>;
  projectMap: Map<string, string>;
  onCreateInvoice: () => void;
  onOpenInvoice: (invoice: Invoice) => void;
  onRecordPayment: (invoice: Invoice) => void;
  onUpdateInvoiceStatus: (invoiceId: string, status: InvoiceStatus) => void;
}

const InvoicesTab = React.memo(
  ({ invoices, quotes, canManageFinances, clientMap, projectMap, onCreateInvoice, onOpenInvoice, onRecordPayment, onUpdateInvoiceStatus }: InvoicesTabProps) => (
    <div className="space-y-6">
      <Card>
        <div className="flex justify-between items-center mb-4">
          <h3 className="font-semibold text-lg">Invoices</h3>
          {canManageFinances && <Button onClick={onCreateInvoice}>Create Invoice</Button>}
        </div>
        <div className="overflow-x-auto">
          <table className="min-w-full divide-y divide-border">
            <thead className="bg-muted">
              <tr>
                <th className="px-4 py-2 text-left text-xs font-medium text-muted-foreground uppercase">Number</th>
                <th className="px-4 py-2 text-left text-xs font-medium text-muted-foreground uppercase">Client</th>
                <th className="px-4 py-2 text-left text-xs font-medium text-muted-foreground uppercase">Project</th>
                <th className="px-4 py-2 text-right text-xs font-medium text-muted-foreground uppercase">Total</th>
                <th className="px-4 py-2 text-right text-xs font-medium text-muted-foreground uppercase">Balance Due</th>
                <th className="px-4 py-2 text-left text-xs font-medium text-muted-foreground uppercase">Status</th>
                <th className="px-4 py-2 text-right text-xs font-medium text-muted-foreground uppercase">Actions</th>
              </tr>
            </thead>
            <tbody className="bg-card divide-y divide-border">
              {invoices.map(invoice => {
                const { total, balance } = getInvoiceFinancials(invoice);
                const derivedStatus = getDerivedStatus(invoice);
                return (
                  <tr key={invoice.id} className="hover:bg-accent">
                    <td className="px-4 py-3 font-medium">{invoice.invoiceNumber}</td>
                    <td className="px-4 py-3">{clientMap.get(invoice.clientId)}</td>
                    <td className="px-4 py-3">{projectMap.get(invoice.projectId)}</td>
                    <td className="px-4 py-3 text-right">{formatCurrency(total)}</td>
                    <td className="px-4 py-3 text-right font-semibold">{formatCurrency(balance)}</td>
                    <td className="px-4 py-3">
                      <InvoiceStatusBadge status={derivedStatus} />
                    </td>
                    <td className="px-4 py-3 text-right space-x-2">
                      {canManageFinances && invoice.status === InvoiceStatus.DRAFT && (
                        <>
                          <Button size="sm" variant="success" onClick={() => onUpdateInvoiceStatus(invoice.id, InvoiceStatus.SENT)}>
                            Send
                          </Button>
                          <Button size="sm" variant="secondary" onClick={() => onOpenInvoice(invoice)}>
                            Edit
                          </Button>
                        </>
                      )}
                      {canManageFinances &&
                        (invoice.status === InvoiceStatus.SENT || derivedStatus === InvoiceStatus.OVERDUE) && (
                          <>
                            <Button size="sm" onClick={() => onRecordPayment(invoice)}>
                              Record Payment
                            </Button>
                            <Button size="sm" variant="danger" onClick={() => onUpdateInvoiceStatus(invoice.id, InvoiceStatus.CANCELLED)}>
                              Cancel
                            </Button>
                          </>
                        )}
                      {(invoice.status === InvoiceStatus.PAID || invoice.status === InvoiceStatus.CANCELLED) && (
                        <Button size="sm" variant="secondary" onClick={() => onOpenInvoice(invoice)}>
                          View
                        </Button>
                      )}
                    </td>
                  </tr>
                );
              })}
            </tbody>
          </table>
        </div>
      </Card>
      <Card>
        <h3 className="font-semibold text-lg mb-4">Quotes</h3>
        <div className="overflow-x-auto">
          <table className="min-w-full divide-y divide-border">
            <thead className="bg-muted">
              <tr>
                <th className="px-4 py-2 text-left text-xs font-medium text-muted-foreground uppercase">Client</th>
                <th className="px-4 py-2 text-left text-xs font-medium text-muted-foreground uppercase">Project</th>
                <th className="px-4 py-2 text-left text-xs font-medium text-muted-foreground uppercase">Status</th>
              </tr>
            </thead>
            <tbody className="bg-card divide-y divide-border">
              {quotes.map(quote => (
                <tr key={quote.id}>
                  <td className="px-4 py-3">{clientMap.get(quote.id) ?? 'Client'}</td>
                  <td className="px-4 py-3">{projectMap.get(quote.id) ?? 'Project'}</td>
                  <td className="px-4 py-3">
                    <QuoteStatusBadge status={quote.status} />
                  </td>
                </tr>
              ))}
            </tbody>
          </table>
        </div>
      </Card>
    </div>
  ),
);

InvoicesTab.displayName = 'InvoicesTab';

interface ExpensesTabProps {
  expenses: Expense[];
  userMap: Map<string, string>;
  projectMap: Map<string, string>;
  onCreateExpense: () => void;
  onEditExpense: (expense: Expense) => void;
}

const ExpensesTab = React.memo(({ expenses, userMap, projectMap, onCreateExpense, onEditExpense }: ExpensesTabProps) => (
  <Card>
    <div className="flex justify-between items-center mb-4">
      <h3 className="font-semibold text-lg">Expenses</h3>
      <Button onClick={onCreateExpense}>Submit Expense</Button>
    </div>
    <div className="overflow-x-auto">
      <table className="min-w-full divide-y divide-border">
        <thead className="bg-muted">
          <tr>
            <th className="px-4 py-2 text-left text-xs font-medium text-muted-foreground uppercase">Date</th>
            <th className="px-4 py-2 text-left text-xs font-medium text-muted-foreground uppercase">Submitted By</th>
            <th className="px-4 py-2 text-left text-xs font-medium text-muted-foreground uppercase">Project</th>
            <th className="px-4 py-2 text-left text-xs font-medium text-muted-foreground uppercase">Description</th>
            <th className="px-4 py-2 text-right text-xs font-medium text-muted-foreground uppercase">Amount</th>
            <th className="px-4 py-2 text-left text-xs font-medium text-muted-foreground uppercase">Status</th>
            <th className="px-4 py-2 text-right text-xs font-medium text-muted-foreground uppercase">Actions</th>
          </tr>
        </thead>
        <tbody className="bg-card divide-y divide-border">
          {expenses.map(exp => (
            <tr key={exp.id}>
              <td className="px-4 py-3">{new Date(exp.submittedAt).toLocaleDateString()}</td>
              <td className="px-4 py-3">{userMap.get(exp.userId)}</td>
              <td className="px-4 py-3">{projectMap.get(exp.projectId)}</td>
              <td className="px-4 py-3">{exp.description}</td>
              <td className="px-4 py-3 text-right">{formatCurrency(exp.amount)}</td>
              <td className="px-4 py-3">
                <Tag
                  label={exp.status}
                  color={
                    exp.status === ExpenseStatus.APPROVED
                      ? 'green'
                      : exp.status === ExpenseStatus.REJECTED
                      ? 'red'
                      : 'yellow'
                  }
                />
              </td>
              <td className="px-4 py-3 text-right">
                {exp.status === ExpenseStatus.REJECTED && (
                  <Button size="sm" variant="secondary" onClick={() => onEditExpense(exp)}>
                    Edit &amp; Resubmit
                  </Button>
                )}
              </td>
            </tr>
          ))}
        </tbody>
      </table>
    </div>
  </Card>
));

ExpensesTab.displayName = 'ExpensesTab';

interface ClientsTabProps {
  clients: Client[];
  canManageFinances: boolean;
  onAddClient: () => void;
  onEditClient: (client: Client) => void;
}

const ClientsTab = React.memo(({ clients, canManageFinances, onAddClient, onEditClient }: ClientsTabProps) => (
  <div>
    <div className="flex justify-between items-center mb-6">
      <h2 className="text-2xl font-bold">Clients</h2>
      {canManageFinances && <Button onClick={onAddClient}>Add Client</Button>}
    </div>
    <div className="grid grid-cols-1 md:grid-cols-2 lg:grid-cols-3 gap-6">
      {clients.map(client => (
        <Card key={client.id} className="cursor-pointer hover:shadow-lg" onClick={() => onEditClient(client)}>
          <h3 className="text-lg font-semibold">{client.name}</h3>
          <p className="text-sm text-muted-foreground">{client.contactEmail}</p>
        </Card>
      ))}
    </div>
  </div>
));

ClientsTab.displayName = 'ClientsTab';<|MERGE_RESOLUTION|>--- conflicted
+++ resolved
@@ -12,15 +12,12 @@
   Expense,
   ExpenseStatus,
   InvoiceStatus,
-<<<<<<< HEAD
   InvoiceLineItem,
   InvoiceLineItemDraft,
-=======
   QuoteStatus,
   InvoiceLineItem,
   InvoiceLineItemDraft,
   FinancialForecast,
->>>>>>> 1cb987e5
 } from '../types';
 import { getDerivedStatus, getInvoiceFinancials } from '../utils/finance';
 import { api } from '../services/mockApi';
@@ -501,7 +498,6 @@
   );
 };
 
-<<<<<<< HEAD
 const PaymentModal: React.FC<{
   invoice: Invoice;
   balance: number;
@@ -590,7 +586,6 @@
       ))}
     </div>
   );
-=======
 const InvoiceModal: React.FC<{ invoiceToEdit?: Invoice | null, isReadOnly?: boolean, onClose: () => void, onSuccess: () => void, user: User, clients: Client[], projects: Project[], addToast: (m:string,t:'success'|'error')=>void }> = ({ invoiceToEdit, isReadOnly = false, onClose, onSuccess, user, clients, projects, addToast }) => {
     const [clientId, setClientId] = useState<string>(invoiceToEdit?.clientId.toString() || '');
     const [projectId, setProjectId] = useState<string>(invoiceToEdit?.projectId.toString() || '');
@@ -749,7 +744,6 @@
     default:
       return 'yellow';
   }
->>>>>>> 1cb987e5
 };
 
 export const FinancialsView: React.FC<{ user: User; addToast: (message: string, type: 'success' | 'error') => void }> = ({
@@ -768,8 +762,16 @@
     clients: [] as Client[],
     projects: [] as Project[],
     users: [] as User[],
-<<<<<<< HEAD
-=======
+  const [data, setData] = useState({
+    kpis: null as FinancialKPIs | null,
+    monthly: [] as MonthlyFinancials[],
+    costs: [] as CostBreakdown[],
+    invoices: [] as Invoice[],
+    quotes: [] as Quote[],
+    expenses: [] as Expense[],
+    clients: [] as Client[],
+    projects: [] as Project[],
+    users: [] as User[],
     forecasts: [] as FinancialForecast[],
     companyName: null as string | null,
   const [data, setData] = useState<FinancialDataState>({
@@ -784,7 +786,6 @@
     users: [],
     forecasts: [],
     companyName: null,
->>>>>>> 1cb987e5
   });
   const [modal, setModal] = useState<'client' | 'invoice' | 'payment' | 'expense' | null>(null);
   const [selectedItem, setSelectedItem] = useState<Client | Invoice | Expense | null>(null);
@@ -856,8 +857,6 @@
       userMap: new Map(data.users.map(u => [u.id, `${u.firstName} ${u.lastName}`])),
     }),
     [data.projects, data.clients, data.users],
-<<<<<<< HEAD
-=======
   );
 
   const handleUpdateInvoiceStatus = useCallback(
@@ -880,17 +879,13 @@
     [data.invoices, user.id, addToast, fetchData],
   );
 
-  const projectMap = useMemo(() => new Map(data.projects.map(project => [project.id, project.name])), [data.projects]);
-  const clientMap = useMemo(() => new Map(data.clients.map(client => [client.id, client.name])), [data.clients]);
-
-  const approvedExpenses = useMemo(
-    () => data.expenses.filter(expense => expense.status === ExpenseStatus.APPROVED || expense.status === ExpenseStatus.PAID),
-    [data.expenses],
-  );
-  const approvedExpenseTotal = useMemo(
-    () => approvedExpenses.reduce((sum, expense) => sum + (expense.amount ?? 0), 0),
-    [approvedExpenses],
->>>>>>> 1cb987e5
+  const { projectMap, clientMap, userMap } = useMemo(
+    () => ({
+      projectMap: new Map(data.projects.map(p => [p.id, p.name])),
+      clientMap: new Map(data.clients.map(c => [c.id, c.name])),
+      userMap: new Map(data.users.map(u => [u.id, `${u.firstName} ${u.lastName}`])),
+    }),
+    [data.projects, data.clients, data.users],
   );
 
   const handleUpdateInvoiceStatus = useCallback(
