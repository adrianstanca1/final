--- conflicted
+++ resolved
@@ -1,6 +1,5 @@
 import React, { useState, useEffect, useCallback, useMemo, useRef } from 'react';
 import {
-<<<<<<< HEAD
     User,
     FinancialKPIs,
     MonthlyFinancials,
@@ -15,7 +14,7 @@
     QuoteStatus,
     InvoiceLineItem,
     InvoiceLineItemDraft,
-=======
+
   User,
   FinancialKPIs,
   MonthlyFinancials,
@@ -31,7 +30,7 @@
   InvoiceLineItem,
   InvoiceLineItemDraft,
   FinancialForecast,
->>>>>>> b61719f5
+ 
 } from '../types';
 import { getDerivedStatus, getInvoiceFinancials } from '../utils/finance';
 import { api } from '../services/mockApi';
