--- conflicted
+++ resolved
@@ -1,14 +1,14 @@
 import React, { useState, useEffect, useCallback, useMemo } from 'react';
-<<<<<<< HEAD
+
 codex/refactor-finance-functions-and-components
 import { User, FinancialKPIs, MonthlyFinancials, CostBreakdown, Invoice, Quote, Client, Project, Permission, Expense, InvoiceStatus, InvoiceLineItem } from '../types';
 import { getDerivedStatus, getInvoiceFinancials } from '../utils/finance';
 import { User, FinancialKPIs, MonthlyFinancials, CostBreakdown, Invoice, Quote, Client, Project, Permission, Expense, ExpenseCategory, ExpenseStatus, InvoiceStatus, QuoteStatus, InvoiceLineItem, InvoiceLineItemDraft } from '../types';
 
-=======
+
 import { User, FinancialKPIs, MonthlyFinancials, CostBreakdown, Invoice, Quote, Client, Project, Permission, Expense, InvoiceStatus, InvoiceLineItem } from '../types';
 import { getDerivedStatus, getInvoiceFinancials } from '../utils/finance';
->>>>>>> 7e006981
+
 import { api } from '../services/mockApi';
 import { Card } from './ui/Card';
 import { Button } from './ui/Button';
