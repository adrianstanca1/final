<<<<<<< HEAD
import React, { useState, useEffect, useCallback, useMemo, useRef } from 'react';
import { User, FinancialKPIs, MonthlyFinancials, CostBreakdown, Invoice, Quote, Client, Project, Permission, Expense, ExpenseCategory, ExpenseStatus, InvoiceStatus, QuoteStatus, LineItem, Payment, InvoiceLineItem } from '../types';
=======
import React, { useState, useEffect, useCallback, useMemo } from 'react';

codex/refactor-finance-functions-and-components
import { User, FinancialKPIs, MonthlyFinancials, CostBreakdown, Invoice, Quote, Client, Project, Permission, Expense, InvoiceStatus, InvoiceLineItem } from '../types';
import { getDerivedStatus, getInvoiceFinancials } from '../utils/finance';
import { User, FinancialKPIs, MonthlyFinancials, CostBreakdown, Invoice, Quote, Client, Project, Permission, Expense, ExpenseCategory, ExpenseStatus, InvoiceStatus, QuoteStatus, InvoiceLineItem, InvoiceLineItemDraft } from '../types';


import { User, FinancialKPIs, MonthlyFinancials, CostBreakdown, Invoice, Quote, Client, Project, Permission, Expense, InvoiceStatus, InvoiceLineItem } from '../types';
import { getDerivedStatus, getInvoiceFinancials } from '../utils/finance';

>>>>>>> 6355023b
import { api } from '../services/mockApi';
import { Card } from './ui/Card';
import { Button } from './ui/Button';
import { InvoiceStatusBadge, QuoteStatusBadge } from './ui/StatusBadge';
import { hasPermission } from '../services/auth';
import { Tag } from './ui/Tag';
import { ExpenseModal } from './ExpenseModal';

type FinancialsTab = 'dashboard' | 'invoices' | 'expenses' | 'clients';

const formatCurrency = (amount: number, currency: string = 'GBP') => {
    return new Intl.NumberFormat('en-GB', { style: 'currency', currency, minimumFractionDigits: 2, maximumFractionDigits: 2 }).format(amount);
};

const createLineItemDraft = (): InvoiceLineItemDraft => ({
    id: `new-${Date.now()}-${Math.random().toString(16).slice(2)}`,
    description: '',
    quantity: 1,
    unitPrice: 0,
});

const mapInvoiceLineItemToDraft = (item: InvoiceLineItem): InvoiceLineItemDraft => {
    const safeQuantity = Number.isFinite(item.quantity) ? Math.max(item.quantity, 0) : 0;
    const safeRate = Number.isFinite(item.rate) ? Math.max(item.rate, 0) : 0;
    const safeUnitPrice = Number.isFinite(item.unitPrice) ? Math.max(item.unitPrice, 0) : safeRate;

    return {
        id: item.id,
        description: item.description,
        quantity: safeQuantity,
        unitPrice: safeUnitPrice > 0 ? safeUnitPrice : safeRate,
    };
};

const parseNumberInputValue = (value: string): number => {
    if (value.trim() === '') {
        return 0;
    }
    const parsed = Number(value);
    return Number.isFinite(parsed) ? parsed : 0;
};

type EditableInvoiceLineItemField = Exclude<keyof InvoiceLineItemDraft, 'id'>;

// --- Modals ---

const ClientModal: React.FC<{ clientToEdit?: Client | null, onClose: () => void, onSuccess: () => void, user: User, addToast: (m:string,t:'success'|'error')=>void }> = ({ clientToEdit, onClose, onSuccess, user, addToast }) => {
    const [name, setName] = useState(clientToEdit?.name || '');
    const [email, setEmail] = useState(clientToEdit?.contactEmail || '');
    const [phone, setPhone] = useState(clientToEdit?.contactPhone || '');
    const [address, setAddress] = useState(clientToEdit?.billingAddress || '');
    const [terms, setTerms] = useState(clientToEdit?.paymentTerms || 'Net 30');
    const [isSaving, setIsSaving] = useState(false);

    const handleSubmit = async (e: React.FormEvent) => {
        e.preventDefault();
        setIsSaving(true);
        try {
            const clientData = { name, contactEmail: email, contactPhone: phone, billingAddress: address, paymentTerms: terms };
            if (clientToEdit) {
                await api.updateClient(clientToEdit.id, clientData, user.id);
                addToast("Client updated.", "success");
            } else {
                await api.createClient(clientData, user.id);
                addToast("Client added.", "success");
            }
            onSuccess();
            onClose();
        } catch(e) {
            addToast("Failed to save client.", "error");
        } finally {
            setIsSaving(false);
        }
    };
    
    return (
        <div className="fixed inset-0 bg-black/70 z-50 flex items-center justify-center p-4" onClick={onClose}>
            <Card className="w-full max-w-lg" onClick={e=>e.stopPropagation()}>
                <h3 className="text-lg font-bold mb-4">{clientToEdit ? 'Edit Client' : 'Add New Client'}</h3>
                <form onSubmit={handleSubmit} className="space-y-4">
                    <input type="text" value={name} onChange={e=>setName(e.target.value)} placeholder="Client Name" className="w-full p-2 border rounded" required/>
                    <input type="email" value={email} onChange={e=>setEmail(e.target.value)} placeholder="Contact Email" className="w-full p-2 border rounded" required/>
                    <input type="tel" value={phone} onChange={e=>setPhone(e.target.value)} placeholder="Contact Phone" className="w-full p-2 border rounded" required/>
                    <textarea value={address} onChange={e=>setAddress(e.target.value)} placeholder="Billing Address" className="w-full p-2 border rounded" rows={3} required/>
                    <input type="text" value={terms} onChange={e=>setTerms(e.target.value)} placeholder="Payment Terms (e.g., Net 30)" className="w-full p-2 border rounded" required/>
                    <div className="flex justify-end gap-2"><Button variant="secondary" onClick={onClose}>Cancel</Button><Button type="submit" isLoading={isSaving}>Save Client</Button></div>
                </form>
            </Card>
        </div>
    );
};

const InvoiceModal: React.FC<{ invoiceToEdit?: Invoice | null, isReadOnly?: boolean, onClose: () => void, onSuccess: () => void, user: User, clients: Client[], projects: Project[], addToast: (m:string,t:'success'|'error')=>void }> = ({ invoiceToEdit, isReadOnly = false, onClose, onSuccess, user, clients, projects, addToast }) => {
    const [clientId, setClientId] = useState<string>(invoiceToEdit?.clientId.toString() || '');
    const [projectId, setProjectId] = useState<string>(invoiceToEdit?.projectId.toString() || '');
    const [issuedAt, setIssuedAt] = useState(new Date(invoiceToEdit?.issuedAt || new Date()).toISOString().split('T')[0]);
    const [dueAt, setDueAt] = useState(new Date(invoiceToEdit?.dueAt || Date.now() + 30 * 24 * 60 * 60 * 1000).toISOString().split('T')[0]);
    const [lineItems, setLineItems] = useState<InvoiceLineItemDraft[]>(() =>
        invoiceToEdit?.lineItems?.length
            ? invoiceToEdit.lineItems.map(mapInvoiceLineItemToDraft)
            : [createLineItemDraft()],
    );
    const [taxRate, setTaxRate] = useState<number | ''>(invoiceToEdit ? invoiceToEdit.taxRate * 100 : 20);
    const [retentionRate, setRetentionRate] = useState<number | ''>(invoiceToEdit ? invoiceToEdit.retentionRate * 100 : 5);
    const [notes, setNotes] = useState(invoiceToEdit?.notes || '');
    const [isSaving, setIsSaving] = useState(false);

    useEffect(() => {
        setLineItems(
            invoiceToEdit?.lineItems?.length
                ? invoiceToEdit.lineItems.map(mapInvoiceLineItemToDraft)
                : [createLineItemDraft()],
        );
    }, [invoiceToEdit?.id]);

    const handleLineItemChange = <Field extends EditableInvoiceLineItemField>(
        index: number,
        field: Field,
        value: InvoiceLineItemDraft[Field],
    ) => {
        setLineItems((prevItems) =>
            prevItems.map((item, itemIndex) => (itemIndex === index ? { ...item, [field]: value } : item)),
        );
    };

    const addLineItem = () => setLineItems((prevItems) => [...prevItems, createLineItemDraft()]);
    const removeLineItem = (index: number) =>
        setLineItems((prevItems) => prevItems.filter((_, itemIndex) => itemIndex !== index));

    const { subtotal, taxAmount, retentionAmount, total } = useMemo(() => {
        const subtotalCalc = lineItems.reduce((acc, item) => acc + item.quantity * item.unitPrice, 0);
        const taxPercentage = typeof taxRate === 'number' ? taxRate : 0;
        const retentionPercentage = typeof retentionRate === 'number' ? retentionRate : 0;
        const taxAmountCalc = subtotalCalc * (taxPercentage / 100);
        const retentionAmountCalc = subtotalCalc * (retentionPercentage / 100);
        const totalCalc = subtotalCalc + taxAmountCalc - retentionAmountCalc;
        return { subtotal: subtotalCalc, taxAmount: taxAmountCalc, retentionAmount: retentionAmountCalc, total: totalCalc };
    }, [lineItems, taxRate, retentionRate]);
    
    const amountPaid = invoiceToEdit?.amountPaid || 0;
    const balance = total - amountPaid;

    const handleSubmit = async (e: React.FormEvent) => {
        e.preventDefault();
        setIsSaving(true);
        try {
            const finalLineItems = lineItems.reduce<InvoiceLineItem[]>((acc, item) => {
                const description = item.description.trim();
                const quantity = Math.max(item.quantity, 0);
                const unitPrice = Math.max(item.unitPrice, 0);

                if (!description || quantity <= 0 || unitPrice <= 0) {
                    return acc;
                }

                acc.push({
                    id: item.id.startsWith('new-') ? String(Date.now() + Math.random()) : item.id,
                    description,
                    quantity,
                    unitPrice,
                    rate: unitPrice,
                    amount: quantity * unitPrice,
                });

                return acc;
            }, []);
            
            const invoiceData = {
                clientId: clientId,
                projectId: projectId,
                issuedAt: new Date(issuedAt).toISOString(),
                dueAt: new Date(dueAt).toISOString(),
                lineItems: finalLineItems,
                taxRate: Number(taxRate) / 100,
                retentionRate: Number(retentionRate) / 100,
                notes,
                subtotal, taxAmount, retentionAmount, total, amountPaid, balance,
                payments: invoiceToEdit?.payments || [],
                status: invoiceToEdit?.status || InvoiceStatus.DRAFT,
            };
            if(invoiceToEdit) {
                 const updated = await api.updateInvoice(invoiceToEdit.id, { ...invoiceData, invoiceNumber: invoiceToEdit.invoiceNumber }, user.id);
                 addToast(`Invoice ${updated.invoiceNumber} updated.`, "success");
            } else {
                 const created = await api.createInvoice(invoiceData, user.id);
                 if (!created.invoiceNumber) {
                    throw new Error("Invoice number was not returned by the server.");
                 }
                 addToast(`Invoice ${created.invoiceNumber} created as draft.`, "success");
            }
            onSuccess();
            onClose();
        } catch(e) {
            const message = e instanceof Error && e.message ? e.message : "Failed to save invoice.";
            addToast(message, "error");
        } finally {
            setIsSaving(false);
        }
    };

    return (
        <div className="fixed inset-0 bg-black/70 z-50 flex items-center justify-center p-4" onClick={onClose}>
            <Card className="w-full max-w-4xl max-h-[90vh] flex flex-col" onClick={e=>e.stopPropagation()}>
                <h3 className="text-lg font-bold mb-4">{invoiceToEdit ? `${isReadOnly ? 'View' : 'Edit'} Invoice ${invoiceToEdit.invoiceNumber}` : 'Create Invoice'}</h3>
                <form onSubmit={handleSubmit} className="space-y-4 overflow-y-auto pr-2 flex-grow">
                    <div className="grid grid-cols-2 gap-4">
                        <select value={clientId} onChange={e=>setClientId(e.target.value)} className="w-full p-2 border rounded bg-white dark:bg-slate-800" required disabled={isReadOnly}><option value="">Select Client</option>{clients.map(c=><option key={c.id} value={c.id}>{c.name}</option>)}</select>
                        <select value={projectId} onChange={e=>setProjectId(e.target.value)} className="w-full p-2 border rounded bg-white dark:bg-slate-800" required disabled={isReadOnly}><option value="">Select Project</option>{projects.map(p=><option key={p.id} value={p.id}>{p.name}</option>)}</select>
                        <div><label className="text-xs">Issued Date</label><input type="date" value={issuedAt} onChange={e=>setIssuedAt(e.target.value)} className="w-full p-2 border rounded" disabled={isReadOnly}/></div>
                        <div><label className="text-xs">Due Date</label><input type="date" value={dueAt} onChange={e=>setDueAt(e.target.value)} className="w-full p-2 border rounded" disabled={isReadOnly}/></div>
                    </div>
                    <div className="border-t pt-2">
                        <h4 className="font-semibold">Line Items</h4>
                        <div className="grid grid-cols-[1fr,90px,130px,130px,40px] gap-2 items-center mt-1 text-xs text-muted-foreground">
                            <span>Description</span>
                            <span className="text-right">Quantity</span>
                            <span className="text-right">Unit Price</span>
                            <span className="text-right">Amount</span>
                        </div>
                        {lineItems.map((item, i) => (
                            <div key={item.id} className="grid grid-cols-[1fr,90px,130px,130px,40px] gap-2 items-center mt-2">
                                <input type="text" value={item.description} onChange={e=>handleLineItemChange(i, 'description', e.target.value)} placeholder="Item or service description" className="p-1 border rounded" disabled={isReadOnly}/>
                                <input type="number" value={item.quantity} onChange={e=>handleLineItemChange(i, 'quantity', parseNumberInputValue(e.target.value))} placeholder="1" className="p-1 border rounded text-right" disabled={isReadOnly}/>
                                <input type="number" value={item.unitPrice} onChange={e=>handleLineItemChange(i, 'unitPrice', parseNumberInputValue(e.target.value))} placeholder="0.00" className="p-1 border rounded text-right" disabled={isReadOnly}/>
                                <span className="p-1 text-right font-medium">{formatCurrency(item.quantity * item.unitPrice)}</span>
                                {!isReadOnly && <Button type="button" variant="danger" size="sm" onClick={() => removeLineItem(i)}>&times;</Button>}
                            </div>
                        ))}
                        {!isReadOnly && <Button type="button" variant="secondary" size="sm" className="mt-2" onClick={addLineItem}>+ Add Item</Button>}
                    </div>
                    <div className="border-t pt-4 grid grid-cols-2 gap-8">
                        <div>
                             <h4 className="font-semibold mb-2">Notes</h4>
                            <textarea value={notes} onChange={e=>setNotes(e.target.value)} placeholder="Payment details, terms and conditions..." rows={6} className="p-2 border rounded w-full" disabled={isReadOnly}/>
                        </div>
                        <div className="space-y-2">
                             <h4 className="font-semibold mb-2">Totals</h4>
                            <div className="flex justify-between items-center"><span className="text-sm">Subtotal:</span><span className="font-medium">{formatCurrency(subtotal)}</span></div>
                            <div className="flex justify-between items-center"><label htmlFor="taxRate" className="text-sm">Tax (%):</label><input id="taxRate" type="number" value={taxRate} onChange={e=>setTaxRate(e.target.value === '' ? '' : Number(e.target.value))} className="w-24 p-1 border rounded text-right" disabled={isReadOnly}/></div>
                             <div className="flex justify-between items-center"><span className="text-sm text-muted-foreground">Tax Amount:</span><span>{formatCurrency(taxAmount)}</span></div>
                             <div className="flex justify-between items-center"><label htmlFor="retentionRate" className="text-sm">Retention (%):</label><input id="retentionRate" type="number" value={retentionRate} onChange={e=>setRetentionRate(e.target.value === '' ? '' : Number(e.target.value))} className="w-24 p-1 border rounded text-right" disabled={isReadOnly}/></div>
                            <div className="flex justify-between items-center"><span className="text-sm text-red-600">Retention Held:</span><span className="text-red-600 font-medium">-{formatCurrency(retentionAmount)}</span></div>
                            <div className="flex justify-between items-center font-bold text-lg pt-2 border-t"><span >Total Due:</span><span>{formatCurrency(total)}</span></div>
                            {invoiceToEdit && (
                                <>
                                 <div className="flex justify-between items-center text-sm"><span >Amount Paid:</span><span>-{formatCurrency(amountPaid)}</span></div>
                                 <div className="flex justify-between items-center font-bold text-lg text-green-600"><span >Balance:</span><span>{formatCurrency(balance)}</span></div>
                                </>
                            )}
                        </div>
                    </div>
                </form>
                <div className="flex justify-end gap-2 pt-4 border-t mt-4 flex-shrink-0">
                    <Button variant="secondary" onClick={onClose}>{isReadOnly ? 'Close' : 'Cancel'}</Button>
                    {!isReadOnly && <Button type="submit" isLoading={isSaving} onClick={handleSubmit}>Save Invoice</Button>}
                </div>
            </Card>
        </div>
    );
};

const PaymentModal: React.FC<{ invoice: Invoice, balance: number, onClose: () => void, onSuccess: () => void, user: User, addToast: (m:string,t:'success'|'error')=>void }> = ({ invoice, balance, onClose, onSuccess, user, addToast }) => {
    const [amount, setAmount] = useState<number|''>(balance > 0 ? balance : '');
    const [method, setMethod] = useState<'CREDIT_CARD'|'BANK_TRANSFER'|'CASH'>('BANK_TRANSFER');
    const [isSaving, setIsSaving] = useState(false);
    
    const handleSubmit = async () => {
        const numericAmount = Number(amount);
        if (amount === '' || numericAmount <= 0) { addToast("Invalid amount", 'error'); return; }
        if (numericAmount > balance) { addToast("Amount exceeds the outstanding balance", 'error'); return; }
        setIsSaving(true);
        try {
            await api.recordPaymentForInvoice(invoice.id, { amount: numericAmount, method }, user.id);
            addToast("Payment recorded.", "success");
            onSuccess();
            onClose();
        } catch(e) {
            addToast("Failed to record payment.", "error");
        } finally {
            setIsSaving(false);
        }
    }
    
    return (
        <div className="fixed inset-0 bg-black/70 z-50 flex items-center justify-center p-4" onClick={onClose}>
            <Card className="w-full max-w-md" onClick={e=>e.stopPropagation()}>
                <h3 className="text-lg font-bold">Record Payment for {invoice.invoiceNumber}</h3>
                <p className="text-sm text-muted-foreground mb-4">Current balance: {formatCurrency(balance)}</p>
                <input type="number" value={amount} onChange={e=>setAmount(e.target.value==='' ? '' : Number(e.target.value))} placeholder={`Enter amount (up to ${balance.toFixed(2)})`} className="w-full p-2 border rounded mt-4" max={balance} />
                <select value={method} onChange={e=>setMethod(e.target.value as any)} className="w-full p-2 border rounded mt-2 bg-white"><option value="BANK_TRANSFER">Bank Transfer</option><option value="CREDIT_CARD">Card</option><option value="CASH">Cash</option></select>
                <div className="flex justify-end gap-2 mt-4"><Button variant="secondary" onClick={onClose}>Cancel</Button><Button onClick={handleSubmit} isLoading={isSaving}>Record Payment</Button></div>
            </Card>
        </div>
    );
}

const BarChart: React.FC<{ data: { label: string, value: number }[], barColor: string }> = ({ data, barColor }) => {
    const maxValue = Math.max(...data.map(d => d.value), 0);
    return (
        <div className="w-full h-64 flex items-end justify-around p-4 border rounded-lg bg-slate-50 dark:bg-slate-800">
            {data.map((item, index) => (
                <div key={index} className="flex flex-col items-center justify-end h-full w-full">
                    <div className={`w-3/4 rounded-t-md ${barColor}`} style={{ height: `${maxValue > 0 ? (item.value / maxValue) * 100 : 0}%` }} title={formatCurrency(item.value)}></div>
                    <span className="text-xs mt-2 text-slate-600">{item.label}</span>
                </div>
            ))}
        </div>
    );
};


// --- Main View ---

export const FinancialsView: React.FC<{ user: User; addToast: (message: string, type: 'success' | 'error') => void; }> = ({ user, addToast }) => {
    const [activeTab, setActiveTab] = useState<FinancialsTab>('dashboard');
    const [loading, setLoading] = useState(true);
    const [data, setData] = useState({
        kpis: null as FinancialKPIs | null,
        monthly: [] as MonthlyFinancials[],
        costs: [] as CostBreakdown[],
        invoices: [] as Invoice[],
        quotes: [] as Quote[],
        expenses: [] as Expense[],
        clients: [] as Client[],
        projects: [] as Project[],
        users: [] as User[],
    });

    const [modal, setModal] = useState<'client' | 'invoice' | 'payment' | 'expense' | null>(null);
    const [selectedItem, setSelectedItem] = useState<Client | Invoice | Expense | null>(null);
    const abortControllerRef = useRef<AbortController | null>(null);

    const canManageFinances = hasPermission(user, Permission.MANAGE_FINANCES);

    const fetchData = useCallback(async () => {
        const controller = new AbortController();
        abortControllerRef.current?.abort();
        abortControllerRef.current = controller;

        if (!user.companyId) return;
        setLoading(true);
        try {
            const [kpiData, monthlyData, costsData, invoiceData, quoteData, expenseData, clientData, projectData, usersData] = await Promise.all([
                api.getFinancialKPIsForCompany(user.companyId, { signal: controller.signal }),
                api.getMonthlyFinancials(user.companyId, { signal: controller.signal }),
                api.getCostBreakdown(user.companyId, { signal: controller.signal }),
                api.getInvoicesByCompany(user.companyId, { signal: controller.signal }),
                api.getQuotesByCompany(user.companyId, { signal: controller.signal }),
                api.getExpensesByCompany(user.companyId, { signal: controller.signal }),
                api.getClientsByCompany(user.companyId, { signal: controller.signal }),
                api.getProjectsByCompany(user.companyId, { signal: controller.signal }),
                api.getUsersByCompany(user.companyId, { signal: controller.signal }),
            ]);
            if (controller.signal.aborted) return;
            setData({ kpis: kpiData, monthly: monthlyData, costs: costsData, invoices: invoiceData, quotes: quoteData, expenses: expenseData, clients: clientData, projects: projectData, users: usersData });
        } catch (error) {
            if (controller.signal.aborted) return;
            addToast("Failed to load financial data", 'error');
        } finally {
            if (controller.signal.aborted) return;
            setLoading(false);
        }
    }, [user.companyId, addToast]);

    useEffect(() => {
        fetchData();
        return () => {
            abortControllerRef.current?.abort();
        };
    }, [fetchData]);

    const { projectMap, clientMap, userMap } = useMemo(() => ({
        projectMap: new Map(data.projects.map(p => [p.id, p.name])),
        clientMap: new Map(data.clients.map(c => [c.id, c.name])),
        userMap: new Map(data.users.map(u => [u.id, `${u.firstName} ${u.lastName}`]))
    }), [data.projects, data.clients, data.users]);

    const handleUpdateInvoiceStatus = useCallback(async (invoiceId: string, status: InvoiceStatus) => {
        if (status === InvoiceStatus.CANCELLED) {
            if (!window.confirm("Are you sure you want to cancel this invoice? This action cannot be undone.")) {
                return;
            }
        }
        try {
            const invoice = data.invoices.find(i => i.id === invoiceId);
            if (!invoice) throw new Error("Invoice not found");
            await api.updateInvoice(invoiceId, { ...invoice, status }, user.id);
            addToast(`Invoice marked as ${status.toLowerCase()}.`, 'success');
            fetchData();
        } catch (error) {
            addToast("Failed to update invoice status.", "error");
        }
    }, [data.invoices, user.id, addToast, fetchData]);

    const handleCreateInvoice = useCallback(() => {
        setSelectedItem(null);
        setModal('invoice');
    }, [setSelectedItem, setModal]);

    const handleOpenInvoice = useCallback((invoice: Invoice) => {
        setSelectedItem(invoice);
        setModal('invoice');
    }, [setSelectedItem, setModal]);

    const handleRecordPayment = useCallback((invoice: Invoice) => {
        setSelectedItem(invoice);
        setModal('payment');
    }, [setSelectedItem, setModal]);

    const handleCreateExpense = useCallback(() => {
        setSelectedItem(null);
        setModal('expense');
    }, [setSelectedItem, setModal]);

    const handleEditExpense = useCallback((expense: Expense) => {
        setSelectedItem(expense);
        setModal('expense');
    }, [setSelectedItem, setModal]);

    const handleAddClient = useCallback(() => {
        setSelectedItem(null);
        setModal('client');
    }, [setSelectedItem, setModal]);

    const handleEditClient = useCallback((client: Client) => {
        setSelectedItem(client);
        setModal('client');
    }, [setSelectedItem, setModal]);


    if (loading) return <Card>Loading financials...</Card>;

    const selectedInvoice = modal === 'invoice' || modal === 'payment' ? (selectedItem as Invoice) : null;
    const isInvoiceReadOnly = !canManageFinances || selectedInvoice?.status === InvoiceStatus.PAID || selectedInvoice?.status === InvoiceStatus.CANCELLED;

    return (
        <div className="space-y-6">
            {modal === 'client' && <ClientModal clientToEdit={selectedItem as Client} onClose={() => setModal(null)} onSuccess={fetchData} user={user} addToast={addToast} />}
            {modal === 'invoice' && <InvoiceModal invoiceToEdit={selectedInvoice} isReadOnly={isInvoiceReadOnly} onClose={() => setModal(null)} onSuccess={fetchData} user={user} clients={data.clients} projects={data.projects} addToast={addToast} />}
            {modal === 'payment' && selectedInvoice && <PaymentModal invoice={selectedInvoice} balance={getInvoiceFinancials(selectedInvoice).balance} onClose={() => setModal(null)} onSuccess={fetchData} user={user} addToast={addToast} />}
            {modal === 'expense' && <ExpenseModal expenseToEdit={selectedItem as Expense} onClose={() => setModal(null)} onSuccess={fetchData} user={user} projects={data.projects} addToast={addToast} />}

            <div className="flex justify-between items-center">
                <h2 className="text-3xl font-bold">Financials</h2>
            </div>
             <div className="border-b border-border">
                <nav className="-mb-px flex space-x-6 overflow-x-auto">
                    {(['dashboard', 'invoices', 'expenses', 'clients'] as FinancialsTab[]).map(tab => (
                         <button key={tab} onClick={() => setActiveTab(tab)} className={`capitalize whitespace-nowrap py-3 px-1 border-b-2 font-medium text-sm transition-colors ${activeTab === tab ? 'border-primary text-primary' : 'border-transparent text-muted-foreground hover:text-foreground'}`}>
                            {tab}
                        </button>
                    ))}
                </nav>
            </div>
            {activeTab === 'dashboard' && (
                <DashboardTab kpis={data.kpis} monthly={data.monthly} costs={data.costs} />
            )}
            {activeTab === 'invoices' && (
                <InvoicesTab
                    invoices={data.invoices}
                    quotes={data.quotes}
                    canManageFinances={canManageFinances}
                    clientMap={clientMap}
                    projectMap={projectMap}
                    onCreateInvoice={handleCreateInvoice}
                    onOpenInvoice={handleOpenInvoice}
                    onRecordPayment={handleRecordPayment}
                    onUpdateInvoiceStatus={handleUpdateInvoiceStatus}
                />
            )}
            {activeTab === 'expenses' && (
                <ExpensesTab
                    expenses={data.expenses}
                    userMap={userMap}
                    projectMap={projectMap}
                    onCreateExpense={handleCreateExpense}
                    onEditExpense={handleEditExpense}
                />
            )}
            {activeTab === 'clients' && (
                <ClientsTab
                    clients={data.clients}
                    canManageFinances={canManageFinances}
                    onAddClient={handleAddClient}
                    onEditClient={handleEditClient}
                />
            )}
        </div>
    );
};

interface DashboardTabProps {
    kpis: FinancialKPIs | null;
    monthly: MonthlyFinancials[];
    costs: CostBreakdown[];
}

const DashboardTab = React.memo(({ kpis, monthly, costs }: DashboardTabProps) => (
    <div className="space-y-6">
        <div className="grid grid-cols-1 md:grid-cols-3 gap-6">
            <Card><p className="text-sm text-slate-500">Profitability</p><p className="text-3xl font-bold">{kpis?.profitability || 0}%</p></Card>
            <Card><p className="text-sm text-slate-500">Avg. Project Margin</p><p className="text-3xl font-bold">{kpis?.projectMargin || 0}%</p></Card>
            <Card><p className="text-sm text-slate-500">Cash Flow</p><p className="text-3xl font-bold">{formatCurrency(kpis?.cashFlow || 0, kpis?.currency)}</p></Card>
        </div>
         <div className="grid grid-cols-1 lg:grid-cols-2 gap-6">
            <Card>
                <h3 className="font-semibold mb-4">Monthly Performance (Profit)</h3>
                <BarChart data={monthly.map(m => ({ label: m.month, value: m.profit }))} barColor="bg-green-500" />
            </Card>
             <Card>
                <h3 className="font-semibold mb-4">Cost Breakdown</h3>
                <BarChart data={costs.map(c => ({ label: c.category, value: c.amount }))} barColor="bg-sky-500" />
            </Card>
        </div>
    </div>
));

DashboardTab.displayName = 'DashboardTab';

interface InvoicesTabProps {
    invoices: Invoice[];
    quotes: Quote[];
    canManageFinances: boolean;
    clientMap: Map<string, string>;
    projectMap: Map<string, string>;
    onCreateInvoice: () => void;
    onOpenInvoice: (invoice: Invoice) => void;
    onRecordPayment: (invoice: Invoice) => void;
    onUpdateInvoiceStatus: (invoiceId: string, status: InvoiceStatus) => void;
}

const InvoicesTab = React.memo(({ invoices, quotes, canManageFinances, clientMap, projectMap, onCreateInvoice, onOpenInvoice, onRecordPayment, onUpdateInvoiceStatus }: InvoicesTabProps) => (
    <div className="space-y-6">
        <Card>
            <div className="flex justify-between items-center mb-4">
                <h3 className="font-semibold text-lg">Invoices</h3>
                {canManageFinances && <Button onClick={onCreateInvoice}>Create Invoice</Button>}
            </div>
            <div className="overflow-x-auto">
                <table className="min-w-full divide-y divide-border">
                    <thead className="bg-muted"><tr><th className="px-4 py-2 text-left text-xs font-medium text-muted-foreground uppercase">Number</th><th className="px-4 py-2 text-left text-xs font-medium text-muted-foreground uppercase">Client</th><th className="px-4 py-2 text-left text-xs font-medium text-muted-foreground uppercase">Project</th><th className="px-4 py-2 text-right text-xs font-medium text-muted-foreground uppercase">Total</th><th className="px-4 py-2 text-right text-xs font-medium text-muted-foreground uppercase">Balance Due</th><th className="px-4 py-2 text-left text-xs font-medium text-muted-foreground uppercase">Status</th><th className="px-4 py-2 text-right text-xs font-medium text-muted-foreground uppercase">Actions</th></tr></thead>
                    <tbody className="bg-card divide-y divide-border">
                        {invoices.map(invoice => {
                            const { total, balance } = getInvoiceFinancials(invoice);
                            const derivedStatus = getDerivedStatus(invoice);

                            return (
                            <tr key={invoice.id} className="hover:bg-accent">
                                <td className="px-4 py-3 font-medium">{invoice.invoiceNumber}</td>
                                <td className="px-4 py-3">{clientMap.get(invoice.clientId)}</td>
                                <td className="px-4 py-3">{projectMap.get(invoice.projectId)}</td>
                                <td className="px-4 py-3 text-right">{formatCurrency(total)}</td>
                                <td className="px-4 py-3 text-right font-semibold">{formatCurrency(balance)}</td>
                                <td className="px-4 py-3"><InvoiceStatusBadge status={derivedStatus} /></td>
                                <td className="px-4 py-3 text-right space-x-2">
                                    {canManageFinances && invoice.status === InvoiceStatus.DRAFT && (
                                        <>
                                            <Button size="sm" variant="success" onClick={() => onUpdateInvoiceStatus(invoice.id, InvoiceStatus.SENT)}>Send</Button>
                                            <Button size="sm" variant="secondary" onClick={() => onOpenInvoice(invoice)}>Edit</Button>
                                        </>
                                    )}
                                    {canManageFinances && (invoice.status === InvoiceStatus.SENT || derivedStatus === InvoiceStatus.OVERDUE) && (
                                         <>
                                            <Button size="sm" onClick={() => onRecordPayment(invoice)}>Record Payment</Button>
                                            <Button size="sm" variant="danger" onClick={() => onUpdateInvoiceStatus(invoice.id, InvoiceStatus.CANCELLED)}>Cancel</Button>
                                        </>
                                    )}
                                    {(invoice.status === InvoiceStatus.PAID || invoice.status === InvoiceStatus.CANCELLED) && (
                                        <Button size="sm" variant="secondary" onClick={() => onOpenInvoice(invoice)}>View</Button>
                                    )}
                                </td>
                            </tr>
                        )})}
                    </tbody>
                </table>
            </div>
        </Card>
         <Card>
            <h3 className="font-semibold text-lg mb-4">Quotes</h3>
             <div className="overflow-x-auto">
                <table className="min-w-full divide-y divide-border">
                     <thead className="bg-muted"><tr><th className="px-4 py-2 text-left text-xs font-medium text-muted-foreground uppercase">Client</th><th className="px-4 py-2 text-left text-xs font-medium text-muted-foreground uppercase">Project</th><th className="px-4 py-2 text-left text-xs font-medium text-muted-foreground uppercase">Status</th></tr></thead>
                      <tbody className="bg-card divide-y divide-border">
                        {quotes.map(quote => (<tr key={quote.id}><td className="px-4 py-3">Client Name</td><td className="px-4 py-3">Project Name</td><td className="px-4 py-3"><QuoteStatusBadge status={quote.status} /></td></tr>))}
                      </tbody>
                </table>
             </div>
        </Card>
    </div>
));

InvoicesTab.displayName = 'InvoicesTab';

interface ExpensesTabProps {
    expenses: Expense[];
    userMap: Map<string, string>;
    projectMap: Map<string, string>;
    onCreateExpense: () => void;
    onEditExpense: (expense: Expense) => void;
}

const ExpensesTab = React.memo(({ expenses, userMap, projectMap, onCreateExpense, onEditExpense }: ExpensesTabProps) => (
    <Card>
         <div className="flex justify-between items-center mb-4">
            <h3 className="font-semibold text-lg">Expenses</h3>
            <Button onClick={onCreateExpense}>Submit Expense</Button>
        </div>
        <div className="overflow-x-auto">
            <table className="min-w-full divide-y divide-border">
                <thead className="bg-muted"><tr><th className="px-4 py-2 text-left text-xs font-medium text-muted-foreground uppercase">Date</th><th className="px-4 py-2 text-left text-xs font-medium text-muted-foreground uppercase">Submitted By</th><th className="px-4 py-2 text-left text-xs font-medium text-muted-foreground uppercase">Project</th><th className="px-4 py-2 text-left text-xs font-medium text-muted-foreground uppercase">Description</th><th className="px-4 py-2 text-right text-xs font-medium text-muted-foreground uppercase">Amount</th><th className="px-4 py-2 text-left text-xs font-medium text-muted-foreground uppercase">Status</th><th className="px-4 py-2 text-right text-xs font-medium text-muted-foreground uppercase">Actions</th></tr></thead>
                <tbody className="bg-card divide-y divide-border">
                    {expenses.map(exp => (
                        <tr key={exp.id}>
                            <td className="px-4 py-3">{new Date(exp.submittedAt).toLocaleDateString()}</td>
                            <td className="px-4 py-3">{userMap.get(exp.userId)}</td>
                            <td className="px-4 py-3">{projectMap.get(exp.projectId)}</td>
                            <td className="px-4 py-3">{exp.description}</td>
                            <td className="px-4 py-3 text-right">{formatCurrency(exp.amount)}</td>
                            <td className="px-4 py-3"><Tag label={exp.status} color={exp.status === 'APPROVED' ? 'green' : exp.status === 'REJECTED' ? 'red' : 'yellow'} /></td>
                            <td className="px-4 py-3 text-right">{exp.status === 'REJECTED' && <Button size="sm" variant="secondary" onClick={() => onEditExpense(exp)}>Edit & Resubmit</Button>}</td>
                        </tr>
                    ))}
                </tbody>
            </table>
        </div>
    </Card>
));

ExpensesTab.displayName = 'ExpensesTab';

interface ClientsTabProps {
    clients: Client[];
    canManageFinances: boolean;
    onAddClient: () => void;
    onEditClient: (client: Client) => void;
}

const ClientsTab = React.memo(({ clients, canManageFinances, onAddClient, onEditClient }: ClientsTabProps) => (
    <div>
        <div className="flex justify-between items-center mb-6">
            <h2 className="text-2xl font-bold">Clients</h2>
            {canManageFinances && <Button onClick={onAddClient}>Add Client</Button>}
        </div>
        <div className="grid grid-cols-1 md:grid-cols-2 lg:grid-cols-3 gap-6">
            {clients.map(client => (
                <Card key={client.id} className="cursor-pointer hover:shadow-lg" onClick={() => onEditClient(client)}>
                    <h3 className="text-lg font-semibold">{client.name}</h3>
                    <p className="text-sm text-muted-foreground">{client.contactEmail}</p>
                </Card>
            ))}
        </div>
    </div>
));

ClientsTab.displayName = 'ClientsTab';<|MERGE_RESOLUTION|>--- conflicted
+++ resolved
@@ -1,7 +1,7 @@
-<<<<<<< HEAD
+ codex/add-abort-feature-to-fetchdata
 import React, { useState, useEffect, useCallback, useMemo, useRef } from 'react';
 import { User, FinancialKPIs, MonthlyFinancials, CostBreakdown, Invoice, Quote, Client, Project, Permission, Expense, ExpenseCategory, ExpenseStatus, InvoiceStatus, QuoteStatus, LineItem, Payment, InvoiceLineItem } from '../types';
-=======
+
 import React, { useState, useEffect, useCallback, useMemo } from 'react';
 
 codex/refactor-finance-functions-and-components
@@ -13,7 +13,7 @@
 import { User, FinancialKPIs, MonthlyFinancials, CostBreakdown, Invoice, Quote, Client, Project, Permission, Expense, InvoiceStatus, InvoiceLineItem } from '../types';
 import { getDerivedStatus, getInvoiceFinancials } from '../utils/finance';
 
->>>>>>> 6355023b
+ 
 import { api } from '../services/mockApi';
 import { Card } from './ui/Card';
 import { Button } from './ui/Button';
