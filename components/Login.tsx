import React, { useState, useEffect, useRef } from 'react';
import { LoginCredentials } from '../types';
import { Card } from './ui/Card';
import { Button } from './ui/Button';
import { useAuth } from '../contexts/AuthContext';
import { persistRememberedEmail, readRememberedEmail } from '../utils/authRememberMe';
import { AuthEnvironmentNotice } from './auth/AuthEnvironmentNotice';

interface LoginProps {
  onSwitchToRegister: () => void;
  onSwitchToForgotPassword: () => void;
}

type LoginStep = 'credentials' | 'mfa';

const validateEmail = (email: string) => /^[^\s@]+@[^\s@]+\.[^\s@]+$/.test(email);

const REMEMBERED_EMAIL_KEY = 'asagents_remembered_email';

const readRememberedEmail = () => {
    if (typeof window === 'undefined') {
        return '';
    }
    try {
        return localStorage.getItem(REMEMBERED_EMAIL_KEY) || '';
    } catch (error) {
        console.warn('Unable to read remembered email', error);
        return '';
    }
};

const persistRememberedEmail = (shouldRemember: boolean, email: string) => {
    if (typeof window === 'undefined') {
        return;
    }
    try {
        if (shouldRemember && email) {
            localStorage.setItem(REMEMBERED_EMAIL_KEY, email);
        } else {
            localStorage.removeItem(REMEMBERED_EMAIL_KEY);
        }
    } catch (error) {
        console.warn('Unable to persist remembered email', error);
    }
};

export const Login: React.FC<LoginProps> = ({ onSwitchToRegister, onSwitchToForgotPassword }) => {
    const { login, verifyMfaAndFinalize, error: authError, loading: isLoading } = useAuth();
    const [step, setStep] = useState<LoginStep>('credentials');
    const initialRememberedEmail = readRememberedEmail();
    const [email, setEmail] = useState(initialRememberedEmail);
    const [password, setPassword] = useState('');
    const [mfaCode, setMfaCode] = useState('');
    const [rememberMe, setRememberMe] = useState(initialRememberedEmail !== '');
    const [showPassword, setShowPassword] = useState(false);
    
    const [error, setError] = useState<string | null>(null);
    const [validationErrors, setValidationErrors] = useState<{ email?: string; password?: string; mfa?: string }>({});
    
    const [userId, setUserId] = useState<string | null>(null);

    const mfaInputRef = useRef<HTMLInputElement>(null);

    useEffect(() => {
        setError(authError);
    }, [authError]);

    useEffect(() => {
        if (!rememberMe) {
            persistRememberedEmail(false, '');
        }
    }, [rememberMe]);

    useEffect(() => {
      if (step === 'mfa') {
        mfaInputRef.current?.focus();
      }
    }, [step]);
    
    const clearValidationError = (field: 'email' | 'password' | 'mfa') => {
        setValidationErrors(prev => {
            if (!prev[field]) {
                return prev;
            }
            const next = { ...prev };
            delete next[field];
            return next;
        });
    };

    const handleCredentialSubmit = async (e: React.FormEvent) => {
        e.preventDefault();
        setError(null);

        const newErrors: { email?: string; password?: string } = {};
        const trimmedEmail = email.trim();
        if (!validateEmail(trimmedEmail)) newErrors.email = "Please enter a valid email.";
        if (password.length < 6) newErrors.password = "Password is too short.";

        setValidationErrors(newErrors);
        if (Object.keys(newErrors).length > 0) return;

        try {
            setEmail(trimmedEmail);
            const res = await login({ email: trimmedEmail, password, rememberMe });
            if (res.mfaRequired && res.userId) {
                setUserId(res.userId);
                setStep('mfa');
                setMfaCode('');
<<<<<<< HEAD
                setValidationErrors(prev => {
                    if (!prev.mfa) {
                        return prev;
                    }
                    const next = { ...prev };
                    delete next.mfa;
                    return next;
                });
=======
>>>>>>> 0bcdc1c0
            } else {
                persistRememberedEmail(rememberMe, trimmedEmail.toLowerCase());
            }
            setPassword('');
            // If not MFA, the AuthProvider handles the redirect and state change.
        } catch (err) {
            // Error is handled and set by the AuthContext, no need to set it here.
        }
    };
    
    const handleMfaSubmit = async (e: React.FormEvent) => {
        e.preventDefault();
        setError(null);
        if (mfaCode.length !== 6) {
            setValidationErrors({ mfa: "Code must be 6 digits." });
            return;
        }
        
        try {
            if (!userId) throw new Error("User ID not found");
            await verifyMfaAndFinalize(userId, mfaCode);
            persistRememberedEmail(rememberMe, email.trim().toLowerCase());
            setMfaCode('');
            // On success, AuthProvider will handle redirect.
        } catch (err) {
             // Error is handled and set by the AuthContext
        }
    };
    
    const renderCredentialStep = () => (
      <form onSubmit={handleCredentialSubmit} className="space-y-6">
        <div>
          <label htmlFor="email" className="block text-sm font-medium text-muted-foreground">Email Address</label>
          <input
            id="email"
            type="email"
            value={email}
<<<<<<< HEAD
            onChange={e => {
                setEmail(e.target.value);
                clearValidationError('email');
                setError(null);
            }}
=======
            onChange={e => setEmail(e.target.value)}
>>>>>>> 0bcdc1c0
            required
            autoComplete="email"
            className={`mt-1 block w-full px-3 py-2 border rounded-md shadow-sm focus:outline-none focus:ring-primary focus:border-primary sm:text-sm ${validationErrors.email ? 'border-destructive' : 'border-border'}`}
          />
          {validationErrors.email && <p className="text-xs text-destructive mt-1">{validationErrors.email}</p>}
        </div>
        <div>
          <label htmlFor="password"  className="block text-sm font-medium text-muted-foreground">Password</label>
          <div className="relative mt-1">
            <input
              id="password"
              type={showPassword ? 'text' : 'password'}
              value={password}
<<<<<<< HEAD
              onChange={e => {
                  setPassword(e.target.value);
                  clearValidationError('password');
                  setError(null);
              }}
=======
              onChange={e => setPassword(e.target.value)}
>>>>>>> 0bcdc1c0
              required
              autoComplete="current-password"
              className={`block w-full px-3 py-2 border rounded-md shadow-sm focus:outline-none focus:ring-primary focus:border-primary sm:text-sm pr-12 ${validationErrors.password ? 'border-destructive' : 'border-border'}`}
            />
            <button
              type="button"
              onClick={() => setShowPassword(prev => !prev)}
              className="absolute inset-y-0 right-2 flex items-center text-xs font-medium text-muted-foreground hover:text-foreground"
              aria-label={showPassword ? 'Hide password' : 'Show password'}
            >
              {showPassword ? 'Hide' : 'Show'}
            </button>
          </div>
          {validationErrors.password && <p className="text-xs text-destructive mt-1">{validationErrors.password}</p>}
        </div>
        <div className="flex items-center justify-between">
            <div className="flex items-center">
                <input id="remember-me" type="checkbox" checked={rememberMe} onChange={e => setRememberMe(e.target.checked)} className="h-4 w-4 text-primary focus:ring-ring border-border rounded"/>
                <label htmlFor="remember-me" className="ml-2 block text-sm text-muted-foreground">Remember me</label>
            </div>
            <div className="text-sm">
                <button type="button" onClick={onSwitchToForgotPassword} className="font-medium text-primary hover:text-primary/90">Forgot your password?</button>
            </div>
        </div>
        <div>
          <Button type="submit" className="w-full" isLoading={isLoading}>Sign in</Button>
        </div>
      </form>
    );

    const renderMfaStep = () => (
      <form onSubmit={handleMfaSubmit} className="space-y-6">
        <div className="text-center">
            <h3 className="text-lg font-medium text-foreground">Two-Factor Authentication</h3>
            <p className="mt-1 text-sm text-muted-foreground">Enter the 6-digit code from your authenticator app.</p>
        </div>
        <div>
          <label htmlFor="mfa" className="sr-only">Authentication Code</label>
          <input
            id="mfa"
            type="text"
            ref={mfaInputRef}
            value={mfaCode}
<<<<<<< HEAD
            onChange={e => {
                const sanitized = e.target.value.replace(/\D/g, '');
                setMfaCode(sanitized);
                clearValidationError('mfa');
                setError(null);
            }}
=======
            onChange={e => setMfaCode(e.target.value.replace(/\D/g, ''))}
>>>>>>> 0bcdc1c0
            maxLength={6}
            required
            inputMode="numeric"
            autoComplete="one-time-code"
            className={`block w-full text-center text-2xl tracking-[0.5em] px-3 py-2 border rounded-md shadow-sm focus:outline-none focus:ring-primary focus:border-primary ${validationErrors.mfa ? 'border-destructive' : 'border-border'}`}
          />
          {validationErrors.mfa && <p className="text-xs text-destructive mt-1 text-center">{validationErrors.mfa}</p>}
        </div>
         <div>
          <Button type="submit" className="w-full" isLoading={isLoading}>Verify</Button>
        </div>
         <div className="text-center">
            <button type="button" onClick={() => setStep('credentials')} className="text-sm font-medium text-primary hover:text-primary/90">Back to login</button>
        </div>
      </form>
    );
  
    return (
      <div className="min-h-screen bg-background flex flex-col justify-center py-12 sm:px-6 lg:px-8">
        <div className="sm:mx-auto sm:w-full sm:max-w-md text-center">
             <div className="inline-flex items-center justify-center gap-2 mb-2">
                <svg xmlns="http://www.w3.org/2000/svg" fill="none" viewBox="0 0 24 24" className="w-10 h-10 text-primary">
                    <path fill="currentColor" d="M12 2L2 22h20L12 2z"/>
                </svg>
                <h1 className="text-3xl font-bold text-foreground">AS Agents</h1>
            </div>
          <h2 className="text-muted-foreground">
            Sign in to your account
          </h2>
        </div>
        <Card className="mt-8 sm:mx-auto sm:w-full sm:max-w-md">
            <AuthEnvironmentNotice className="mb-4" />
            {error && <div className="mb-4 p-3 bg-destructive/10 text-destructive text-sm rounded-md border border-destructive/20">{error}</div>}
            {step === 'credentials' ? renderCredentialStep() : renderMfaStep()}
        </Card>
        <p className="mt-6 text-center text-sm text-muted-foreground">
            Not a member?{' '}
            <button onClick={onSwitchToRegister} className="font-semibold text-primary hover:text-primary/80">
                Create an account
            </button>
        </p>
      </div>
    );
};<|MERGE_RESOLUTION|>--- conflicted
+++ resolved
@@ -107,7 +107,6 @@
                 setUserId(res.userId);
                 setStep('mfa');
                 setMfaCode('');
-<<<<<<< HEAD
                 setValidationErrors(prev => {
                     if (!prev.mfa) {
                         return prev;
@@ -116,8 +115,6 @@
                     delete next.mfa;
                     return next;
                 });
-=======
->>>>>>> 0bcdc1c0
             } else {
                 persistRememberedEmail(rememberMe, trimmedEmail.toLowerCase());
             }
@@ -155,15 +152,13 @@
             id="email"
             type="email"
             value={email}
-<<<<<<< HEAD
             onChange={e => {
                 setEmail(e.target.value);
                 clearValidationError('email');
                 setError(null);
             }}
-=======
+
             onChange={e => setEmail(e.target.value)}
->>>>>>> 0bcdc1c0
             required
             autoComplete="email"
             className={`mt-1 block w-full px-3 py-2 border rounded-md shadow-sm focus:outline-none focus:ring-primary focus:border-primary sm:text-sm ${validationErrors.email ? 'border-destructive' : 'border-border'}`}
@@ -177,15 +172,12 @@
               id="password"
               type={showPassword ? 'text' : 'password'}
               value={password}
-<<<<<<< HEAD
               onChange={e => {
                   setPassword(e.target.value);
                   clearValidationError('password');
                   setError(null);
               }}
-=======
               onChange={e => setPassword(e.target.value)}
->>>>>>> 0bcdc1c0
               required
               autoComplete="current-password"
               className={`block w-full px-3 py-2 border rounded-md shadow-sm focus:outline-none focus:ring-primary focus:border-primary sm:text-sm pr-12 ${validationErrors.password ? 'border-destructive' : 'border-border'}`}
@@ -229,16 +221,13 @@
             type="text"
             ref={mfaInputRef}
             value={mfaCode}
-<<<<<<< HEAD
             onChange={e => {
                 const sanitized = e.target.value.replace(/\D/g, '');
                 setMfaCode(sanitized);
                 clearValidationError('mfa');
                 setError(null);
             }}
-=======
             onChange={e => setMfaCode(e.target.value.replace(/\D/g, ''))}
->>>>>>> 0bcdc1c0
             maxLength={6}
             required
             inputMode="numeric"
