--- conflicted
+++ resolved
@@ -1,15 +1,11 @@
-<<<<<<< HEAD
+import React, { useState, useEffect, useCallback, useRef, Suspense } from 'react';
+import { User, View, Project, Role, Notification, CompanySettings, IncidentStatus, TimesheetStatus, NotificationType } from './types';
 import { useState, useEffect, useCallback, useRef } from 'react';
 import type { User, View, Project, Notification, CompanySettings } from './types';
-=======
-import React, { useState, useEffect, useCallback, useRef, Suspense } from 'react';
-import { User, View, Project, Role, Notification, CompanySettings, IncidentStatus, TimesheetStatus, NotificationType } from './types';
->>>>>>> 1cb987e5
 import { api } from './services/mockApi';
 import { Login } from './components/Login';
 import { Sidebar } from './components/layout/Sidebar';
 import { Header } from './components/layout/Header';
-<<<<<<< HEAD
 import { Dashboard } from './components/Dashboard';
 import { MyDayView } from './components/MyDayView';
 import { ForemanDashboard } from './components/ForemanDashboard';
@@ -30,29 +26,21 @@
 import { AuditLogView } from './components/AuditLogView';
 import { SettingsView } from './components/SettingsView';
 import { ChatView } from './components/ChatView';
-=======
->>>>>>> 1cb987e5
 import { AISearchModal } from './components/AISearchModal';
 import { CommandPalette } from './components/CommandPalette';
 import { useOfflineSync } from './hooks/useOfflineSync';
 import { useCommandPalette } from './hooks/useCommandPalette';
 import { useReminderService } from './hooks/useReminderService';
-<<<<<<< HEAD
+import { ErrorBoundary } from './components/ErrorBoundary';
 import { ClientsView } from './components/ClientsView';
 import { InvoicesView } from './components/InvoicesView';
 import { PageErrorBoundary } from './components/ErrorBoundary';
 import { UserRegistration } from './components/UserRegistration';
-=======
-import { ErrorBoundary } from './components/ErrorBoundary';
->>>>>>> 1cb987e5
 import { useAuth } from './contexts/AuthContext';
 import { ForgotPassword } from './components/auth/ForgotPassword';
 import { ResetPassword } from './components/auth/ResetPassword';
 import { ViewAccessBoundary } from './components/layout/ViewAccessBoundary';
 import { evaluateViewAccess, getDefaultViewForUser } from './utils/viewAccess';
-import { ToastProvider, useToastHelpers } from './components/ui/Toast';
-import { setupGlobalErrorHandling } from './utils/errorHandling';
-import { useErrorHandling } from './hooks/useErrorHandling';
 
 // Lazy-load heavy view components to reduce initial bundle size
 const Dashboard = React.lazy(() => import('./components/Dashboard').then(m => ({ default: m.Dashboard })));
@@ -79,6 +67,9 @@
 const ClientsView = React.lazy(() => import('./components/ClientsView').then(m => ({ default: m.ClientsView })));
 const InvoicesView = React.lazy(() => import('./components/InvoicesView').then(m => ({ default: m.InvoicesView })));
 const UserRegistration = React.lazy(() => import('./components/UserRegistration').then(m => ({ default: m.UserRegistration })));
+import { ToastProvider, useToastHelpers } from './components/ui/Toast';
+import { setupGlobalErrorHandling } from './utils/errorHandling';
+import { useErrorHandling } from './hooks/useErrorHandling';
 
 
 interface Toast {
