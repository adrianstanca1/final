import React, { createContext, useState, useContext, useEffect, useCallback, ReactNode } from 'react';
import { User, Company, LoginCredentials, RegistrationPayload, AuthState, Permission } from '../types';
<<<<<<< HEAD
import { authClient, type AuthenticatedSession } from '../services/authClient';
=======
import { authApi } from '../services/mockApi';
>>>>>>> 0bcdc1c0
import { hasPermission as checkPermission } from '../services/auth';
import { api } from '../services/mockApi';
import { getStorage } from '../utils/storage';

const storage = getStorage();

interface AuthContextType extends AuthState {
    login: (credentials: LoginCredentials) => Promise<{ mfaRequired: boolean; userId?: string }>;
<<<<<<< HEAD
    register: (credentials: RegistrationPayload) => Promise<AuthenticatedSession>;
=======
    register: (credentials: RegistrationPayload) => Promise<void>;
>>>>>>> 0bcdc1c0
    logout: () => void;
    hasPermission: (permission: Permission) => boolean;
    verifyMfaAndFinalize: (userId: string, code: string) => Promise<void>;
    updateUserProfile: (updates: Partial<User>) => Promise<void>;
    requestPasswordReset: (email: string) => Promise<void>;
    resetPassword: (token: string, newPassword: string) => Promise<void>;
}

const AuthContext = createContext<AuthContextType | undefined>(undefined);

const parseJwt = (token: string) => {
    try {
        return JSON.parse(atob(token.split('.')[1]));
    } catch (e) {
        return null;
    }
};

let tokenRefreshTimeout: ReturnType<typeof setTimeout> | null = null;

export const AuthProvider: React.FC<{ children: ReactNode }> = ({ children }) => {
    const [authState, setAuthState] = useState<AuthState>({
        isAuthenticated: false,
        token: null,
        refreshToken: null,
        user: null,
        company: null,
        loading: true,
        error: null,
    });

    const logout = useCallback(() => {
        storage.removeItem('token');
        storage.removeItem('refreshToken');
        if (tokenRefreshTimeout) clearTimeout(tokenRefreshTimeout);
        setAuthState({
            isAuthenticated: false,
            token: null,
            refreshToken: null,
            user: null,
            company: null,
            loading: false,
            error: null,
        });
    }, []);

    /**
     * Proactively schedules a token refresh before the current access token expires.
     * This improves UX by preventing the user from being logged out during an active session.
     */
    const scheduleTokenRefresh = useCallback((token: string) => {
        if (tokenRefreshTimeout) {
            clearTimeout(tokenRefreshTimeout);
        }
        const decoded = parseJwt(token);
        if (decoded && decoded.exp) {
            // Refresh 1 minute before expiry to be safe
            const expiresIn = (decoded.exp * 1000) - Date.now() - 60000;
            if (expiresIn > 0) {
                tokenRefreshTimeout = setTimeout(async () => {
                    const storedRefreshToken = storage.getItem('refreshToken');
                    if (storedRefreshToken) {
                        try {
                            console.log("Proactively refreshing token...");
                            const { token: newToken } = await authClient.refreshToken(storedRefreshToken);
                            storage.setItem('token', newToken);
                            setAuthState(prev => ({ ...prev, token: newToken }));
                            scheduleTokenRefresh(newToken); // Schedule the next refresh
                        } catch (error) {
                            console.error("Proactive token refresh failed", error);
                            logout();
                        }
                    }
                }, expiresIn);
            } else {
                // Token already expired or about to, attempt a reactive refresh or log out.
                console.warn("Token is already expired or has less than a minute left. Logging out.");
                logout();
            }
        }
    }, [logout]);
    
    const finalizeLogin = useCallback((data: { token: string, refreshToken: string, user: User, company: Company }) => {
        storage.setItem('token', data.token);
        storage.setItem('refreshToken', data.refreshToken);
        setAuthState({
            isAuthenticated: true,
            token: data.token,
            refreshToken: data.refreshToken,
            user: data.user,
            company: data.company,
            loading: false,
            error: null,
        });
        scheduleTokenRefresh(data.token);
    }, [scheduleTokenRefresh]);

    /**
     * Initializes authentication state on app load.
     * It checks for stored tokens and attempts to validate the session.
     * If the access token is expired, it reactively tries to use the refresh token.
     */
    const initAuth = useCallback(async () => {
        const token = storage.getItem('token');
        const refreshToken = storage.getItem('refreshToken');
        if (token && refreshToken) {
            try {
                // First, try to authenticate with the existing access token.
                const { user, company } = await authClient.me(token);
                finalizeLogin({ token, refreshToken, user, company });
            } catch (error) {
                // If authApi.me fails (e.g., token expired), attempt to refresh the token.
                console.log("Access token invalid, attempting reactive refresh...");
                try {
                    const { token: newToken } = await authClient.refreshToken(refreshToken);
                    const { user, company } = await authClient.me(newToken);
                    finalizeLogin({ token: newToken, refreshToken, user, company });
                } catch (refreshError) {
                    console.error("Auth init with refresh token failed, logging out.", refreshError);
                    logout();
                }
            }
        } else {
            setAuthState(prev => ({ ...prev, loading: false }));
        }
    }, [finalizeLogin, logout]);

    useEffect(() => {
        initAuth();
        return () => {
            if (tokenRefreshTimeout) clearTimeout(tokenRefreshTimeout);
        }
    }, [initAuth]);

    const login = async (credentials: LoginCredentials): Promise<{ mfaRequired: boolean; userId?: string }> => {
        setAuthState(prev => ({ ...prev, loading: true, error: null }));
        try {
            const response = await authClient.login(credentials);
            if (response.mfaRequired) {
                setAuthState(prev => ({ ...prev, loading: false }));
                return { mfaRequired: true, userId: response.userId };
            }
            
            finalizeLogin(response);
            return { mfaRequired: false };

        } catch (error: any) {
            setAuthState(prev => ({ ...prev, token: null, refreshToken: null, user: null, company: null, isAuthenticated: false, loading: false, error: error.message || 'Login failed' }));
            throw error;
        }
    };
    
    const verifyMfaAndFinalize = async (userId: string, code: string) => {
        setAuthState(prev => ({ ...prev, loading: true, error: null }));
         try {
            const response = await authClient.verifyMfa(userId, code);
            finalizeLogin(response);
        } catch (error: any) {
            setAuthState(prev => ({ ...prev, loading: false, error: error.message || 'MFA verification failed'}));
            throw error;
        }
    }

<<<<<<< HEAD
    const register = async (credentials: RegistrationPayload): Promise<AuthenticatedSession> => {
=======
    const register = async (credentials: RegistrationPayload) => {
>>>>>>> 0bcdc1c0
        setAuthState(prev => ({ ...prev, loading: true, error: null }));
        try {
            const session = await authClient.register(credentials);
            finalizeLogin(session);
            return session;
        } catch (error: any) {
             setAuthState(prev => ({ ...prev, loading: false, error: error.message || 'Registration failed'}));
            throw error;
        }
    };

    const hasPermission = (permission: Permission): boolean => {
        return checkPermission(authState.user, permission);
    };

    const updateUserProfile = async (updates: Partial<User>) => {
        if (!authState.user) throw new Error("Not authenticated");
        // Pass undefined for projectIds to avoid triggering assignment updates
        const updatedUser = await api.updateUser(authState.user.id, updates, undefined, authState.user.id);
        setAuthState(prev => ({
            ...prev,
            user: { ...prev.user, ...updatedUser } as User,
        }));
    };

    const requestPasswordReset = async (email: string) => {
        setAuthState(prev => ({ ...prev, loading: true, error: null }));
        try {
            await authClient.requestPasswordReset(email);
            setAuthState(prev => ({ ...prev, loading: false }));
        } catch (error: any) {
            setAuthState(prev => ({ ...prev, loading: false, error: error.message || 'Request failed'}));
            throw error;
        }
    };

    const resetPassword = async (token: string, newPassword: string) => {
        setAuthState(prev => ({ ...prev, loading: true, error: null }));
        try {
            await authClient.resetPassword(token, newPassword);
            setAuthState(prev => ({ ...prev, loading: false }));
        } catch (error: any) {
            setAuthState(prev => ({ ...prev, loading: false, error: error.message || 'Password reset failed'}));
            throw error;
        }
    };
    
    const value = {
        ...authState,
        login,
        register,
        logout,
        hasPermission,
        verifyMfaAndFinalize,
        updateUserProfile,
        requestPasswordReset,
        resetPassword,
    };

    return <AuthContext.Provider value={value}>{children}</AuthContext.Provider>;
};

export const useAuth = (): AuthContextType => {
    const context = useContext(AuthContext);
    if (context === undefined) {
        throw new Error('useAuth must be used within an AuthProvider');
    }
    return context;
};<|MERGE_RESOLUTION|>--- conflicted
+++ resolved
@@ -1,10 +1,8 @@
 import React, { createContext, useState, useContext, useEffect, useCallback, ReactNode } from 'react';
 import { User, Company, LoginCredentials, RegistrationPayload, AuthState, Permission } from '../types';
-<<<<<<< HEAD
 import { authClient, type AuthenticatedSession } from '../services/authClient';
-=======
+
 import { authApi } from '../services/mockApi';
->>>>>>> 0bcdc1c0
 import { hasPermission as checkPermission } from '../services/auth';
 import { api } from '../services/mockApi';
 import { getStorage } from '../utils/storage';
@@ -13,11 +11,9 @@
 
 interface AuthContextType extends AuthState {
     login: (credentials: LoginCredentials) => Promise<{ mfaRequired: boolean; userId?: string }>;
-<<<<<<< HEAD
     register: (credentials: RegistrationPayload) => Promise<AuthenticatedSession>;
-=======
+
     register: (credentials: RegistrationPayload) => Promise<void>;
->>>>>>> 0bcdc1c0
     logout: () => void;
     hasPermission: (permission: Permission) => boolean;
     verifyMfaAndFinalize: (userId: string, code: string) => Promise<void>;
@@ -181,11 +177,9 @@
         }
     }
 
-<<<<<<< HEAD
     const register = async (credentials: RegistrationPayload): Promise<AuthenticatedSession> => {
-=======
+
     const register = async (credentials: RegistrationPayload) => {
->>>>>>> 0bcdc1c0
         setAuthState(prev => ({ ...prev, loading: true, error: null }));
         try {
             const session = await authClient.register(credentials);
