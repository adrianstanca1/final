--- conflicted
+++ resolved
@@ -113,12 +113,9 @@
 
 
     const logout = useCallback(() => {
-<<<<<<< HEAD
         clearStoredTokens();
-=======
         storage.removeItem('token');
         storage.removeItem('refreshToken');
->>>>>>> fd9c47fc
         if (tokenRefreshTimeout) clearTimeout(tokenRefreshTimeout);
         setPendingPersistence('local');
         setAuthState({
@@ -146,7 +143,6 @@
             const expiresIn = (decoded.exp * 1000) - Date.now() - 60000;
             if (expiresIn > 0) {
                 tokenRefreshTimeout = setTimeout(async () => {
-<<<<<<< HEAD
                     const storage = getStorage(persistence);
                     if (!storage) {
                         return;
@@ -165,7 +161,7 @@
                     } catch (error) {
                         console.error("Proactive token refresh failed", error);
                         logout();
-=======
+
                     const storedRefreshToken = storage.getItem('refreshToken');
                     if (storedRefreshToken) {
                         try {
@@ -178,7 +174,6 @@
                             console.error("Proactive token refresh failed", error);
                             logout();
                         }
->>>>>>> fd9c47fc
                     }
                 }, expiresIn);
             } else {
@@ -188,16 +183,14 @@
             }
         }
     }, [logout]);
-<<<<<<< HEAD
     
     const finalizeLogin = useCallback((data: { token: string, refreshToken: string, user: User, company: Company }, persistence: Persistence) => {
         storeTokens(data.token, data.refreshToken, persistence);
-=======
+
 
     const finalizeLogin = useCallback((data: { token: string, refreshToken: string, user: User, company: Company }) => {
         storage.setItem('token', data.token);
         storage.setItem('refreshToken', data.refreshToken);
->>>>>>> fd9c47fc
         setAuthState({
             isAuthenticated: true,
             token: data.token,
@@ -217,14 +210,12 @@
      * If the access token is expired, it reactively tries to use the refresh token.
      */
     const initAuth = useCallback(async () => {
-<<<<<<< HEAD
         const { token, refreshToken, persistence } = readStoredTokens();
         if (token && refreshToken) {
             try {
                 // First, try to authenticate with the existing access token.
                 const { user, company } = await authApi.me(token);
                 finalizeLogin({ token, refreshToken, user, company }, persistence);
-=======
         const token = storage.getItem('token');
         const refreshToken = storage.getItem('refreshToken');
         if (token && refreshToken) {
@@ -232,20 +223,16 @@
                 // First, try to authenticate with the existing access token.
                 const { user, company } = await authClient.me(token);
                 finalizeLogin({ token, refreshToken, user, company });
->>>>>>> fd9c47fc
             } catch (error) {
                 // If authApi.me fails (e.g., token expired), attempt to refresh the token.
                 console.log("Access token invalid, attempting reactive refresh...");
                 try {
-<<<<<<< HEAD
                     const { token: newToken } = await authApi.refreshToken(refreshToken);
                     const { user, company } = await authApi.me(newToken);
                     finalizeLogin({ token: newToken, refreshToken, user, company }, persistence);
-=======
                     const { token: newToken } = await authClient.refreshToken(refreshToken);
                     const { user, company } = await authClient.me(newToken);
                     finalizeLogin({ token: newToken, refreshToken, user, company });
->>>>>>> fd9c47fc
                 } catch (refreshError) {
                     console.error("Auth init with refresh token failed, logging out.", refreshError);
                     logout();
@@ -265,10 +252,8 @@
 
     const login = async (credentials: LoginCredentials): Promise<{ mfaRequired: boolean; userId?: string }> => {
         setAuthState(prev => ({ ...prev, loading: true, error: null }));
-<<<<<<< HEAD
         const desiredPersistence: Persistence = credentials.rememberMe === false ? 'session' : 'local';
         setPendingPersistence(desiredPersistence);
-=======
 
         // Validate credentials
         const validation = ValidationService.validate(credentials, [
@@ -293,7 +278,6 @@
             throw error;
         }
 
->>>>>>> fd9c47fc
         try {
             const response = await authApi.login(validation.sanitizedData);
 
@@ -307,11 +291,9 @@
                 return { mfaRequired: true, userId: response.userId };
             }
 
-<<<<<<< HEAD
             finalizeLogin(response, desiredPersistence);
-=======
+
             finalizeLogin(response);
->>>>>>> fd9c47fc
             return { mfaRequired: false };
 
         } catch (error: any) {
@@ -334,15 +316,13 @@
 
     const verifyMfaAndFinalize = async (userId: string, code: string) => {
         setAuthState(prev => ({ ...prev, loading: true, error: null }));
-<<<<<<< HEAD
          try {
             const response = await authApi.verifyMfa(userId, code);
             finalizeLogin(response, pendingPersistence);
-=======
+
         try {
             const response = await authClient.verifyMfa(userId, code);
             finalizeLogin(response);
->>>>>>> fd9c47fc
         } catch (error: any) {
             setAuthState(prev => ({ ...prev, loading: false, error: error.message || 'MFA verification failed' }));
             throw error;
@@ -352,14 +332,13 @@
     const register = async (credentials: RegistrationPayload): Promise<AuthenticatedSession> => {
         setAuthState(prev => ({ ...prev, loading: true, error: null }));
         try {
-<<<<<<< HEAD
             const response = await authApi.register(credentials);
             finalizeLogin(response, 'local');
-=======
+
             const session = await authClient.register(credentials);
             finalizeLogin(session);
             return session;
->>>>>>> fd9c47fc
+ 
         } catch (error: any) {
             setAuthState(prev => ({ ...prev, loading: false, error: error.message || 'Registration failed' }));
             throw error;
