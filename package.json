{
  "name": "asagents---final",
  "private": true,
  "version": "0.0.0",
  "type": "module",
  "scripts": {
    "install": "node ./scripts/install-deps.mjs",
    "dev": "vite",
    "build": "vite build",
    "preview": "vite preview",
    "test": "vitest run",
    "test:watch": "vitest",
    "test:coverage": "vitest --coverage",
    "type-check": "tsc --noEmit",
    "lint": "echo 'Linting not configured yet'",
    "deploy": "npm run build",
    "start": "npm run preview",
    "analyze": "ANALYZE_BUNDLE=true npm run build"
  },
  "dependencies": {
    "@google/genai": "^1.17.0",
    "@supabase/supabase-js": "^2.57.4",
    "date-fns": "^4.1.0",
    "leaflet": "1.9.4",
    "react": "18.2.0",
    "react-dom": "18.2.0",
    "react-leaflet": "4.2.1",
    "use-supercluster": "0.4.0"
  },
  "devDependencies": {
    "@testing-library/jest-dom": "^6.8.0",
    "@testing-library/react": "^16.3.0",
    "@testing-library/user-event": "^14.6.1",
<<<<<<< HEAD
    "@types/node": "^22.14.0",
    "@types/react": "^19.1.13",
    "@types/react-dom": "^19.1.9",
=======
>>>>>>> 96a03cd9
    "@types/node": "^22.14.0",
    "@types/react": "^19.1.13",
    "@types/react-dom": "^19.1.9",
    "jsdom": "^27.0.0",
    "terser": "^5.44.0",
    "typescript": "~5.8.2",
    "vite": "^6.2.0",
    "vitest": "^3.2.4"
  }
}<|MERGE_RESOLUTION|>--- conflicted
+++ resolved
@@ -19,7 +19,6 @@
   },
   "dependencies": {
     "@google/genai": "^1.17.0",
-    "@supabase/supabase-js": "^2.57.4",
     "date-fns": "^4.1.0",
     "leaflet": "1.9.4",
     "react": "18.2.0",
@@ -31,12 +30,6 @@
     "@testing-library/jest-dom": "^6.8.0",
     "@testing-library/react": "^16.3.0",
     "@testing-library/user-event": "^14.6.1",
-<<<<<<< HEAD
-    "@types/node": "^22.14.0",
-    "@types/react": "^19.1.13",
-    "@types/react-dom": "^19.1.9",
-=======
->>>>>>> 96a03cd9
     "@types/node": "^22.14.0",
     "@types/react": "^19.1.13",
     "@types/react-dom": "^19.1.9",
