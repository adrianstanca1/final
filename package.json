{
  "name": "asagents---final",
  "private": true,
  "version": "0.0.0",
  "type": "module",
  "scripts": {
    "install": "node ./scripts/install-deps.mjs",
    "dev": "vite",
    "build": "vite build",
    "preview": "vite preview",
    "test": "vitest run",
    "test:watch": "vitest",
    "test:coverage": "vitest --coverage",
    "type-check": "tsc --noEmit",
    "lint": "echo 'Linting not configured yet'",
    "deploy": "npm run build",
    "start": "npm run preview",
    "analyze": "ANALYZE_BUNDLE=true npm run build"
  },
  "dependencies": {
    "@google/genai": "^1.17.0",
    "date-fns": "^4.1.0",
    "leaflet": "1.9.4",
    "react": "18.2.0",
    "react-dom": "18.2.0",
    "react-leaflet": "4.2.1",
    "use-supercluster": "0.4.0"
  },
  "devDependencies": {
    "@testing-library/jest-dom": "^6.8.0",
<<<<<<< HEAD
    "@types/node": "^22.14.0",
=======
     "@types/node": "^22.14.0",
     "@testing-library/react": "^16.3.0",
    "@testing-library/user-event": "^14.6.1",
    "@types/node": "^22.14.0",
    "@types/react": "^19.1.13",
    "@types/react-dom": "^19.1.9",
    "@types/node": "^22.14.0",
   
>>>>>>> 4ad3f353
    "jsdom": "^27.0.0",
    "terser": "^5.44.0",
    "typescript": "~5.8.2",
    "vite": "^6.2.0",
    "vitest": "^3.2.4"
  }
}<|MERGE_RESOLUTION|>--- conflicted
+++ resolved
@@ -28,9 +28,8 @@
   },
   "devDependencies": {
     "@testing-library/jest-dom": "^6.8.0",
-<<<<<<< HEAD
-    "@types/node": "^22.14.0",
-=======
+     "@types/node": "^22.14.0",
+ 
      "@types/node": "^22.14.0",
      "@testing-library/react": "^16.3.0",
     "@testing-library/user-event": "^14.6.1",
@@ -39,8 +38,7 @@
     "@types/react-dom": "^19.1.9",
     "@types/node": "^22.14.0",
    
->>>>>>> 4ad3f353
-    "jsdom": "^27.0.0",
+     "jsdom": "^27.0.0",
     "terser": "^5.44.0",
     "typescript": "~5.8.2",
     "vite": "^6.2.0",
