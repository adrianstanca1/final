--- conflicted
+++ resolved
@@ -35,12 +35,10 @@
 vercel secrets add api_base_url https://auth.example.com
 ```
 
-<<<<<<< HEAD
-> **Note:** Secrets referenced in `vercel.json` apply to every environment. If you need different API base URLs per environment, define `VITE_API_BASE_URL` directly in the Vercel dashboard (or with `vercel env add`) for each environment; those values will override the shared secret.
-=======
+ > **Note:** Secrets referenced in `vercel.json` apply to every environment. If you need different API base URLs per environment, define `VITE_API_BASE_URL` directly in the Vercel dashboard (or with `vercel env add`) for each environment; those values will override the shared secret.
+ 
 > **Note:** Secrets referenced in `vercel.json` (like `@api_base_url`) apply to all environments. To use different API base URLs for preview and production, define `VITE_API_BASE_URL` as a separate environment variable for each specific environment in the Vercel project settings. These environment-specific variables will override the shared secret.
->>>>>>> 9246aaec
-
+ 
 ## 3. Connect GitHub Actions deployment
 
 The workflow at [`.github/workflows/vercel-deploy.yml`](../.github/workflows/vercel-deploy.yml) handles previews (pull requests) and production deployments (pushes to `main`). Configure these repository secrets in GitHub (`Settings → Secrets and variables → Actions`):
