--- conflicted
+++ resolved
@@ -16,7 +16,6 @@
 1. Install dependencies:
    `npm install`
 2. Set the `GEMINI_API_KEY` in [.env.local](.env.local) to your Gemini API key
-<<<<<<< HEAD
 3. (Optional) Point authentication at a deployed backend by setting `VITE_API_BASE_URL` in `.env.local`. When omitted the app runs in secure local demo mode and persists accounts in browser storage.
 4. Run the app:
    `npm run dev`
@@ -38,9 +37,6 @@
 - **Runbooks & responsibilities**: [docs/deployment-plan.md](docs/deployment-plan.md) outlines the automation flow, operational checklists, and ownership model for engineers, reviewers, QA, and on-call.
 - **Vercel-specific setup**: follow [docs/vercel-deployment.md](docs/vercel-deployment.md) to connect the repository to Vercel and provision the required secrets (`VERCEL_TOKEN`, `VERCEL_ORG_ID`, `VERCEL_PROJECT_ID`).
 - **Gemini credentials**: store the shared Gemini credential as `GEMINI_API_KEY` in repository secrets and mirror it to `VITE_GEMINI_API_KEY` (or provide a separate client-safe key). Developers keep personal keys in `.env.local` for local runs.
-=======
-3. Run the app:
-   `npm run dev`
 
 ## Deployment automation
 
@@ -48,5 +44,4 @@
 
 - **Runbooks & responsibilities**: [docs/deployment-plan.md](docs/deployment-plan.md) details the end-to-end automation flow, operational checklists, and ownership model for engineers, reviewers, QA, and on-call.
 - **Secrets**: store the shared Gemini credential as `GEMINI_API_KEY` in repository secrets; developers keep personal keys in `.env.local` as `VITE_GEMINI_API_KEY`.
->>>>>>> 0bcdc1c0
 - **Monitoring**: follow the plan's observability section to wire synthetic uptime checks and error tracking so deployments stay production ready.