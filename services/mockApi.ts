// A mock API using localStorage to simulate a backend.
// Supports offline queuing for write operations.

import { initialData } from './mockData';
import {
    User,
    Company,
    Project,
    Task,
    TimeEntry,
    SafetyIncident,
    Equipment,
    Client,
    Invoice,
    Expense,
    Notification,
    LoginCredentials,
    RegisterCredentials,
    TaskStatus,
    TaskPriority,
    TimeEntryStatus,
    IncidentSeverity,
    SiteUpdate,
    ProjectMessage,
    Weather,
    InvoiceStatus,
    Quote,
    FinancialKPIs,
    MonthlyFinancials,
    CostBreakdown,
    Role,
    TimesheetStatus,
    IncidentStatus,
    AuditLog,
    ResourceAssignment,
    Conversation,
    Message,
    CompanySettings,
    ProjectAssignment,
    ProjectTemplate,
    ProjectInsight,
    FinancialForecast,
    WhiteboardNote,
    BidPackage,
    RiskAnalysis,
    Grant,
    Timesheet,
    Todo,
    InvoiceLineItem,
    Document,
    UsageMetric,
    CompanyType,
    ExpenseStatus,
    TodoStatus,
    TodoPriority,
} from '../types';

const delay = (ms = 50) => new Promise(res => setTimeout(res, ms));

type RequestOptions = { signal?: AbortSignal };

const ensureNotAborted = (signal?: AbortSignal) => {
    if (signal?.aborted) {
        throw new DOMException('Aborted', 'AbortError');
    }
};

const JWT_SECRET = 'your-super-secret-key-for-mock-jwt';
const MOCK_ACCESS_TOKEN_LIFESPAN = 15 * 60 * 1000; // 15 minutes
const MOCK_REFRESH_TOKEN_LIFESPAN = 7 * 24 * 60 * 60 * 1000; // 7 days
const MOCK_RESET_TOKEN_LIFESPAN = 60 * 60 * 1000; // 1 hour

// In-memory store for password reset tokens for this mock implementation
const passwordResetTokens = new Map<string, { userId: string, expires: number }>();

const createToken = (payload: object, expiresIn: number): string => {
    const header = { alg: 'HS256', typ: 'JWT' };
    const extendedPayload = { ...payload, iat: Date.now(), exp: Math.floor((Date.now() + expiresIn) / 1000) };
    const encodedHeader = btoa(JSON.stringify(header));
    const encodedPayload = btoa(JSON.stringify(extendedPayload));
    const signature = btoa(JWT_SECRET);
    return `${encodedHeader}.${encodedPayload}.${signature}`;
};

/**
 * Decodes a token and validates its expiration.
 * @param token The JWT to decode.
 * @returns The decoded payload if the token is valid and not expired, otherwise null.
 */
const decodeToken = (token: string): any => {
    try {
        const payload = JSON.parse(atob(token.split('.')[1]));
        // This check ensures the token has not expired.
        if (payload.exp * 1000 < Date.now()) {
            throw new Error("Token expired");
        }
        return payload;
    } catch (e) {
        console.error("Token decode/validation failed:", e);
        return null;
    }
};

const hydrateData = <T extends { [key: string]: any }>(key: string, defaultData: T[]): T[] => {
    try {
        const stored = localStorage.getItem(`asagents_${key}`);
        if (stored) return JSON.parse(stored);
    } catch (e) {
        console.error(`Failed to hydrate ${key} from localStorage`, e);
    }
    localStorage.setItem(`asagents_${key}`, JSON.stringify(defaultData));
    return defaultData;
};

let db: {
    companies: Partial<Company>[];
    users: Partial<User>[];
    projects: Partial<Project>[];
    todos: Partial<Task>[];
    timeEntries: Partial<TimeEntry>[];
    safetyIncidents: Partial<SafetyIncident>[];
    equipment: Partial<Equipment>[];
    clients: Partial<Client>[];
    invoices: Partial<Invoice>[];
    expenses: Partial<Expense>[];
    siteUpdates: Partial<SiteUpdate>[];
    projectMessages: Partial<ProjectMessage>[];
    notifications: Partial<Notification>[];
    quotes: Partial<Quote>[];
    auditLogs: Partial<AuditLog>[];
    resourceAssignments: Partial<ResourceAssignment>[];
    conversations: Partial<Conversation>[];
    messages: Partial<Message>[];
    projectAssignments: Partial<ProjectAssignment>[];
    projectTemplates: Partial<ProjectTemplate>[];
    whiteboardNotes: Partial<WhiteboardNote>[];
    documents: Partial<Document>[];
    projectInsights: Partial<ProjectInsight>[];
    financialForecasts: Partial<FinancialForecast>[];
} = {
    companies: hydrateData('companies', initialData.companies),
    users: hydrateData('users', initialData.users),
    projects: hydrateData('projects', initialData.projects),
    todos: hydrateData('todos', initialData.todos),
    timeEntries: hydrateData('timeEntries', initialData.timeEntries),
    safetyIncidents: hydrateData('safetyIncidents', initialData.safetyIncidents),
    equipment: hydrateData('equipment', initialData.equipment),
    clients: hydrateData('clients', initialData.clients),
    invoices: hydrateData('invoices', initialData.invoices),
    expenses: hydrateData('expenses', initialData.expenses),
    siteUpdates: hydrateData('siteUpdates', initialData.siteUpdates),
    projectMessages: hydrateData('projectMessages', initialData.projectMessages),
    notifications: hydrateData('notifications', (initialData as any).notifications || []),
    quotes: hydrateData('quotes', (initialData as any).quotes || []),
    auditLogs: hydrateData('auditLogs', []),
    resourceAssignments: hydrateData('resourceAssignments', []),
    conversations: hydrateData('conversations', []),
    messages: hydrateData('messages', []),
    projectAssignments: hydrateData('projectAssignments', []),
    projectTemplates: hydrateData('projectTemplates', []),
    whiteboardNotes: hydrateData('whiteboardNotes', []),
    documents: hydrateData('documents', []),
    projectInsights: hydrateData('projectInsights', (initialData as any).projectInsights || []),
    financialForecasts: hydrateData('financialForecasts', (initialData as any).financialForecasts || []),
};

const saveDb = () => {
    Object.entries(db).forEach(([key, value]) => {
        localStorage.setItem(`asagents_${key}`, JSON.stringify(value));
    });
};

const addAuditLog = (actorId: string, action: string, target?: { type: string, id: string, name: string }) => {
    const newLog: AuditLog = {
        id: String(Date.now() + Math.random()),
        actorId,
        action,
        target,
        timestamp: new Date().toISOString(),
    };
    db.auditLogs.push(newLog);
};

export const authApi = {
    register: async (credentials: Partial<RegisterCredentials & { companyName?: string; companyType?: CompanyType; companyEmail?: string; companyPhone?: string; companyWebsite?: string; companySelection?: 'create' | 'join', role?: Role }>): Promise<any> => {
        await delay();
        if (db.users.some(u => u.email === credentials.email)) {
            throw new Error("An account with this email already exists.");
        }

        let companyId: string;
        let userRole = credentials.role || Role.OPERATIVE;

        if (credentials.companySelection === 'create') {
            const newCompany: Partial<Company> = {
                id: String(Date.now()),
                name: credentials.companyName,
                type: credentials.companyType || 'GENERAL_CONTRACTOR',
                email: credentials.companyEmail,
                phone: credentials.companyPhone,
                website: credentials.companyWebsite,
                status: 'Active',
                subscriptionPlan: 'FREE',
                storageUsageGB: 0,
            };
            db.companies.push(newCompany);
            companyId = newCompany.id!;
            userRole = Role.OWNER;
        } else if (credentials.companySelection === 'join') {
            if (credentials.inviteToken !== 'JOIN-CONSTRUCTCO') {
                 throw new Error("Invalid invite token.");
            }
            companyId = '1';
        } else {
            throw new Error("Invalid company selection.");
        }

        const newUser: Partial<User> = {
            id: String(Date.now()),
            firstName: credentials.firstName,
            lastName: credentials.lastName,
            email: credentials.email,
            password: credentials.password,
            phone: credentials.phone,
            role: userRole,
            companyId,
            isActive: true,
            isEmailVerified: true, // Mocking verification for simplicity
            createdAt: new Date().toISOString(),
        };
        db.users.push(newUser);
        saveDb();

        const user = db.users.find(u => u.id === newUser.id) as User;
        const company = db.companies.find(c => c.id === companyId) as Company;

        const token = createToken({ userId: user.id, companyId: company.id, role: user.role }, MOCK_ACCESS_TOKEN_LIFESPAN);
        const refreshToken = createToken({ userId: user.id }, MOCK_REFRESH_TOKEN_LIFESPAN);
        
        return { success: true, token, refreshToken, user, company };
    },
    login: async (credentials: LoginCredentials): Promise<any> => {
        await delay(200);
        const user = db.users.find(u => u.email === credentials.email && u.password === credentials.password);
        if (!user) {
            throw new Error("Invalid email or password.");
        }
        if (user.mfaEnabled) {
            return { success: true, mfaRequired: true, userId: user.id };
        }
        return authApi.finalizeLogin(user.id as string);
    },
    verifyMfa: async (userId: string, code: string): Promise<any> => {
        await delay(200);
        if (code !== '123456') {
            throw new Error("Invalid MFA code.");
        }
        return authApi.finalizeLogin(userId);
    },
    finalizeLogin: async (userId: string): Promise<any> => {
        await delay();
        const user = db.users.find(u => u.id === userId) as User;
        if (!user) throw new Error("User not found during finalization.");
        const company = db.companies.find(c => c.id === user.companyId) as Company;
        if (!company) throw new Error("Company not found for user.");

        const token = createToken({ userId: user.id, companyId: company.id, role: user.role }, MOCK_ACCESS_TOKEN_LIFESPAN);
        const refreshToken = createToken({ userId: user.id }, MOCK_REFRESH_TOKEN_LIFESPAN);
        
        return { success: true, token, refreshToken, user, company };
    },
    refreshToken: async (refreshToken: string): Promise<{ token: string }> => {
        await delay();
        const decoded = decodeToken(refreshToken);
        if (!decoded) throw new Error("Invalid refresh token");
        const user = db.users.find(u => u.id === decoded.userId);
        if (!user) throw new Error("User not found for refresh token");
        const token = createToken({ userId: user.id, companyId: user.companyId, role: user.role }, MOCK_ACCESS_TOKEN_LIFESPAN);
        return { token };
    },
    /**
     * Gets user and company info from a token.
     * This function validates the token, including its expiration.
     * The client (`AuthContext`) is responsible for catching an expiry error and using the refresh token.
     */
    me: async (token: string): Promise<{ user: User, company: Company }> => {
        await delay();
        const decoded = decodeToken(token);
        if (!decoded) throw new Error("Invalid or expired token");
        const user = db.users.find(u => u.id === decoded.userId) as User;
        const company = db.companies.find(c => c.id === decoded.companyId) as Company;
        if (!user || !company) throw new Error("User or company not found");
        return { user, company };
    },
    requestPasswordReset: async (email: string): Promise<{ success: boolean }> => {
        await delay(300);
        const user = db.users.find(u => u.email === email);
        if (user) {
            const token = `reset-${Date.now()}-${Math.random()}`;
            passwordResetTokens.set(token, { userId: user.id!, expires: Date.now() + MOCK_RESET_TOKEN_LIFESPAN });
            console.log(`Password reset for ${email}. Token: ${token}`); // Simulate sending email
        }
        // Always return success to prevent user enumeration attacks
        return { success: true };
    },
    resetPassword: async (token: string, newPassword: string): Promise<{ success: boolean }> => {
        await delay(300);
        const tokenData = passwordResetTokens.get(token);
        if (!tokenData || tokenData.expires < Date.now()) {
            throw new Error("Invalid or expired password reset token.");
        }
        const userIndex = db.users.findIndex(u => u.id === tokenData.userId);
        if (userIndex === -1) {
            throw new Error("User not found.");
        }
        db.users[userIndex].password = newPassword;
        saveDb();
        passwordResetTokens.delete(token);
        return { success: true };
    },
};

type OfflineAction = { id: number, type: string, payload: any, retries: number, error?: string };
let offlineQueue: OfflineAction[] = JSON.parse(localStorage.getItem('asagents_offline_queue') || '[]');
let failedSyncActions: OfflineAction[] = JSON.parse(localStorage.getItem('asagents_failed_sync_actions') || '[]');

const saveQueues = () => {
    localStorage.setItem('asagents_offline_queue', JSON.stringify(offlineQueue));
    localStorage.setItem('asagents_failed_sync_actions', JSON.stringify(failedSyncActions));
};

const addToOfflineQueue = (type: string, payload: any) => {
    offlineQueue.push({ id: Date.now(), type, payload, retries: 0 });
    saveQueues();
};

export const processOfflineQueue = async () => {
    if (offlineQueue.length === 0) return { successCount: 0, movedToFailedCount: 0 };
    
    let successCount = 0;
    let movedToFailedCount = 0;
    const processingQueue = [...offlineQueue];
    offlineQueue = [];
    
    for (const action of processingQueue) {
        try {
            await delay(100); 
            console.log(`Successfully synced action: ${action.type}`, action.payload);
            successCount++;
        } catch (error) {
            action.retries++;
            action.error = error instanceof Error ? error.message : "Unknown sync error";
            if (action.retries >= 3) {
                failedSyncActions.push(action);
                movedToFailedCount++;
            } else {
                offlineQueue.push(action);
            }
        }
    }
    saveQueues();
    return { successCount, movedToFailedCount };
};

export const getFailedSyncActions = () => [...failedSyncActions];
export const retryFailedAction = async (id: number) => {
    const actionIndex = failedSyncActions.findIndex(a => a.id === id);
    if (actionIndex > -1) {
        const [action] = failedSyncActions.splice(actionIndex, 1);
        action.retries = 0;
        offlineQueue.push(action);
        saveQueues();
        await processOfflineQueue();
    }
};
export const discardFailedAction = (id: number) => {
    failedSyncActions = failedSyncActions.filter(a => a.id !== id);
    saveQueues();
};
export interface FailedActionForUI { id: number; summary: string; error: string; timestamp: string; }
export const formatFailedActionForUI = (action: OfflineAction): FailedActionForUI => ({
    id: action.id,
    summary: `${action.type.replace(/_/g, ' ')}: ${JSON.stringify(action.payload).substring(0, 100)}...`,
    error: action.error || 'Unknown Error',
    timestamp: new Date(action.id).toLocaleString(),
});

export const api = {
    getCompanySettings: async (companyId: string): Promise<CompanySettings> => {
        await delay();
        return {
            theme: 'light',
            accessibility: { highContrast: false },
            timeZone: 'GMT',
            dateFormat: 'DD/MM/YYYY',
            currency: 'GBP',
            workingHours: { start: '08:00', end: '17:00', workDays: [1,2,3,4,5] },
            features: { projectManagement: true, timeTracking: true, financials: true, documents: true, safety: true, equipment: true, reporting: true },
        };
    },
    getTimesheetsByCompany: async (companyId: string, userId?: string, options?: RequestOptions): Promise<Timesheet[]> => {
        ensureNotAborted(options?.signal);
        await delay();
        ensureNotAborted(options?.signal);
        return db.timeEntries.map(te => ({...te, clockIn: new Date(te.clockIn!), clockOut: te.clockOut ? new Date(te.clockOut) : null })) as Timesheet[];
    },
    getSafetyIncidentsByCompany: async (companyId: string): Promise<SafetyIncident[]> => {
        await delay();
        return db.safetyIncidents as SafetyIncident[];
    },
    getConversationsForUser: async (userId: string, options?: RequestOptions): Promise<Conversation[]> => {
        ensureNotAborted(options?.signal);
        await delay();
        ensureNotAborted(options?.signal);
        return db.conversations.filter(c => c.participantIds?.includes(userId)) as Conversation[];
    },
    getNotificationsForUser: async (userId: string, options?: RequestOptions): Promise<Notification[]> => {
        ensureNotAborted(options?.signal);
        await delay();
        ensureNotAborted(options?.signal);
        return db.notifications.filter(n => n.userId === userId).map(n => ({...n, timestamp: new Date(n.timestamp!)})) as Notification[];
    },
    markAllNotificationsAsRead: async (userId: string): Promise<void> => {
        await delay();
        db.notifications.forEach(n => {
            if (n.userId === userId) { n.isRead = true; n.read = true; }
        });
        saveDb();
    },
    markNotificationAsRead: async (notificationId: string): Promise<void> => {
        await delay();
        const notification = db.notifications.find(n => n.id === notificationId);
        if (!notification) {
            throw new Error('Notification not found');
        }
        notification.isRead = true;
        notification.read = true;
        saveDb();
    },
    getProjectsByManager: async (managerId: string, options?: RequestOptions): Promise<Project[]> => {
        ensureNotAborted(options?.signal);
        await delay();
        ensureNotAborted(options?.signal);
        return db.projects.filter(p => (p as any).managerId === managerId) as Project[];
    },
    getProjectById: async (projectId: string, options?: RequestOptions): Promise<Project | null> => {
        ensureNotAborted(options?.signal);
        await delay();
        ensureNotAborted(options?.signal);
        const project = db.projects.find(p => p.id === projectId);
        return project ? project as Project : null;
    },
    getUsersByCompany: async (companyId: string, options?: RequestOptions): Promise<User[]> => {
        ensureNotAborted(options?.signal);
        await delay();
        ensureNotAborted(options?.signal);
        return db.users.filter(u => u.companyId === companyId) as User[];
    },
    getEquipmentByCompany: async (companyId: string, options?: RequestOptions): Promise<Equipment[]> => {
        ensureNotAborted(options?.signal);
        await delay();
        ensureNotAborted(options?.signal);
        return db.equipment.filter(e => e.companyId === companyId) as Equipment[];
    },
    getResourceAssignments: async (companyId: string, options?: RequestOptions): Promise<ResourceAssignment[]> => {
        ensureNotAborted(options?.signal);
        await delay();
        ensureNotAborted(options?.signal);
        return db.resourceAssignments as ResourceAssignment[];
    },
    getAuditLogsByCompany: async (companyId: string, options?: RequestOptions): Promise<AuditLog[]> => {
        ensureNotAborted(options?.signal);
        await delay();
        ensureNotAborted(options?.signal);
        return db.auditLogs as AuditLog[];
    },
    getTodosByProjectIds: async (projectIds: string[], options?: RequestOptions): Promise<Todo[]> => {
        ensureNotAborted(options?.signal);
        await delay();
        ensureNotAborted(options?.signal);
        const idSet = new Set(projectIds);
        return db.todos.filter(t => idSet.has(t.projectId!)) as Todo[];
    },
    getDocumentsByProject: async (projectId: string, options?: RequestOptions): Promise<Document[]> => {
        ensureNotAborted(options?.signal);
        await delay();
        ensureNotAborted(options?.signal);
        return db.documents.filter(d => d.projectId === projectId) as Document[];
    },
    getUsersByProject: async (projectId: string, options?: RequestOptions): Promise<User[]> => {
        ensureNotAborted(options?.signal);
        await delay();
        ensureNotAborted(options?.signal);
        const assignments = db.projectAssignments.filter(pa => pa.projectId === projectId);
        const userIds = new Set(assignments.map(a => a.userId));
        return db.users.filter(u => userIds.has(u.id!)) as User[];
    },
    getProjectInsights: async (projectId: string, options?: RequestOptions): Promise<ProjectInsight[]> => {
        ensureNotAborted(options?.signal);
        await delay();
        ensureNotAborted(options?.signal);
        return db.projectInsights
            .filter(insight => insight.projectId === projectId)
            .sort((a, b) => new Date(b.createdAt || 0).getTime() - new Date(a.createdAt || 0).getTime())
            .map(insight => ({
                id: insight.id!,
                projectId: insight.projectId!,
                summary: insight.summary || '',
                type: (insight.type as ProjectInsight['type']) || 'CUSTOM',
                createdAt: insight.createdAt || new Date().toISOString(),
                createdBy: insight.createdBy || 'system',
                model: insight.model,
                metadata: insight.metadata,
            }));
    },
    createProjectInsight: async (
        data: { projectId: string; summary: string; type?: ProjectInsight['type']; metadata?: Record<string, unknown>; model?: string },
        userId: string
    ): Promise<ProjectInsight> => {
        await delay();
        if (!data.projectId) {
            throw new Error('projectId is required to create an insight.');
        }
        if (!data.summary.trim()) {
            throw new Error('summary is required to create an insight.');
        }

        const newInsight: ProjectInsight = {
            id: String(Date.now() + Math.random()),
            projectId: data.projectId,
            summary: data.summary,
            type: data.type || 'CUSTOM',
            createdAt: new Date().toISOString(),
            createdBy: userId,
            model: data.model,
            metadata: data.metadata,
        };

        db.projectInsights.push(newInsight);
        const project = db.projects.find(p => p.id === data.projectId);
        addAuditLog(userId, 'generated_project_insight', project ? { type: 'project', id: project.id!, name: project.name || '' } : undefined);
        saveDb();
        return newInsight;
    },
<<<<<<< HEAD
    getFinancialForecasts: async (companyId: string, options?: RequestOptions): Promise<FinancialForecast[]> => {
        ensureNotAborted(options?.signal);
        await delay();
        ensureNotAborted(options?.signal);
        return db.financialForecasts
            .filter(forecast => forecast.companyId === companyId)
            .sort((a, b) => new Date(b.createdAt || 0).getTime() - new Date(a.createdAt || 0).getTime())
            .map(forecast => ({
                id: forecast.id!,
                companyId: forecast.companyId!,
                summary: forecast.summary || '',
                horizonMonths: typeof forecast.horizonMonths === 'number'
                    ? forecast.horizonMonths
                    : Number((forecast.metadata as any)?.horizonMonths) || 3,
                createdAt: forecast.createdAt || new Date().toISOString(),
                createdBy: forecast.createdBy || 'system',
                model: forecast.model,
                metadata: forecast.metadata,
            }));
    },
    createFinancialForecast: async (
        data: { companyId: string; summary: string; horizonMonths: number; metadata?: Record<string, unknown>; model?: string },
        userId: string,
    ): Promise<FinancialForecast> => {
        await delay();
        if (!data.companyId) {
            throw new Error('companyId is required to create a financial forecast.');
        }
        if (!data.summary.trim()) {
            throw new Error('summary is required to create a financial forecast.');
        }

        const newForecast: FinancialForecast = {
            id: String(Date.now() + Math.random()),
            companyId: data.companyId,
            summary: data.summary,
            horizonMonths: data.horizonMonths,
            createdAt: new Date().toISOString(),
            createdBy: userId,
            model: data.model,
            metadata: data.metadata,
        };

        db.financialForecasts.push(newForecast);
        const company = db.companies.find(c => c.id === data.companyId);
        addAuditLog(
            userId,
            'generated_financial_forecast',
            company ? { type: 'company', id: company.id!, name: company.name || '' } : undefined,
        );
        saveDb();
        return newForecast;
    },
=======
>>>>>>> d5414068
    getExpensesByCompany: async (companyId: string, options?: RequestOptions): Promise<Expense[]> => {
        ensureNotAborted(options?.signal);
        await delay();
        ensureNotAborted(options?.signal);
        const projectIds = new Set(db.projects.filter(p => p.companyId === companyId).map(p => p.id));
        return db.expenses.filter(e => projectIds.has(e.projectId!)) as Expense[];
    },
    updateTodo: async (todoId: string, updates: Partial<Todo>, userId: string): Promise<Todo> => {
        await delay();
        const todoIndex = db.todos.findIndex(t => t.id === todoId);
        if (todoIndex === -1) throw new Error("Todo not found");
        db.todos[todoIndex] = { ...db.todos[todoIndex], ...updates, updatedAt: new Date().toISOString() };
        saveDb();
        return db.todos[todoIndex] as Todo;
    },
    getProjectsByUser: async (userId: string, options?: RequestOptions): Promise<Project[]> => {
        ensureNotAborted(options?.signal);
        await delay();
        ensureNotAborted(options?.signal);
        const assignments = db.projectAssignments.filter(pa => pa.userId === userId);
        const projectIds = new Set(assignments.map(a => a.projectId));
        return db.projects.filter(p => projectIds.has(p.id!)) as Project[];
    },
    updateEquipment: async (equipmentId: string, updates: Partial<Equipment>, userId: string): Promise<Equipment> => {
        await delay();
        const index = db.equipment.findIndex(e => e.id === equipmentId);
        if (index === -1) throw new Error("Equipment not found");
        db.equipment[index] = { ...db.equipment[index], ...updates };
        saveDb();
        return db.equipment[index] as Equipment;
    },
    createEquipment: async (data: Partial<Equipment>, userId: string): Promise<Equipment> => {
        await delay();
        const newEquipment: Partial<Equipment> = { ...data, id: String(Date.now()), companyId: db.users.find(u=>u.id===userId)?.companyId };
        db.equipment.push(newEquipment);
        saveDb();
        return newEquipment as Equipment;
    },
    createResourceAssignment: async (data: any, userId: string): Promise<ResourceAssignment> => {
        const newAssignment = { ...data, id: String(Date.now()) };
        db.resourceAssignments.push(newAssignment);
        saveDb();
        return newAssignment;
    },
    updateResourceAssignment: async (id: string, data: any, userId: string): Promise<ResourceAssignment> => {
        const index = db.resourceAssignments.findIndex(a => a.id === id);
        db.resourceAssignments[index] = { ...db.resourceAssignments[index], ...data };
        saveDb();
        return db.resourceAssignments[index] as ResourceAssignment;
    },
    deleteResourceAssignment: async (id: string, userId: string): Promise<void> => {
        db.resourceAssignments = db.resourceAssignments.filter(a => a.id !== id);
        saveDb();
    },
    uploadDocument: async (data: any, userId: string): Promise<Document> => {
        const newDoc = { ...data, id: String(Date.now()), uploadedBy: userId, version: 1, uploadedAt: new Date().toISOString() };
        db.documents.push(newDoc);
        saveDb();
        return newDoc as Document;
    },
    getDocumentsByCompany: async (companyId: string, options?: RequestOptions): Promise<Document[]> => {
        ensureNotAborted(options?.signal);
        return db.documents as Document[];
    },
    getProjectsByCompany: async (companyId: string, options?: RequestOptions): Promise<Project[]> => {
        ensureNotAborted(options?.signal);
        return db.projects.filter(p => p.companyId === companyId) as Project[];
    },
    findGrants: async (keywords: string, location: string): Promise<Grant[]> => {
        await delay(1000);
        return [{ id: 'g1', name: 'Green Retrofit Grant', agency: 'Gov UK', amount: '£50,000', description: 'For sustainable energy retrofits.', url: '#' }];
    },
    analyzeForRisks: async (text: string): Promise<RiskAnalysis> => {
        await delay(1000);
        return { summary: 'Low risk detected.', identifiedRisks: [{ severity: 'Low', description: 'Ambiguous payment terms.', recommendation: 'Clarify payment schedule before signing.' }]};
    },
    generateBidPackage: async (url: string, strengths: string, userId: string): Promise<BidPackage> => {
        await delay(1500);
        return { summary: 'Executive summary...', coverLetter: 'Dear Sir/Madam...', checklist: ['Form A', 'Form B'] };
    },
    generateSafetyAnalysis: async (incidents: SafetyIncident[], projectId: string, userId: string): Promise<{ report: string }> => {
        await delay(1500);
        return { report: `Analysis for project #${projectId}:\n- Common issue: Slips on wet surfaces (${incidents.length} incidents).\n- Recommendation: Increase signage and regular clean-up patrols.` };
    },
    getCompanies: async (options?: RequestOptions): Promise<Company[]> => {
        ensureNotAborted(options?.signal);
        return db.companies as Company[];
    },
    getPlatformUsageMetrics: async (options?: RequestOptions): Promise<UsageMetric[]> => {
        ensureNotAborted(options?.signal);
        return [
            { name: 'Active Users (24h)', value: db.users.length - 2, unit: 'users' },
            { name: 'API Calls (24h)', value: 12543, unit: 'calls' },
        ];
    },
    updateTimesheetEntry: async (id: string, data: any, userId: string): Promise<Timesheet> => {
        const index = db.timeEntries.findIndex(t => t.id === id);
        db.timeEntries[index] = { ...db.timeEntries[index], ...data };
        saveDb();
        return db.timeEntries[index] as Timesheet;
    },
    submitTimesheet: async (data: any, userId: string): Promise<Timesheet> => {
        const newTimesheet = { ...data, id: String(Date.now()), status: TimesheetStatus.PENDING };
        db.timeEntries.push(newTimesheet);
        saveDb();
        return newTimesheet as Timesheet;
    },
    updateTimesheetStatus: async (id: string, status: TimesheetStatus, userId: string, reason?: string): Promise<Timesheet> => {
        const index = db.timeEntries.findIndex(t => t.id === id);
        db.timeEntries[index]!.status = status;
        if (reason) (db.timeEntries[index] as any).rejectionReason = reason;
        saveDb();
        return db.timeEntries[index] as Timesheet;
    },
    generateDailySummary: async (projectId: string, date: Date, userId: string): Promise<string> => {
        await delay(1000);
        return `Summary for ${date.toDateString()}:\n- Task A completed.\n- Task B in progress.`;
    },
    getFinancialKPIsForCompany: async (companyId: string, options?: RequestOptions): Promise<FinancialKPIs> => {
        ensureNotAborted(options?.signal);
        return { profitability: 15, projectMargin: 22, cashFlow: 120000, currency: 'GBP' };
    },
    getMonthlyFinancials: async (companyId: string, options?: RequestOptions): Promise<MonthlyFinancials[]> => {
        ensureNotAborted(options?.signal);
        return [{month: 'Jan', revenue: 50000, profit: 8000}, {month: 'Feb', revenue: 75000, profit: 12000}];
    },
    getCostBreakdown: async (companyId: string, options?: RequestOptions): Promise<CostBreakdown[]> => {
        ensureNotAborted(options?.signal);
        return [{category: 'Labor', amount: 40000}, {category: 'Materials', amount: 30000}];
    },
    getInvoicesByCompany: async (companyId: string, options?: RequestOptions): Promise<Invoice[]> => {
        ensureNotAborted(options?.signal);
        return db.invoices as Invoice[];
    },
    getQuotesByCompany: async (companyId: string, options?: RequestOptions): Promise<Quote[]> => {
        ensureNotAborted(options?.signal);
        return db.quotes as Quote[];
    },
    getClientsByCompany: async (companyId: string, options?: RequestOptions): Promise<Client[]> => {
        ensureNotAborted(options?.signal);
        return db.clients
            .filter(client => client.companyId === companyId)
            .map(client => ({
                ...client,
                isActive: client.isActive ?? true,
            })) as Client[];
    },
    updateClient: async (id:string, data:any, userId:string): Promise<Client> => {
        const index = db.clients.findIndex(c=>c.id === id);
        if (index === -1) {
            throw new Error('Client not found');
        }
        db.clients[index] = {
            ...db.clients[index],
            ...data,
            updatedAt: new Date().toISOString(),
        };
        saveDb();
        return db.clients[index] as Client;
    },
    createClient: async (data:any, userId:string): Promise<Client> => {
        const timestamp = new Date().toISOString();
        const companyId = db.users.find(u=>u.id===userId)!.companyId;
        const newClient = {
            isActive: true,
            createdAt: timestamp,
            updatedAt: timestamp,
            contactPerson: data.contactPerson || '',
            contactEmail: data.contactEmail,
            contactPhone: data.contactPhone || data.phone,
            paymentTerms: data.paymentTerms || 'Net 30',
            billingAddress: data.billingAddress || '',
            address: data.address || { street: '', city: '', state: '', zipCode: '', country: '' },
            ...data,
            id: String(Date.now()),
            companyId,
        };
        db.clients.push(newClient);
        saveDb();
        return newClient as Client;
    },
    updateInvoice: async (id: string, data: any, userId: string): Promise<Invoice> => {
        await delay();
        const index = db.invoices.findIndex(i => i.id === id);
        if (index === -1) throw new Error("Invoice not found");

        const existingInvoice = db.invoices[index]!;
        const companyId = existingInvoice.companyId ?? db.users.find(u => u.id === userId)?.companyId;
        const updatedInvoiceNumber = (data.invoiceNumber ?? existingInvoice.invoiceNumber) as string | undefined;

        if (!updatedInvoiceNumber) {
            throw new Error("Invoice number is required.");
        }

        const hasDuplicateNumber = db.invoices.some((invoice, invoiceIndex) => {
            if (invoiceIndex === index) return false;
            if (!invoice.invoiceNumber) return false;
            return invoice.invoiceNumber === updatedInvoiceNumber;
        });

        if (hasDuplicateNumber) {
            throw new Error("Invoice number already exists.");
        }

        const oldStatus = existingInvoice?.status;
        db.invoices[index] = {
            ...existingInvoice,
            ...data,
            companyId: existingInvoice.companyId ?? companyId,
            invoiceNumber: updatedInvoiceNumber,
        };

        if (oldStatus !== data.status) {
            addAuditLog(userId, `UPDATE_INVOICE_STATUS: ${oldStatus} -> ${data.status}`, { type: 'Invoice', id: id, name: updatedInvoiceNumber });
        } else {
            addAuditLog(userId, 'UPDATE_INVOICE', { type: 'Invoice', id: id, name: updatedInvoiceNumber });
        }
        saveDb();
        return db.invoices[index] as Invoice;
    },
    createInvoice: async (data: any, userId: string): Promise<Invoice> => {
        await delay();
        const companyId = db.users.find(u => u.id === userId)?.companyId;
        if (!companyId) {
            throw new Error("Unable to determine company for invoice creation.");
        }

        const companyInvoices = db.invoices.filter(inv => {
            if (!inv.companyId) return true;
            return inv.companyId === companyId;
        });

        const extractNumber = (invoiceNumber?: string): number => {
            if (!invoiceNumber) return 0;
            const match = invoiceNumber.match(/(\d+)$/);
            return match ? parseInt(match[1], 10) : 0;
        };

        const existingNumbers = new Set(
            companyInvoices
                .map(inv => inv.invoiceNumber)
                .filter((value): value is string => Boolean(value))
        );

        let counter = companyInvoices.reduce((max, inv) => {
            const numeric = extractNumber(inv.invoiceNumber as string | undefined);
            return Math.max(max, numeric);
        }, 0);

        let invoiceNumber: string;
        do {
            counter += 1;
            invoiceNumber = `INV-${String(counter).padStart(3, '0')}`;
        } while (existingNumbers.has(invoiceNumber));

        if (!invoiceNumber) {
            throw new Error("Failed to generate invoice number.");
        }

        const newInvoice = {
            ...data,
            id: String(Date.now()),
            companyId,
            invoiceNumber,
        };

        db.invoices.push(newInvoice);
        addAuditLog(userId, 'CREATE_INVOICE', { type: 'Invoice', id: newInvoice.id, name: newInvoice.invoiceNumber });
        saveDb();
        return newInvoice as Invoice;
    },
    recordPaymentForInvoice: async (id: string, data: any, userId: string): Promise<Invoice> => {
        await delay();
        const index = db.invoices.findIndex(i => i.id === id);
        if (index === -1) throw new Error("Invoice not found");
        const inv = db.invoices[index]!;
        if (!inv.payments) inv.payments = [];
        const newPayment = { ...data, id: String(Date.now()), createdBy: userId, date: new Date().toISOString(), invoiceId: id };
        inv.payments.push(newPayment);
        inv.amountPaid = (inv.amountPaid || 0) + data.amount;
        const balance = (inv.total || 0) - (inv.amountPaid || 0);
        inv.balance = balance;

        if (balance <= 0 && inv.status !== InvoiceStatus.CANCELLED) {
            inv.status = InvoiceStatus.PAID;
            addAuditLog(userId, `RECORD_PAYMENT (amount: ${data.amount})`, { type: 'Invoice', id: id, name: inv.invoiceNumber });
            addAuditLog(userId, `UPDATE_INVOICE_STATUS: ${InvoiceStatus.SENT} -> ${InvoiceStatus.PAID}`, { type: 'Invoice', id: id, name: inv.invoiceNumber });
        } else {
            addAuditLog(userId, `RECORD_PAYMENT (amount: ${data.amount})`, { type: 'Invoice', id: id, name: inv.invoiceNumber });
        }
        saveDb();
        return inv as Invoice;
    },
    submitExpense: async (data:any, userId:string): Promise<Expense> => {
        const newExpense = {...data, id: String(Date.now()), userId, status: ExpenseStatus.PENDING, submittedAt: new Date().toISOString()};
        db.expenses.push(newExpense);
        saveDb();
        return newExpense as Expense;
    },
    updateExpense: async (id:string, data:any, userId:string): Promise<Expense> => {
        const index = db.expenses.findIndex(e=>e.id === id);
        db.expenses[index] = {...db.expenses[index], ...data, status: ExpenseStatus.PENDING};
        saveDb();
        return db.expenses[index] as Expense;
    },
    clockIn: async (projectId: string, userId: string): Promise<Timesheet> => {
        const newEntry = { id: String(Date.now()), userId, projectId, clockIn: new Date(), clockOut: null, status: TimesheetStatus.DRAFT };
        db.timeEntries.push(newEntry);
        saveDb();
        return newEntry as Timesheet;
    },
    clockOut: async (userId: string): Promise<Timesheet> => {
        const entry = db.timeEntries.find(t => t.userId === userId && t.clockOut === null);
        if(!entry) throw new Error("Not clocked in");
        entry.clockOut = new Date();
        entry.status = TimesheetStatus.PENDING;
        saveDb();
        return entry as Timesheet;
    },
    getTimesheetsByUser: async (userId: string, options?: RequestOptions): Promise<Timesheet[]> => {
        ensureNotAborted(options?.signal);
        return db.timeEntries.filter(t => t.userId === userId).map(te => ({...te, clockIn: new Date(te.clockIn!), clockOut: te.clockOut ? new Date(te.clockOut) : null })) as Timesheet[];
    },
    createSafetyIncident: async (data: any, userId: string): Promise<SafetyIncident> => {
        const newIncident = { ...data, id: String(Date.now()), reportedById: userId, timestamp: new Date().toISOString(), status: IncidentStatus.REPORTED };
        db.safetyIncidents.push(newIncident);
        saveDb();
        return newIncident as SafetyIncident;
    },
    updateSafetyIncidentStatus: async (id: string, status: IncidentStatus, userId: string): Promise<SafetyIncident> => {
        const index = db.safetyIncidents.findIndex(i => i.id === id);
        db.safetyIncidents[index]!.status = status;
        saveDb();
        return db.safetyIncidents[index] as SafetyIncident;
    },
    createProject: async (data: any, templateId: number | null, userId: string): Promise<Project> => {
        const companyId = db.users.find(u=>u.id===userId)?.companyId;
        const newProject = { ...data, id: String(Date.now()), companyId, status: 'PLANNING', actualCost: 0 };
        db.projects.push(newProject);
        db.projectAssignments.push({ userId, projectId: newProject.id });
        saveDb();
        return newProject as Project;
    },
    updateProject: async (id: string, data: any, userId: string): Promise<Project> => {
        const index = db.projects.findIndex(p => p.id === id);
        db.projects[index] = { ...db.projects[index], ...data };
        saveDb();
        return db.projects[index] as Project;
    },
    getProjectTemplates: async (companyId: string, options?: RequestOptions): Promise<ProjectTemplate[]> => {
        ensureNotAborted(options?.signal);
        return db.projectTemplates as ProjectTemplate[];
    },
    createProjectTemplate: async (data: any, userId: string): Promise<ProjectTemplate> => {
        const newTemplate = { ...data, id: String(Date.now()) };
        db.projectTemplates.push(newTemplate);
        saveDb();
        return newTemplate as ProjectTemplate;
    },
    getProjectAssignmentsByCompany: async (companyId: string, options?: RequestOptions): Promise<ProjectAssignment[]> => {
        ensureNotAborted(options?.signal);
        return db.projectAssignments as ProjectAssignment[];
    },
    getUserPerformanceMetrics: async (userId: string): Promise<{totalHours: number, tasksCompleted: number}> => {
        return { totalHours: 120, tasksCompleted: 15 };
    },
    createUser: async (data: any, userId: string): Promise<User> => {
        const newUser = { ...data, id: String(Date.now()), companyId: db.users.find(u=>u.id===userId)?.companyId };
        db.users.push(newUser);
        saveDb();
        return newUser as User;
    },
    updateUser: async (id: string, data: Partial<User>, projectIds: (string|number)[] | undefined, userId: string): Promise<User> => {
        const index = db.users.findIndex(u=>u.id === id);
        if (index === -1) throw new Error("User not found");
        
        // Merge existing user data with updates
        db.users[index] = { ...db.users[index], ...data };
        
        // Only update project assignments if the projectIds array is explicitly passed
        // This allows for profile-only updates by omitting the projectIds argument
        if (projectIds !== undefined) {
            db.projectAssignments = db.projectAssignments.filter(pa => pa.userId !== id);
            projectIds.forEach(pid => db.projectAssignments.push({userId: id, projectId: String(pid)}));
        }
        
        saveDb();
        return db.users[index] as User;
    },
    prioritizeTasks: async (tasks: Todo[], projects: Project[], userId: string): Promise<{prioritizedTaskIds: string[]}> => {
        await delay(1000);
        return { prioritizedTaskIds: tasks.sort((a,b) => (b.priority === TodoPriority.HIGH ? 1 : -1) - (a.priority === TodoPriority.HIGH ? 1 : -1)).map(t=>t.id) };
    },
    getMessagesForConversation: async (conversationId: string, userId: string, options?: RequestOptions): Promise<Message[]> => {
        ensureNotAborted(options?.signal);
        return db.messages.filter(m => m.conversationId === conversationId).map(m=>({...m, timestamp: new Date(m.timestamp!)})) as Message[];
    },
    sendMessage: async (senderId: string, recipientId: string, content: string, conversationId?: string): Promise<{conversation: Conversation, message: Message}> => {
        let convo = conversationId ? db.conversations.find(c => c.id === conversationId) : db.conversations.find(c => c.participantIds?.includes(senderId) && c.participantIds?.includes(recipientId));
        if(!convo) {
            convo = { id: String(Date.now()), participantIds: [senderId, recipientId], lastMessage: null };
            db.conversations.push(convo);
        }
        const newMessage = { id: String(Date.now()), conversationId: convo.id, senderId, content, timestamp: new Date(), isRead: false };
        db.messages.push(newMessage);
        convo.lastMessage = newMessage as Message;
        saveDb();
        return { conversation: convo as Conversation, message: newMessage as Message };
    },
    getWhiteboardNotesByProject: async (projectId: string, options?: RequestOptions): Promise<WhiteboardNote[]> => {
        ensureNotAborted(options?.signal);
        return db.whiteboardNotes.filter(n => n.projectId === projectId) as WhiteboardNote[];
    },
    createWhiteboardNote: async (data: any, userId: string): Promise<WhiteboardNote> => {
        const newNote = { ...data, id: String(Date.now()) };
        db.whiteboardNotes.push(newNote);
        saveDb();
        return newNote as WhiteboardNote;
    },
    updateWhiteboardNote: async (id: string, data: any, userId: string): Promise<WhiteboardNote> => {
        const index = db.whiteboardNotes.findIndex(n => n.id === id);
        db.whiteboardNotes[index] = { ...db.whiteboardNotes[index], ...data };
        saveDb();
        return db.whiteboardNotes[index] as WhiteboardNote;
    },
    deleteWhiteboardNote: async (id: string, userId: string): Promise<void> => {
        db.whiteboardNotes = db.whiteboardNotes.filter(n => n.id !== id);
        saveDb();
    },
    createTodo: async (data: Partial<Todo>, userId: string): Promise<Todo> => {
        const newTodo = { ...data, id: String(Date.now()), status: TodoStatus.TODO, createdAt: new Date().toISOString() };
        db.todos.push(newTodo);
        saveDb();
        return newTodo as Todo;
    },
    bulkUpdateTodos: async (ids: (string|number)[], updates: Partial<Todo>, userId: string): Promise<void> => {
        const idSet = new Set(ids.map(String));
        db.todos.forEach(t => {
            if (idSet.has(t.id!)) {
                Object.assign(t, updates);
            }
        });
        saveDb();
    },
    getSiteUpdatesByProject: async (projectId: string, options?: RequestOptions): Promise<SiteUpdate[]> => {
        ensureNotAborted(options?.signal);
        return db.siteUpdates.filter(s => s.projectId === projectId) as SiteUpdate[];
    },
    getProjectMessages: async (projectId: string, options?: RequestOptions): Promise<ProjectMessage[]> => {
        ensureNotAborted(options?.signal);
        return db.projectMessages.filter(p => p.projectId === projectId) as ProjectMessage[];
    },
    getWeatherForLocation: async (lat: number, lng: number, options?: RequestOptions): Promise<Weather> => {
        ensureNotAborted(options?.signal);
        return { temperature: 18, condition: 'Sunny', windSpeed: 10, icon: '☀️' };
    },
    createSiteUpdate: async (data: any, userId: string): Promise<SiteUpdate> => {
        const newUpdate = { ...data, id: String(Date.now()), userId, timestamp: new Date().toISOString() };
        db.siteUpdates.push(newUpdate);
        saveDb();
        return newUpdate as SiteUpdate;
    },
    sendProjectMessage: async (data: any, userId: string): Promise<ProjectMessage> => {
        const newMessage = { ...data, id: String(Date.now()), senderId: userId, timestamp: new Date().toISOString() };
        db.projectMessages.push(newMessage);
        saveDb();
        return newMessage as ProjectMessage;
    }
};<|MERGE_RESOLUTION|>--- conflicted
+++ resolved
@@ -542,7 +542,6 @@
         saveDb();
         return newInsight;
     },
-<<<<<<< HEAD
     getFinancialForecasts: async (companyId: string, options?: RequestOptions): Promise<FinancialForecast[]> => {
         ensureNotAborted(options?.signal);
         await delay();
@@ -596,8 +595,6 @@
         saveDb();
         return newForecast;
     },
-=======
->>>>>>> d5414068
     getExpensesByCompany: async (companyId: string, options?: RequestOptions): Promise<Expense[]> => {
         ensureNotAborted(options?.signal);
         await delay();
