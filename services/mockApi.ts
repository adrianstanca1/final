// A mock API using localStorage to simulate a backend.
// Supports offline queuing for write operations.

import { initialData } from './mockData';
import {
    User,
    Company,
    Project,
    ProjectPortfolioSummary,
    Task,
    TimeEntry,
    SafetyIncident,
    Equipment,
    Client,
    Invoice,
    Expense,
    Notification,
    LoginCredentials,
    RegisterCredentials,
    TaskStatus,
    TaskPriority,
    TimeEntryStatus,
    IncidentSeverity,
    SiteUpdate,
    ProjectMessage,
    Weather,
    InvoiceStatus,
    Quote,
    FinancialKPIs,
    MonthlyFinancials,
    CostBreakdown,
    Role,
    TimesheetStatus,
    IncidentStatus,
    AuditLog,
    ResourceAssignment,
    Conversation,
    Message,
    CompanySettings,
    ProjectAssignment,
    ProjectTemplate,
    ProjectInsight,
    FinancialForecast,
    WhiteboardNote,
    BidPackage,
    RiskAnalysis,
    Grant,
    Timesheet,
    Todo,
    InvoiceLineItem,
    Document,
    UsageMetric,
    CompanyType,
    ExpenseStatus,
    TodoStatus,
    TodoPriority,
    OperationalAlert,
    OperationalInsights,
} from '../types';
import { computeProjectPortfolioSummary } from '../utils/projectPortfolio';
<<<<<<< HEAD
import { getInvoiceFinancials } from '../utils/finance';
=======
>>>>>>> af1805eb

const delay = (ms = 50) => new Promise(res => setTimeout(res, ms));

type RequestOptions = { signal?: AbortSignal };
type ProjectSummaryOptions = RequestOptions & { projectIds?: string[] };

const ensureNotAborted = (signal?: AbortSignal) => {
    if (signal?.aborted) {
        throw new DOMException('Aborted', 'AbortError');
    }
};

const JWT_SECRET = 'your-super-secret-key-for-mock-jwt';
const MOCK_ACCESS_TOKEN_LIFESPAN = 15 * 60 * 1000; // 15 minutes
const MOCK_REFRESH_TOKEN_LIFESPAN = 7 * 24 * 60 * 60 * 1000; // 7 days
const MOCK_RESET_TOKEN_LIFESPAN = 60 * 60 * 1000; // 1 hour

// In-memory store for password reset tokens for this mock implementation
const passwordResetTokens = new Map<string, { userId: string, expires: number }>();

const encodeBase64 = (value: string): string => {
    if (typeof btoa === 'function') {
        return btoa(value);
    }
    if (typeof Buffer !== 'undefined') {
        return Buffer.from(value, 'binary').toString('base64');
    }
    throw new Error('Base64 encoding is not supported in this environment.');
};

const decodeBase64 = (value: string): string => {
    if (typeof atob === 'function') {
        return atob(value);
    }
    if (typeof Buffer !== 'undefined') {
        return Buffer.from(value, 'base64').toString('binary');
    }
    throw new Error('Base64 decoding is not supported in this environment.');
};

const createToken = (payload: object, expiresIn: number): string => {
    const header = { alg: 'HS256', typ: 'JWT' };
    const extendedPayload = { ...payload, iat: Date.now(), exp: Math.floor((Date.now() + expiresIn) / 1000) };
    const encodedHeader = encodeBase64(JSON.stringify(header));
    const encodedPayload = encodeBase64(JSON.stringify(extendedPayload));
    const signature = encodeBase64(JWT_SECRET);
    return `${encodedHeader}.${encodedPayload}.${signature}`;
};

/**
 * Decodes a token and validates its expiration.
 * @param token The JWT to decode.
 * @returns The decoded payload if the token is valid and not expired, otherwise null.
 */
const decodeToken = (token: string): any => {
    try {
        const payload = JSON.parse(decodeBase64(token.split('.')[1]));
        // This check ensures the token has not expired.
        if (payload.exp * 1000 < Date.now()) {
            throw new Error("Token expired");
        }
        return payload;
    } catch (e) {
        console.error("Token decode/validation failed:", e);
        return null;
    }
};

const safeNumber = (value: unknown): number => {
    if (typeof value === 'number' && Number.isFinite(value)) {
        return value;
    }
    if (typeof value === 'string') {
        const parsed = Number(value.trim());
        if (Number.isFinite(parsed)) {
            return parsed;
        }
    }
    return 0;
};

const parseDate = (value: unknown): Date | null => {
    if (!value) {
        return null;
    }
    const parsed = value instanceof Date ? value : new Date(String(value));
    return Number.isNaN(parsed.getTime()) ? null : parsed;
};

const getMonthKey = (date: Date): string => `${date.getFullYear()}-${String(date.getMonth() + 1).padStart(2, '0')}`;

const getMonthLabel = (date: Date): string =>
    date.toLocaleDateString('en-GB', { month: 'short', year: 'numeric' });

const MILLISECONDS_PER_HOUR = 1000 * 60 * 60;
const MILLISECONDS_PER_DAY = MILLISECONDS_PER_HOUR * 24;

const hydrateData = <T extends { [key: string]: any }>(key: string, defaultData: T[]): T[] => {
    try {
        const stored = localStorage.getItem(`asagents_${key}`);
        if (stored) return JSON.parse(stored);
    } catch (e) {
        console.error(`Failed to hydrate ${key} from localStorage`, e);
    }
    localStorage.setItem(`asagents_${key}`, JSON.stringify(defaultData));
    return defaultData;
};

let db: {
    companies: Partial<Company>[];
    users: Partial<User>[];
    projects: Partial<Project>[];
    todos: Partial<Task>[];
    timeEntries: Partial<TimeEntry>[];
    safetyIncidents: Partial<SafetyIncident>[];
    equipment: Partial<Equipment>[];
    clients: Partial<Client>[];
    invoices: Partial<Invoice>[];
    expenses: Partial<Expense>[];
    siteUpdates: Partial<SiteUpdate>[];
    projectMessages: Partial<ProjectMessage>[];
    notifications: Partial<Notification>[];
    quotes: Partial<Quote>[];
    auditLogs: Partial<AuditLog>[];
    resourceAssignments: Partial<ResourceAssignment>[];
    conversations: Partial<Conversation>[];
    messages: Partial<Message>[];
    projectAssignments: Partial<ProjectAssignment>[];
    projectTemplates: Partial<ProjectTemplate>[];
    whiteboardNotes: Partial<WhiteboardNote>[];
    documents: Partial<Document>[];
    projectInsights: Partial<ProjectInsight>[];
    financialForecasts: Partial<FinancialForecast>[];
} = {
    companies: hydrateData('companies', initialData.companies),
    users: hydrateData('users', initialData.users),
    projects: hydrateData('projects', initialData.projects),
    todos: hydrateData('todos', initialData.todos),
    timeEntries: hydrateData('timeEntries', initialData.timeEntries),
    safetyIncidents: hydrateData('safetyIncidents', initialData.safetyIncidents),
    equipment: hydrateData('equipment', initialData.equipment),
    clients: hydrateData('clients', initialData.clients),
    invoices: hydrateData('invoices', initialData.invoices),
    expenses: hydrateData('expenses', initialData.expenses),
    siteUpdates: hydrateData('siteUpdates', initialData.siteUpdates),
    projectMessages: hydrateData('projectMessages', initialData.projectMessages),
    notifications: hydrateData('notifications', (initialData as any).notifications || []),
    quotes: hydrateData('quotes', (initialData as any).quotes || []),
    auditLogs: hydrateData('auditLogs', []),
    resourceAssignments: hydrateData('resourceAssignments', []),
    conversations: hydrateData('conversations', []),
    messages: hydrateData('messages', []),
    projectAssignments: hydrateData('projectAssignments', []),
    projectTemplates: hydrateData('projectTemplates', []),
    whiteboardNotes: hydrateData('whiteboardNotes', []),
    documents: hydrateData('documents', []),
    projectInsights: hydrateData('projectInsights', (initialData as any).projectInsights || []),
    financialForecasts: hydrateData('financialForecasts', (initialData as any).financialForecasts || []),
};

const findProjectById = (projectId: unknown): Partial<Project> | undefined => {
    if (projectId == null) {
        return undefined;
    }
    return db.projects.find(project => project.id != null && String(project.id) === String(projectId));
};

const resolveCompanyIdFromProject = (projectId: unknown): string | null => {
    const project = findProjectById(projectId);
    return project?.companyId != null ? String(project.companyId) : null;
};

const resolveCompanyIdFromUser = (userId: unknown): string | null => {
    if (userId == null) {
        return null;
    }
    const user = db.users.find(candidate => candidate.id != null && String(candidate.id) === String(userId));
    return user?.companyId != null ? String(user.companyId) : null;
};

const resolveCompanyIdForInvoice = (invoice: Partial<Invoice>): string | null => {
    const directCompany = (invoice as any).companyId;
    if (directCompany != null) {
        return String(directCompany);
    }

    const projectCompany = resolveCompanyIdFromProject(invoice.projectId);
    if (projectCompany) {
        return projectCompany;
    }

    if (invoice.clientId != null) {
        const client = db.clients.find(candidate => candidate.id != null && String(candidate.id) === String(invoice.clientId));
        if (client?.companyId != null) {
            return String(client.companyId);
        }
    }

    return null;
};

const resolveCompanyIdForExpense = (expense: Partial<Expense>): string | null => {
    const directCompany = (expense as any).companyId;
    if (directCompany != null) {
        return String(directCompany);
    }
    const projectCompany = resolveCompanyIdFromProject(expense.projectId);
    if (projectCompany) {
        return projectCompany;
    }
    const userCompany = resolveCompanyIdFromUser(expense.userId);
    if (userCompany) {
        return userCompany;
    }
    return null;
};

const getCompanyCurrency = (companyId: string): string => {
    const company = db.companies.find(entry => entry.id != null && String(entry.id) === String(companyId));
    const directCurrency = (company as any)?.currency;
    if (typeof directCurrency === 'string' && directCurrency.trim().length > 0) {
        return directCurrency;
    }
    const settingsCurrency = (company as any)?.settings?.currency;
    if (typeof settingsCurrency === 'string' && settingsCurrency.trim().length > 0) {
        return settingsCurrency;
    }
    return 'GBP';
};

const saveDb = () => {
    Object.entries(db).forEach(([key, value]) => {
        localStorage.setItem(`asagents_${key}`, JSON.stringify(value));
    });
};

const addAuditLog = (actorId: string, action: string, target?: { type: string, id: string, name: string }) => {
    const newLog: AuditLog = {
        id: String(Date.now() + Math.random()),
        actorId,
        action,
        target,
        timestamp: new Date().toISOString(),
    };
    db.auditLogs.push(newLog);
};

export const authApi = {
    register: async (credentials: Partial<RegisterCredentials & { companyName?: string; companyType?: CompanyType; companyEmail?: string; companyPhone?: string; companyWebsite?: string; companySelection?: 'create' | 'join', role?: Role }>): Promise<any> => {
        await delay();
        if (db.users.some(u => u.email === credentials.email)) {
            throw new Error("An account with this email already exists.");
        }

        let companyId: string;
        let userRole = credentials.role || Role.OPERATIVE;

        if (credentials.companySelection === 'create') {
            const newCompany: Partial<Company> = {
                id: String(Date.now()),
                name: credentials.companyName,
                type: credentials.companyType || 'GENERAL_CONTRACTOR',
                email: credentials.companyEmail,
                phone: credentials.companyPhone,
                website: credentials.companyWebsite,
                status: 'Active',
                subscriptionPlan: 'FREE',
                storageUsageGB: 0,
            };
            db.companies.push(newCompany);
            companyId = newCompany.id!;
            userRole = Role.OWNER;
        } else if (credentials.companySelection === 'join') {
            if (credentials.inviteToken !== 'JOIN-CONSTRUCTCO') {
                 throw new Error("Invalid invite token.");
            }
            companyId = '1';
        } else {
            throw new Error("Invalid company selection.");
        }

        const newUser: Partial<User> = {
            id: String(Date.now()),
            firstName: credentials.firstName,
            lastName: credentials.lastName,
            email: credentials.email,
            password: credentials.password,
            phone: credentials.phone,
            role: userRole,
            companyId,
            isActive: true,
            isEmailVerified: true, // Mocking verification for simplicity
            createdAt: new Date().toISOString(),
        };
        db.users.push(newUser);
        saveDb();

        const user = db.users.find(u => u.id === newUser.id) as User;
        const company = db.companies.find(c => c.id === companyId) as Company;

        const token = createToken({ userId: user.id, companyId: company.id, role: user.role }, MOCK_ACCESS_TOKEN_LIFESPAN);
        const refreshToken = createToken({ userId: user.id }, MOCK_REFRESH_TOKEN_LIFESPAN);
        
        return { success: true, token, refreshToken, user, company };
    },
    login: async (credentials: LoginCredentials): Promise<any> => {
        await delay(200);
        const user = db.users.find(u => u.email === credentials.email && u.password === credentials.password);
        if (!user) {
            throw new Error("Invalid email or password.");
        }
        if (user.mfaEnabled) {
            return { success: true, mfaRequired: true, userId: user.id };
        }
        return authApi.finalizeLogin(user.id as string);
    },
    verifyMfa: async (userId: string, code: string): Promise<any> => {
        await delay(200);
        if (code !== '123456') {
            throw new Error("Invalid MFA code.");
        }
        return authApi.finalizeLogin(userId);
    },
    finalizeLogin: async (userId: string): Promise<any> => {
        await delay();
        const user = db.users.find(u => u.id === userId) as User;
        if (!user) throw new Error("User not found during finalization.");
        const company = db.companies.find(c => c.id === user.companyId) as Company;
        if (!company) throw new Error("Company not found for user.");

        const token = createToken({ userId: user.id, companyId: company.id, role: user.role }, MOCK_ACCESS_TOKEN_LIFESPAN);
        const refreshToken = createToken({ userId: user.id }, MOCK_REFRESH_TOKEN_LIFESPAN);
        
        return { success: true, token, refreshToken, user, company };
    },
    refreshToken: async (refreshToken: string): Promise<{ token: string }> => {
        await delay();
        const decoded = decodeToken(refreshToken);
        if (!decoded) throw new Error("Invalid refresh token");
        const user = db.users.find(u => u.id === decoded.userId);
        if (!user) throw new Error("User not found for refresh token");
        const token = createToken({ userId: user.id, companyId: user.companyId, role: user.role }, MOCK_ACCESS_TOKEN_LIFESPAN);
        return { token };
    },
    /**
     * Gets user and company info from a token.
     * This function validates the token, including its expiration.
     * The client (`AuthContext`) is responsible for catching an expiry error and using the refresh token.
     */
    me: async (token: string): Promise<{ user: User, company: Company }> => {
        await delay();
        const decoded = decodeToken(token);
        if (!decoded) throw new Error("Invalid or expired token");
        const user = db.users.find(u => u.id === decoded.userId) as User;
        const company = db.companies.find(c => c.id === decoded.companyId) as Company;
        if (!user || !company) throw new Error("User or company not found");
        return { user, company };
    },
    requestPasswordReset: async (email: string): Promise<{ success: boolean }> => {
        await delay(300);
        const user = db.users.find(u => u.email === email);
        if (user) {
            const token = `reset-${Date.now()}-${Math.random()}`;
            passwordResetTokens.set(token, { userId: user.id!, expires: Date.now() + MOCK_RESET_TOKEN_LIFESPAN });
            console.log(`Password reset for ${email}. Token: ${token}`); // Simulate sending email
        }
        // Always return success to prevent user enumeration attacks
        return { success: true };
    },
    resetPassword: async (token: string, newPassword: string): Promise<{ success: boolean }> => {
        await delay(300);
        const tokenData = passwordResetTokens.get(token);
        if (!tokenData || tokenData.expires < Date.now()) {
            throw new Error("Invalid or expired password reset token.");
        }
        const userIndex = db.users.findIndex(u => u.id === tokenData.userId);
        if (userIndex === -1) {
            throw new Error("User not found.");
        }
        db.users[userIndex].password = newPassword;
        saveDb();
        passwordResetTokens.delete(token);
        return { success: true };
    },
};

type OfflineAction = { id: number, type: string, payload: any, retries: number, error?: string };
let offlineQueue: OfflineAction[] = JSON.parse(localStorage.getItem('asagents_offline_queue') || '[]');
let failedSyncActions: OfflineAction[] = JSON.parse(localStorage.getItem('asagents_failed_sync_actions') || '[]');

const saveQueues = () => {
    localStorage.setItem('asagents_offline_queue', JSON.stringify(offlineQueue));
    localStorage.setItem('asagents_failed_sync_actions', JSON.stringify(failedSyncActions));
};

const addToOfflineQueue = (type: string, payload: any) => {
    offlineQueue.push({ id: Date.now(), type, payload, retries: 0 });
    saveQueues();
};

export const processOfflineQueue = async () => {
    if (offlineQueue.length === 0) return { successCount: 0, movedToFailedCount: 0 };
    
    let successCount = 0;
    let movedToFailedCount = 0;
    const processingQueue = [...offlineQueue];
    offlineQueue = [];
    
    for (const action of processingQueue) {
        try {
            await delay(100); 
            console.log(`Successfully synced action: ${action.type}`, action.payload);
            successCount++;
        } catch (error) {
            action.retries++;
            action.error = error instanceof Error ? error.message : "Unknown sync error";
            if (action.retries >= 3) {
                failedSyncActions.push(action);
                movedToFailedCount++;
            } else {
                offlineQueue.push(action);
            }
        }
    }
    saveQueues();
    return { successCount, movedToFailedCount };
};

export const getFailedSyncActions = () => [...failedSyncActions];
export const retryFailedAction = async (id: number) => {
    const actionIndex = failedSyncActions.findIndex(a => a.id === id);
    if (actionIndex > -1) {
        const [action] = failedSyncActions.splice(actionIndex, 1);
        action.retries = 0;
        offlineQueue.push(action);
        saveQueues();
        await processOfflineQueue();
    }
};
export const discardFailedAction = (id: number) => {
    failedSyncActions = failedSyncActions.filter(a => a.id !== id);
    saveQueues();
};
export interface FailedActionForUI { id: number; summary: string; error: string; timestamp: string; }
export const formatFailedActionForUI = (action: OfflineAction): FailedActionForUI => ({
    id: action.id,
    summary: `${action.type.replace(/_/g, ' ')}: ${JSON.stringify(action.payload).substring(0, 100)}...`,
    error: action.error || 'Unknown Error',
    timestamp: new Date(action.id).toLocaleString(),
});

export const api = {
    getCompanySettings: async (companyId: string): Promise<CompanySettings> => {
        await delay();
        return {
            theme: 'light',
            accessibility: { highContrast: false },
            timeZone: 'GMT',
            dateFormat: 'DD/MM/YYYY',
            currency: 'GBP',
            workingHours: { start: '08:00', end: '17:00', workDays: [1,2,3,4,5] },
            features: { projectManagement: true, timeTracking: true, financials: true, documents: true, safety: true, equipment: true, reporting: true },
        };
    },
    getTimesheetsByCompany: async (companyId: string, userId?: string, options?: RequestOptions): Promise<Timesheet[]> => {
        ensureNotAborted(options?.signal);
        await delay();
        ensureNotAborted(options?.signal);
        return db.timeEntries.map(te => ({...te, clockIn: new Date(te.clockIn!), clockOut: te.clockOut ? new Date(te.clockOut) : null })) as Timesheet[];
    },
    getSafetyIncidentsByCompany: async (companyId: string): Promise<SafetyIncident[]> => {
        await delay();
        return db.safetyIncidents as SafetyIncident[];
    },
    getConversationsForUser: async (userId: string, options?: RequestOptions): Promise<Conversation[]> => {
        ensureNotAborted(options?.signal);
        await delay();
        ensureNotAborted(options?.signal);
        return db.conversations.filter(c => c.participantIds?.includes(userId)) as Conversation[];
    },
    getNotificationsForUser: async (userId: string, options?: RequestOptions): Promise<Notification[]> => {
        ensureNotAborted(options?.signal);
        await delay();
        ensureNotAborted(options?.signal);
        return db.notifications.filter(n => n.userId === userId).map(n => ({...n, timestamp: new Date(n.timestamp!)})) as Notification[];
    },
    markAllNotificationsAsRead: async (userId: string): Promise<void> => {
        await delay();
        db.notifications.forEach(n => {
            if (n.userId === userId) { n.isRead = true; n.read = true; }
        });
        saveDb();
    },
    markNotificationAsRead: async (notificationId: string): Promise<void> => {
        await delay();
        const notification = db.notifications.find(n => n.id === notificationId);
        if (!notification) {
            throw new Error('Notification not found');
        }
        notification.isRead = true;
        notification.read = true;
        saveDb();
    },
    getProjectsByManager: async (managerId: string, options?: RequestOptions): Promise<Project[]> => {
        ensureNotAborted(options?.signal);
        await delay();
        ensureNotAborted(options?.signal);
        return db.projects.filter(p => (p as any).managerId === managerId) as Project[];
    },
    getProjectById: async (projectId: string, options?: RequestOptions): Promise<Project | null> => {
        ensureNotAborted(options?.signal);
        await delay();
        ensureNotAborted(options?.signal);
        const project = db.projects.find(p => p.id === projectId);
        return project ? project as Project : null;
    },
    getUsersByCompany: async (companyId: string, options?: RequestOptions): Promise<User[]> => {
        ensureNotAborted(options?.signal);
        await delay();
        ensureNotAborted(options?.signal);
        return db.users.filter(u => u.companyId === companyId) as User[];
    },
    getEquipmentByCompany: async (companyId: string, options?: RequestOptions): Promise<Equipment[]> => {
        ensureNotAborted(options?.signal);
        await delay();
        ensureNotAborted(options?.signal);
        return db.equipment.filter(e => e.companyId === companyId) as Equipment[];
    },
    getResourceAssignments: async (companyId: string, options?: RequestOptions): Promise<ResourceAssignment[]> => {
        ensureNotAborted(options?.signal);
        await delay();
        ensureNotAborted(options?.signal);
        return db.resourceAssignments as ResourceAssignment[];
    },
    getAuditLogsByCompany: async (companyId: string, options?: RequestOptions): Promise<AuditLog[]> => {
        ensureNotAborted(options?.signal);
        await delay();
        ensureNotAborted(options?.signal);
        return db.auditLogs as AuditLog[];
    },
    getTodosByProjectIds: async (projectIds: string[], options?: RequestOptions): Promise<Todo[]> => {
        ensureNotAborted(options?.signal);
        await delay();
        ensureNotAborted(options?.signal);
        const idSet = new Set(projectIds);
        return db.todos.filter(t => idSet.has(t.projectId!)) as Todo[];
    },
    getDocumentsByProject: async (projectId: string, options?: RequestOptions): Promise<Document[]> => {
        ensureNotAborted(options?.signal);
        await delay();
        ensureNotAborted(options?.signal);
        return db.documents.filter(d => d.projectId === projectId) as Document[];
    },
    getUsersByProject: async (projectId: string, options?: RequestOptions): Promise<User[]> => {
        ensureNotAborted(options?.signal);
        await delay();
        ensureNotAborted(options?.signal);
        const assignments = db.projectAssignments.filter(pa => pa.projectId === projectId);
        const userIds = new Set(assignments.map(a => a.userId));
        return db.users.filter(u => userIds.has(u.id!)) as User[];
    },

    getProjectInsights: async (projectId: string): Promise<ProjectInsight[]> => {

    getProjectInsights: async (projectId: string, options?: RequestOptions): Promise<ProjectInsight[]> => {
        ensureNotAborted(options?.signal);
        await delay();
        ensureNotAborted(options?.signal);
        return db.projectInsights
            .filter(insight => insight.projectId === projectId)
            .sort((a, b) => new Date(b.createdAt || 0).getTime() - new Date(a.createdAt || 0).getTime())
            .map(insight => ({
                id: insight.id!,
                projectId: insight.projectId!,
                summary: insight.summary || '',
                type: (insight.type as ProjectInsight['type']) || 'CUSTOM',
                createdAt: insight.createdAt || new Date().toISOString(),
                createdBy: insight.createdBy || 'system',
                model: insight.model,
                metadata: insight.metadata,
            }));
    },
    createProjectInsight: async (
        data: { projectId: string; summary: string; type?: ProjectInsight['type']; metadata?: Record<string, unknown>; model?: string },
        userId: string
    ): Promise<ProjectInsight> => {
        await delay();
        if (!data.projectId) {
            throw new Error('projectId is required to create an insight.');
        }
        if (!data.summary.trim()) {
            throw new Error('summary is required to create an insight.');
        }

        const newInsight: ProjectInsight = {
            id: String(Date.now() + Math.random()),
            projectId: data.projectId,
            summary: data.summary,
            type: data.type || 'CUSTOM',
            createdAt: new Date().toISOString(),
            createdBy: userId,
            model: data.model,
            metadata: data.metadata,
        };

        db.projectInsights.push(newInsight);
        const project = db.projects.find(p => p.id === data.projectId);
        addAuditLog(userId, 'generated_project_insight', project ? { type: 'project', id: project.id!, name: project.name || '' } : undefined);
        saveDb();
        return newInsight;
    },
    getFinancialForecasts: async (companyId: string, options?: RequestOptions): Promise<FinancialForecast[]> => {
        ensureNotAborted(options?.signal);
        await delay();
        ensureNotAborted(options?.signal);
        return db.financialForecasts
            .filter(forecast => forecast.companyId === companyId)
            .sort((a, b) => new Date(b.createdAt || 0).getTime() - new Date(a.createdAt || 0).getTime())
            .map(forecast => ({
                id: forecast.id!,
                companyId: forecast.companyId!,
                summary: forecast.summary || '',
                horizonMonths: typeof forecast.horizonMonths === 'number'
                    ? forecast.horizonMonths
                    : Number((forecast.metadata as any)?.horizonMonths) || 3,
                createdAt: forecast.createdAt || new Date().toISOString(),
                createdBy: forecast.createdBy || 'system',
                model: forecast.model,
                metadata: forecast.metadata,
            }));
    },
    createFinancialForecast: async (
        data: { companyId: string; summary: string; horizonMonths: number; metadata?: Record<string, unknown>; model?: string },
        userId: string,
    ): Promise<FinancialForecast> => {
        await delay();
        if (!data.companyId) {
            throw new Error('companyId is required to create a financial forecast.');
        }
        if (!data.summary.trim()) {
            throw new Error('summary is required to create a financial forecast.');
        }

        const newForecast: FinancialForecast = {
            id: String(Date.now() + Math.random()),
            companyId: data.companyId,
            summary: data.summary,
            horizonMonths: data.horizonMonths,
            createdAt: new Date().toISOString(),
            createdBy: userId,
            model: data.model,
            metadata: data.metadata,
        };

        db.financialForecasts.push(newForecast);
        const company = db.companies.find(c => c.id === data.companyId);
        addAuditLog(
            userId,
            'generated_financial_forecast',
            company ? { type: 'company', id: company.id!, name: company.name || '' } : undefined,
        );
        saveDb();
        return newForecast;
    },
    getExpensesByCompany: async (companyId: string, options?: RequestOptions): Promise<Expense[]> => {
        ensureNotAborted(options?.signal);
        await delay();
        ensureNotAborted(options?.signal);
        const projectIds = new Set(db.projects.filter(p => p.companyId === companyId).map(p => p.id));
        return db.expenses.filter(e => projectIds.has(e.projectId!)) as Expense[];
    },
    updateTodo: async (todoId: string, updates: Partial<Todo>, userId: string): Promise<Todo> => {
        await delay();
        const todoIndex = db.todos.findIndex(t => t.id === todoId);
        if (todoIndex === -1) throw new Error("Todo not found");
        db.todos[todoIndex] = { ...db.todos[todoIndex], ...updates, updatedAt: new Date().toISOString() };
        saveDb();
        return db.todos[todoIndex] as Todo;
    },
    getProjectsByUser: async (userId: string, options?: RequestOptions): Promise<Project[]> => {
        ensureNotAborted(options?.signal);
        await delay();
        ensureNotAborted(options?.signal);
        const assignments = db.projectAssignments.filter(pa => pa.userId === userId);
        const projectIds = new Set(assignments.map(a => a.projectId));
        return db.projects.filter(p => projectIds.has(p.id!)) as Project[];
    },
    updateEquipment: async (equipmentId: string, updates: Partial<Equipment>, userId: string): Promise<Equipment> => {
        await delay();
        const index = db.equipment.findIndex(e => e.id === equipmentId);
        if (index === -1) throw new Error("Equipment not found");
        db.equipment[index] = { ...db.equipment[index], ...updates };
        saveDb();
        return db.equipment[index] as Equipment;
    },
    createEquipment: async (data: Partial<Equipment>, userId: string): Promise<Equipment> => {
        await delay();
        const newEquipment: Partial<Equipment> = { ...data, id: String(Date.now()), companyId: db.users.find(u=>u.id===userId)?.companyId };
        db.equipment.push(newEquipment);
        saveDb();
        return newEquipment as Equipment;
    },
    createResourceAssignment: async (data: any, userId: string): Promise<ResourceAssignment> => {
        const newAssignment = { ...data, id: String(Date.now()) };
        db.resourceAssignments.push(newAssignment);
        saveDb();
        return newAssignment;
    },
    updateResourceAssignment: async (id: string, data: any, userId: string): Promise<ResourceAssignment> => {
        const index = db.resourceAssignments.findIndex(a => a.id === id);
        db.resourceAssignments[index] = { ...db.resourceAssignments[index], ...data };
        saveDb();
        return db.resourceAssignments[index] as ResourceAssignment;
    },
    deleteResourceAssignment: async (id: string, userId: string): Promise<void> => {
        db.resourceAssignments = db.resourceAssignments.filter(a => a.id !== id);
        saveDb();
    },
    uploadDocument: async (data: any, userId: string): Promise<Document> => {
        const newDoc = { ...data, id: String(Date.now()), uploadedBy: userId, version: 1, uploadedAt: new Date().toISOString() };
        db.documents.push(newDoc);
        saveDb();
        return newDoc as Document;
    },
    getDocumentsByCompany: async (companyId: string, options?: RequestOptions): Promise<Document[]> => {
        ensureNotAborted(options?.signal);
        return db.documents as Document[];
    },
    getProjectsByCompany: async (companyId: string, options?: RequestOptions): Promise<Project[]> => {
        ensureNotAborted(options?.signal);
        return db.projects.filter(p => p.companyId === companyId) as Project[];
    },
    getProjectPortfolioSummary: async (
        companyId: string,
        options?: ProjectSummaryOptions
    ): Promise<ProjectPortfolioSummary> => {
        ensureNotAborted(options?.signal);
        await delay();
        ensureNotAborted(options?.signal);

        const scopedIds = options?.projectIds?.map(String);
        const idFilter = scopedIds && scopedIds.length > 0 ? new Set(scopedIds) : null;

        const scopedProjects = db.projects.filter(project => {
            if (project.companyId !== companyId) {
                return false;
            }
            if (idFilter) {
                return project.id != null && idFilter.has(String(project.id));
            }
            return true;
        });

        return computeProjectPortfolioSummary(scopedProjects);
    },
    findGrants: async (keywords: string, location: string): Promise<Grant[]> => {
        await delay(1000);
        return [{ id: 'g1', name: 'Green Retrofit Grant', agency: 'Gov UK', amount: '£50,000', description: 'For sustainable energy retrofits.', url: '#' }];
    },
    analyzeForRisks: async (text: string): Promise<RiskAnalysis> => {
        await delay(1000);
        return { summary: 'Low risk detected.', identifiedRisks: [{ severity: 'Low', description: 'Ambiguous payment terms.', recommendation: 'Clarify payment schedule before signing.' }]};
    },
    generateBidPackage: async (url: string, strengths: string, userId: string): Promise<BidPackage> => {
        await delay(1500);
        return { summary: 'Executive summary...', coverLetter: 'Dear Sir/Madam...', checklist: ['Form A', 'Form B'] };
    },
    generateSafetyAnalysis: async (incidents: SafetyIncident[], projectId: string, userId: string): Promise<{ report: string }> => {
        await delay(1500);
        return { report: `Analysis for project #${projectId}:\n- Common issue: Slips on wet surfaces (${incidents.length} incidents).\n- Recommendation: Increase signage and regular clean-up patrols.` };
    },
    getCompanies: async (options?: RequestOptions): Promise<Company[]> => {
        ensureNotAborted(options?.signal);
        return db.companies as Company[];
    },
    getPlatformUsageMetrics: async (options?: RequestOptions): Promise<UsageMetric[]> => {
        ensureNotAborted(options?.signal);
        return [
            { name: 'Active Users (24h)', value: db.users.length - 2, unit: 'users' },
            { name: 'API Calls (24h)', value: 12543, unit: 'calls' },
        ];
    },
    updateTimesheetEntry: async (id: string, data: any, userId: string): Promise<Timesheet> => {
        const index = db.timeEntries.findIndex(t => t.id === id);
        db.timeEntries[index] = { ...db.timeEntries[index], ...data };
        saveDb();
        return db.timeEntries[index] as Timesheet;
    },
    submitTimesheet: async (data: any, userId: string): Promise<Timesheet> => {
        const newTimesheet = { ...data, id: String(Date.now()), status: TimesheetStatus.PENDING };
        db.timeEntries.push(newTimesheet);
        saveDb();
        return newTimesheet as Timesheet;
    },
    updateTimesheetStatus: async (id: string, status: TimesheetStatus, userId: string, reason?: string): Promise<Timesheet> => {
        const index = db.timeEntries.findIndex(t => t.id === id);
        db.timeEntries[index]!.status = status;
        if (reason) (db.timeEntries[index] as any).rejectionReason = reason;
        saveDb();
        return db.timeEntries[index] as Timesheet;
    },
    generateDailySummary: async (projectId: string, date: Date, userId: string): Promise<string> => {
        await delay(1000);
        return `Summary for ${date.toDateString()}:\n- Task A completed.\n- Task B in progress.`;
    },
    getFinancialKPIsForCompany: async (companyId: string, options?: RequestOptions): Promise<FinancialKPIs> => {
        ensureNotAborted(options?.signal);
        await delay();
        ensureNotAborted(options?.signal);

        const currency = getCompanyCurrency(companyId);

        const invoices = db.invoices.filter(invoice => resolveCompanyIdForInvoice(invoice) === companyId);
        const invoiceTotals = invoices.reduce(
            (acc, invoice) => {
                const total = safeNumber((invoice as Invoice).total ?? (invoice as any).amount ?? 0);
                const amountPaid = safeNumber((invoice as Invoice).amountPaid ?? 0);
                const explicitBalance = (invoice as Invoice).balance;
                const balance = explicitBalance != null ? safeNumber(explicitBalance) : Math.max(total - amountPaid, 0);

                acc.pipeline += total;
                acc.collected += amountPaid > 0 ? Math.min(total, amountPaid) : total - balance;
                acc.outstanding += balance;
                return acc;
            },
            { pipeline: 0, collected: 0, outstanding: 0 },
        );

        const approvedExpenseStatuses = new Set<ExpenseStatus>([ExpenseStatus.APPROVED, ExpenseStatus.PAID]);
        const expenses = db.expenses.filter(expense => {
            if (resolveCompanyIdForExpense(expense) !== companyId) {
                return false;
            }
            if (!expense.status) {
                return false;
            }
            const status = String(expense.status) as ExpenseStatus;
            return approvedExpenseStatuses.has(status);
        });

        const expenseTotal = expenses.reduce((sum, expense) => sum + safeNumber(expense.amount), 0);

        const profitabilityRaw = invoiceTotals.collected > 0
            ? ((invoiceTotals.collected - expenseTotal) / invoiceTotals.collected) * 100
            : 0;
        const profitability = Math.round(Math.max(-100, Math.min(100, profitabilityRaw)) * 10) / 10;

        const companyProjects = db.projects.filter(project => project.companyId === companyId);
        const marginValues = companyProjects
            .map(project => {
                const budget = safeNumber(project.budget);
                if (budget <= 0) {
                    return null;
                }
                const actual = safeNumber(project.actualCost ?? (project as any).spent ?? 0);
                const margin = ((budget - actual) / budget) * 100;
                return Math.max(-100, Math.min(100, margin));
            })
            .filter((value): value is number => value !== null);

        const projectMargin = marginValues.length
            ? Math.round((marginValues.reduce((sum, value) => sum + value, 0) / marginValues.length) * 10) / 10
            : 0;

        const cashFlow = Math.round((invoiceTotals.collected - expenseTotal) * 100) / 100;

        return {
            profitability,
            projectMargin,
            cashFlow,
            currency,
        };
    },
    getMonthlyFinancials: async (companyId: string, options?: RequestOptions): Promise<MonthlyFinancials[]> => {
        ensureNotAborted(options?.signal);
        await delay();
        ensureNotAborted(options?.signal);

        const monthlyMap = new Map<string, { label: string; date: Date; revenue: number; expense: number }>();

        const registerMonth = (date: Date) => {
            const key = getMonthKey(date);
            if (!monthlyMap.has(key)) {
                const monthStart = new Date(date.getFullYear(), date.getMonth(), 1);
                monthlyMap.set(key, {
                    label: getMonthLabel(date),
                    date: monthStart,
                    revenue: 0,
                    expense: 0,
                });
            }
            return monthlyMap.get(key)!;
        };

        for (const invoice of db.invoices) {
            if (resolveCompanyIdForInvoice(invoice) !== companyId) {
                continue;
            }
            const issuedDate = parseDate((invoice as Invoice).issueDate ?? (invoice as any).issuedAt ?? (invoice as any).createdAt);
            if (!issuedDate) {
                continue;
            }
            const monthBucket = registerMonth(issuedDate);
            monthBucket.revenue += safeNumber((invoice as Invoice).total ?? (invoice as any).amount ?? 0);
        }

        const approvedExpenseStatuses = new Set<ExpenseStatus>([ExpenseStatus.APPROVED, ExpenseStatus.PAID]);
        for (const expense of db.expenses) {
            if (resolveCompanyIdForExpense(expense) !== companyId) {
                continue;
            }
            if (!expense.status || !approvedExpenseStatuses.has(String(expense.status) as ExpenseStatus)) {
                continue;
            }
            const expenseDate = parseDate(expense.date ?? (expense as any).createdAt ?? (expense as any).submittedAt);
            if (!expenseDate) {
                continue;
            }
            const monthBucket = registerMonth(expenseDate);
            monthBucket.expense += safeNumber(expense.amount);
        }

        return Array.from(monthlyMap.values())
            .sort((a, b) => a.date.getTime() - b.date.getTime())
            .map(entry => ({
                month: entry.label,
                revenue: Math.round(entry.revenue * 100) / 100,
                profit: Math.round((entry.revenue - entry.expense) * 100) / 100,
            }));
    },
    getCostBreakdown: async (companyId: string, options?: RequestOptions): Promise<CostBreakdown[]> => {
        ensureNotAborted(options?.signal);
        await delay();
        ensureNotAborted(options?.signal);

        const approvedExpenseStatuses = new Set<ExpenseStatus>([ExpenseStatus.APPROVED, ExpenseStatus.PAID]);
        const totals = new Map<string, number>();

        for (const expense of db.expenses) {
            if (resolveCompanyIdForExpense(expense) !== companyId) {
                continue;
            }
            if (!expense.status || !approvedExpenseStatuses.has(String(expense.status) as ExpenseStatus)) {
                continue;
            }
            const category = (expense.category ?? 'Uncategorised').toString();
            const amount = safeNumber(expense.amount);
            if (amount <= 0) {
                continue;
            }
            totals.set(category, (totals.get(category) ?? 0) + amount);
        }

        return Array.from(totals.entries())
            .map(([category, amount]) => ({ category, amount: Math.round(amount * 100) / 100 }))
            .sort((a, b) => b.amount - a.amount);
    },
    getOperationalInsights: async (companyId: string, options?: RequestOptions): Promise<OperationalInsights> => {
        ensureNotAborted(options?.signal);
        await delay();
        ensureNotAborted(options?.signal);

        const now = new Date();
        const isoNow = now.toISOString();
        const nowTime = now.getTime();

        const startOfMonth = new Date(now.getFullYear(), now.getMonth(), 1);
        startOfMonth.setHours(0, 0, 0, 0);

        const weekStart = new Date(now);
        weekStart.setHours(0, 0, 0, 0);
        const weekday = weekStart.getDay();
        const isoWeekday = weekday === 0 ? 6 : weekday - 1;
        weekStart.setDate(weekStart.getDate() - isoWeekday);
        const weekEnd = new Date(weekStart);
        weekEnd.setDate(weekStart.getDate() + 7);

        const companyCurrency = getCompanyCurrency(companyId);

        const projects = db.projects.filter(project => project.companyId === companyId);
        const projectIds = new Set<string>();
        for (const project of projects) {
            if (project.id != null) {
                projectIds.add(String(project.id));
            }
        }

        const companyUsers = db.users.filter(user => user.companyId === companyId);
        const userIds = new Set<string>();
        for (const user of companyUsers) {
            if (user.id != null) {
                userIds.add(String(user.id));
            }
        }

        const relevantTodos = db.todos.filter(todo => {
            const projectId = (todo as Todo).projectId ?? (todo as any).projectId;
            if (projectId != null && projectIds.has(String(projectId))) {
                return true;
            }
            const assignee = (todo as Todo).assignedTo ?? (todo as any).assigneeId;
            return assignee != null && userIds.has(String(assignee));
        });

        const relevantTimesheets = db.timeEntries.filter(entry => {
            const projectCompany = resolveCompanyIdFromProject(entry.projectId);
            if (projectCompany === companyId) {
                return true;
            }
            const userCompany = resolveCompanyIdFromUser(entry.userId);
            return userCompany === companyId;
        });

        const safetyIncidents = db.safetyIncidents.filter(
            incident => resolveCompanyIdFromProject(incident.projectId) === companyId,
        );
        const invoices = db.invoices.filter(invoice => resolveCompanyIdForInvoice(invoice) === companyId);
        const expenses = db.expenses.filter(expense => resolveCompanyIdForExpense(expense) === companyId);

        const normaliseTodoStatus = (value: unknown): TodoStatus | null => {
            if (!value) {
                return null;
            }
            const status = String(value).toUpperCase();
            return Object.values(TodoStatus).includes(status as TodoStatus) ? (status as TodoStatus) : null;
        };

        const normaliseTimesheetStatus = (value: unknown): TimesheetStatus | null => {
            if (!value) {
                return null;
            }
            const status = String(value).toUpperCase();
            return Object.values(TimesheetStatus).includes(status as TimesheetStatus)
                ? (status as TimesheetStatus)
                : null;
        };

        const isApprovedExpense = (value: unknown): boolean => {
            if (!value) {
                return false;
            }
            const status = String(value).toUpperCase();
            return status === ExpenseStatus.APPROVED || status === ExpenseStatus.PAID;
        };

        const getTimesheetHours = (entry: Partial<Timesheet>): number => {
            const start = parseDate(entry.startTime ?? (entry as any).clockIn);
            const end = parseDate(entry.endTime ?? (entry as any).clockOut);
            if (start && end) {
                return Math.max(0, (end.getTime() - start.getTime()) / MILLISECONDS_PER_HOUR);
            }
            const recorded = safeNumber((entry as any).duration ?? entry.duration);
            if (recorded <= 0) {
                return 0;
            }
            if (recorded > 48) {
                return recorded / 60;
            }
            return recorded;
        };

        const submittedTimesheets = relevantTimesheets.filter(entry => {
            const status = normaliseTimesheetStatus(entry.status);
            return status !== null && status !== TimesheetStatus.DRAFT;
        });

        const approvedTimesheets = submittedTimesheets.filter(
            entry => normaliseTimesheetStatus(entry.status) === TimesheetStatus.APPROVED,
        );

        const pendingApprovals = submittedTimesheets.filter(
            entry => normaliseTimesheetStatus(entry.status) === TimesheetStatus.PENDING,
        ).length;

        const activeTimesheets = relevantTimesheets.filter(entry => {
            const status = normaliseTimesheetStatus(entry.status);
            if (status !== TimesheetStatus.PENDING) {
                return false;
            }
            const hasEnded = entry.endTime != null || (entry as any).clockOut != null;
            return !hasEnded;
        }).length;

        const complianceRate = submittedTimesheets.length
            ? (approvedTimesheets.length / submittedTimesheets.length) * 100
            : 0;

        const hoursLogged = submittedTimesheets
            .map(entry => getTimesheetHours(entry))
            .filter(hours => hours > 0);
        const totalHoursLogged = hoursLogged.reduce((sum, hours) => sum + hours, 0);
        const averageHours = hoursLogged.length ? totalHoursLogged / hoursLogged.length : 0;
        const overtimeHours = hoursLogged.reduce((sum, hours) => sum + Math.max(0, hours - 8), 0);

        const approvedThisWeek = approvedTimesheets.filter(entry => {
            const completionDate = parseDate(
                entry.updatedAt ?? entry.endTime ?? (entry as any).clockOut ?? (entry as any).approvedAt,
            );
            if (!completionDate) {
                return false;
            }
            return completionDate >= weekStart && completionDate < weekEnd;
        }).length;

        const tasksWithDueDates = relevantTodos.filter(todo => parseDate((todo as Todo).dueDate ?? (todo as any).due_at));

        const tasksDueSoon = tasksWithDueDates.filter(todo => {
            const due = parseDate((todo as Todo).dueDate ?? (todo as any).due_at);
            if (!due) {
                return false;
            }
            const time = due.getTime();
            return time >= nowTime && time <= nowTime + 7 * MILLISECONDS_PER_DAY;
        }).length;

        const overdueTasks = tasksWithDueDates.filter(todo => {
            const due = parseDate((todo as Todo).dueDate ?? (todo as any).due_at);
            if (!due) {
                return false;
            }
            const status = normaliseTodoStatus((todo as Todo).status ?? (todo as any).status);
            return due.getTime() < nowTime && status !== TodoStatus.DONE;
        }).length;

        const tasksInProgress = relevantTodos.filter(
            todo => normaliseTodoStatus((todo as Todo).status ?? (todo as any).status) === TodoStatus.IN_PROGRESS,
        ).length;

        const openIncidents = safetyIncidents.filter(incident => {
            const status = incident.status ? String(incident.status).toUpperCase() : null;
            return status !== IncidentStatus.RESOLVED;
        });

        const highSeverity = openIncidents.filter(incident => {
            const severity = incident.severity ? String(incident.severity).toUpperCase() : null;
            return severity === IncidentSeverity.HIGH || severity === IncidentSeverity.CRITICAL;
        }).length;

        const lastIncidentDate = safetyIncidents.reduce<Date | null>((latest, incident) => {
            const date = parseDate(incident.incidentDate ?? incident.timestamp ?? incident.createdAt);
            if (!date) {
                return latest;
            }
            if (!latest || date.getTime() > latest.getTime()) {
                return date;
            }
            return latest;
        }, null);

        const daysSinceLastIncident = lastIncidentDate
            ? Math.max(0, Math.floor((nowTime - lastIncidentDate.getTime()) / MILLISECONDS_PER_DAY))
            : null;

        const portfolioSummary = computeProjectPortfolioSummary(projects);
        const activeProjects = portfolioSummary.activeProjects > 0
            ? portfolioSummary.activeProjects
            : projects.filter(project => String(project.status).toUpperCase() === 'ACTIVE').length;

        const atRiskActiveProjects = projects.reduce((count, project) => {
            const status = project.status ? String(project.status).toUpperCase() : null;
            if (status === 'COMPLETED' || status === 'CANCELLED') {
                return count;
            }
            const budget = safeNumber(project.budget);
            if (budget <= 0) {
                return count;
            }
            const actual = safeNumber(project.actualCost ?? (project as any).spent ?? 0);
            return actual > budget * 1.05 ? count + 1 : count;
        }, 0);

        const approvedExpensesThisMonth = expenses.reduce((sum, expense) => {
            if (!isApprovedExpense(expense.status)) {
                return sum;
            }
            const expenseDate = parseDate(expense.date ?? (expense as any).submittedAt ?? (expense as any).createdAt);
            if (!expenseDate || expenseDate < startOfMonth) {
                return sum;
            }
            return sum + safeNumber(expense.amount);
        }, 0);

        const burnRatePerActiveProject = activeProjects > 0
            ? approvedExpensesThisMonth / activeProjects
            : approvedExpensesThisMonth;

        const outstandingReceivables = invoices.reduce((sum, invoice) => {
            const financials = getInvoiceFinancials(invoice as Invoice);
            return sum + financials.balance;
        }, 0);

        const alerts: OperationalAlert[] = [];
        const formatCurrencyForAlert = (value: number) =>
            new Intl.NumberFormat('en-GB', {
                style: 'currency',
                currency: companyCurrency,
                maximumFractionDigits: 0,
            }).format(Math.round(value));

        if (submittedTimesheets.length > 0 && complianceRate < 85) {
            alerts.push({
                id: 'low-timesheet-compliance',
                severity: complianceRate < 60 ? 'critical' : 'warning',
                message: `Timesheet approvals are at ${Math.round(complianceRate)}%. Clear pending entries to restore compliance.`,
            });
        }

        if (highSeverity > 0) {
            alerts.push({
                id: 'high-severity-incidents',
                severity: 'critical',
                message: `${highSeverity} high-severity incident${highSeverity === 1 ? ' requires' : 's require'} immediate action.`,
            });
        }

        if (overdueTasks > 0) {
            alerts.push({
                id: 'overdue-field-tasks',
                severity: 'warning',
                message: `${overdueTasks} task${overdueTasks === 1 ? ' is' : 's are'} past due. Rebalance crew priorities.`,
            });
        }

        if (outstandingReceivables > 0) {
            alerts.push({
                id: 'outstanding-receivables',
                severity: outstandingReceivables > 100000 ? 'warning' : 'info',
                message: `${formatCurrencyForAlert(outstandingReceivables)} outstanding in receivables.`,
            });
        }

        return {
            updatedAt: isoNow,
            safety: {
                openIncidents: openIncidents.length,
                highSeverity,
                daysSinceLastIncident,
            },
            workforce: {
                complianceRate: Math.round(complianceRate * 10) / 10,
                approvedThisWeek,
                overtimeHours: Math.round(overtimeHours * 10) / 10,
                averageHours: Math.round(averageHours * 10) / 10,
                activeTimesheets,
                pendingApprovals,
            },
            schedule: {
                atRiskProjects: atRiskActiveProjects,
                overdueProjects: portfolioSummary.overdueProjects,
                tasksDueSoon,
                overdueTasks,
                tasksInProgress,
                averageProgress: Math.round(portfolioSummary.averageProgress * 10) / 10,
            },
            financial: {
                currency: companyCurrency,
                approvedExpensesThisMonth: Math.round(approvedExpensesThisMonth * 100) / 100,
                burnRatePerActiveProject: Math.round(burnRatePerActiveProject * 100) / 100,
                outstandingReceivables: Math.round(outstandingReceivables * 100) / 100,
            },
            alerts,
        };
    },
    getInvoicesByCompany: async (companyId: string, options?: RequestOptions): Promise<Invoice[]> => {
        ensureNotAborted(options?.signal);
        return db.invoices as Invoice[];
    },
    getQuotesByCompany: async (companyId: string, options?: RequestOptions): Promise<Quote[]> => {
        ensureNotAborted(options?.signal);
        return db.quotes as Quote[];
    },
    getClientsByCompany: async (companyId: string, options?: RequestOptions): Promise<Client[]> => {
        ensureNotAborted(options?.signal);
        return db.clients
            .filter(client => client.companyId === companyId)
            .map(client => ({
                ...client,
                isActive: client.isActive ?? true,
            })) as Client[];
    },
    updateClient: async (id:string, data:any, userId:string): Promise<Client> => {
        const index = db.clients.findIndex(c=>c.id === id);
        if (index === -1) {
            throw new Error('Client not found');
        }
        db.clients[index] = {
            ...db.clients[index],
            ...data,
            updatedAt: new Date().toISOString(),
        };
        saveDb();
        return db.clients[index] as Client;
    },
    createClient: async (data:any, userId:string): Promise<Client> => {
        const timestamp = new Date().toISOString();
        const companyId = db.users.find(u=>u.id===userId)!.companyId;
        const newClient = {
            isActive: true,
            createdAt: timestamp,
            updatedAt: timestamp,
            contactPerson: data.contactPerson || '',
            contactEmail: data.contactEmail,
            contactPhone: data.contactPhone || data.phone,
            paymentTerms: data.paymentTerms || 'Net 30',
            billingAddress: data.billingAddress || '',
            address: data.address || { street: '', city: '', state: '', zipCode: '', country: '' },
            ...data,
            id: String(Date.now()),
            companyId,
        };
        db.clients.push(newClient);
        saveDb();
        return newClient as Client;
    },
    updateInvoice: async (id: string, data: any, userId: string): Promise<Invoice> => {
        await delay();
        const index = db.invoices.findIndex(i => i.id === id);
        if (index === -1) throw new Error("Invoice not found");

        const existingInvoice = db.invoices[index]!;
        const companyId = existingInvoice.companyId ?? db.users.find(u => u.id === userId)?.companyId;
        const updatedInvoiceNumber = (data.invoiceNumber ?? existingInvoice.invoiceNumber) as string | undefined;

        if (!updatedInvoiceNumber) {
            throw new Error("Invoice number is required.");
        }

        const hasDuplicateNumber = db.invoices.some((invoice, invoiceIndex) => {
            if (invoiceIndex === index) return false;
            if (!invoice.invoiceNumber) return false;
            return invoice.invoiceNumber === updatedInvoiceNumber;
        });

        if (hasDuplicateNumber) {
            throw new Error("Invoice number already exists.");
        }

        const oldStatus = existingInvoice?.status;
        db.invoices[index] = {
            ...existingInvoice,
            ...data,
            companyId: existingInvoice.companyId ?? companyId,
            invoiceNumber: updatedInvoiceNumber,
        };

        if (oldStatus !== data.status) {
            addAuditLog(userId, `UPDATE_INVOICE_STATUS: ${oldStatus} -> ${data.status}`, { type: 'Invoice', id: id, name: updatedInvoiceNumber });
        } else {
            addAuditLog(userId, 'UPDATE_INVOICE', { type: 'Invoice', id: id, name: updatedInvoiceNumber });
        }
        saveDb();
        return db.invoices[index] as Invoice;
    },
    createInvoice: async (data: any, userId: string): Promise<Invoice> => {
        await delay();
        const companyId = db.users.find(u => u.id === userId)?.companyId;
        if (!companyId) {
            throw new Error("Unable to determine company for invoice creation.");
        }

        const companyInvoices = db.invoices.filter(inv => {
            if (!inv.companyId) return true;
            return inv.companyId === companyId;
        });

        const extractNumber = (invoiceNumber?: string): number => {
            if (!invoiceNumber) return 0;
            const match = invoiceNumber.match(/(\d+)$/);
            return match ? parseInt(match[1], 10) : 0;
        };

        const existingNumbers = new Set(
            companyInvoices
                .map(inv => inv.invoiceNumber)
                .filter((value): value is string => Boolean(value))
        );

        let counter = companyInvoices.reduce((max, inv) => {
            const numeric = extractNumber(inv.invoiceNumber as string | undefined);
            return Math.max(max, numeric);
        }, 0);

        let invoiceNumber: string;
        do {
            counter += 1;
            invoiceNumber = `INV-${String(counter).padStart(3, '0')}`;
        } while (existingNumbers.has(invoiceNumber));

        if (!invoiceNumber) {
            throw new Error("Failed to generate invoice number.");
        }

        const newInvoice = {
            ...data,
            id: String(Date.now()),
            companyId,
            invoiceNumber,
        };

        db.invoices.push(newInvoice);
        addAuditLog(userId, 'CREATE_INVOICE', { type: 'Invoice', id: newInvoice.id, name: newInvoice.invoiceNumber });
        saveDb();
        return newInvoice as Invoice;
    },
    recordPaymentForInvoice: async (id: string, data: any, userId: string): Promise<Invoice> => {
        await delay();
        const index = db.invoices.findIndex(i => i.id === id);
        if (index === -1) throw new Error("Invoice not found");
        const inv = db.invoices[index]!;
        if (!inv.payments) inv.payments = [];
        const newPayment = { ...data, id: String(Date.now()), createdBy: userId, date: new Date().toISOString(), invoiceId: id };
        inv.payments.push(newPayment);
        inv.amountPaid = (inv.amountPaid || 0) + data.amount;
        const balance = (inv.total || 0) - (inv.amountPaid || 0);
        inv.balance = balance;

        if (balance <= 0 && inv.status !== InvoiceStatus.CANCELLED) {
            inv.status = InvoiceStatus.PAID;
            addAuditLog(userId, `RECORD_PAYMENT (amount: ${data.amount})`, { type: 'Invoice', id: id, name: inv.invoiceNumber });
            addAuditLog(userId, `UPDATE_INVOICE_STATUS: ${InvoiceStatus.SENT} -> ${InvoiceStatus.PAID}`, { type: 'Invoice', id: id, name: inv.invoiceNumber });
        } else {
            addAuditLog(userId, `RECORD_PAYMENT (amount: ${data.amount})`, { type: 'Invoice', id: id, name: inv.invoiceNumber });
        }
        saveDb();
        return inv as Invoice;
    },
    submitExpense: async (data:any, userId:string): Promise<Expense> => {
        const newExpense = {...data, id: String(Date.now()), userId, status: ExpenseStatus.PENDING, submittedAt: new Date().toISOString()};
        db.expenses.push(newExpense);
        saveDb();
        return newExpense as Expense;
    },
    updateExpense: async (id:string, data:any, userId:string): Promise<Expense> => {
        const index = db.expenses.findIndex(e=>e.id === id);
        db.expenses[index] = {...db.expenses[index], ...data, status: ExpenseStatus.PENDING};
        saveDb();
        return db.expenses[index] as Expense;
    },
    clockIn: async (projectId: string, userId: string): Promise<Timesheet> => {
        const newEntry = { id: String(Date.now()), userId, projectId, clockIn: new Date(), clockOut: null, status: TimesheetStatus.DRAFT };
        db.timeEntries.push(newEntry);
        saveDb();
        return newEntry as Timesheet;
    },
    clockOut: async (userId: string): Promise<Timesheet> => {
        const entry = db.timeEntries.find(t => t.userId === userId && t.clockOut === null);
        if(!entry) throw new Error("Not clocked in");
        entry.clockOut = new Date();
        entry.status = TimesheetStatus.PENDING;
        saveDb();
        return entry as Timesheet;
    },
    getTimesheetsByUser: async (userId: string, options?: RequestOptions): Promise<Timesheet[]> => {
        ensureNotAborted(options?.signal);
        return db.timeEntries.filter(t => t.userId === userId).map(te => ({...te, clockIn: new Date(te.clockIn!), clockOut: te.clockOut ? new Date(te.clockOut) : null })) as Timesheet[];
    },
    createSafetyIncident: async (data: any, userId: string): Promise<SafetyIncident> => {
        const newIncident = { ...data, id: String(Date.now()), reportedById: userId, timestamp: new Date().toISOString(), status: IncidentStatus.REPORTED };
        db.safetyIncidents.push(newIncident);
        saveDb();
        return newIncident as SafetyIncident;
    },
    updateSafetyIncidentStatus: async (id: string, status: IncidentStatus, userId: string): Promise<SafetyIncident> => {
        const index = db.safetyIncidents.findIndex(i => i.id === id);
        db.safetyIncidents[index]!.status = status;
        saveDb();
        return db.safetyIncidents[index] as SafetyIncident;
    },
    createProject: async (data: any, templateId: number | null, userId: string): Promise<Project> => {
        const companyId = db.users.find(u=>u.id===userId)?.companyId;
        const newProject = { ...data, id: String(Date.now()), companyId, status: 'PLANNING', actualCost: 0 };
        db.projects.push(newProject);
        db.projectAssignments.push({ userId, projectId: newProject.id });
        saveDb();
        return newProject as Project;
    },
    updateProject: async (id: string, data: any, userId: string): Promise<Project> => {
        const index = db.projects.findIndex(p => p.id === id);
        db.projects[index] = { ...db.projects[index], ...data };
        saveDb();
        return db.projects[index] as Project;
    },
    getProjectTemplates: async (companyId: string, options?: RequestOptions): Promise<ProjectTemplate[]> => {
        ensureNotAborted(options?.signal);
        return db.projectTemplates as ProjectTemplate[];
    },
    createProjectTemplate: async (data: any, userId: string): Promise<ProjectTemplate> => {
        const newTemplate = { ...data, id: String(Date.now()) };
        db.projectTemplates.push(newTemplate);
        saveDb();
        return newTemplate as ProjectTemplate;
    },
    getProjectAssignmentsByCompany: async (companyId: string, options?: RequestOptions): Promise<ProjectAssignment[]> => {
        ensureNotAborted(options?.signal);
        return db.projectAssignments as ProjectAssignment[];
    },
    getUserPerformanceMetrics: async (userId: string): Promise<{totalHours: number, tasksCompleted: number}> => {
        return { totalHours: 120, tasksCompleted: 15 };
    },
    createUser: async (data: any, userId: string): Promise<User> => {
        const newUser = { ...data, id: String(Date.now()), companyId: db.users.find(u=>u.id===userId)?.companyId };
        db.users.push(newUser);
        saveDb();
        return newUser as User;
    },
    updateUser: async (id: string, data: Partial<User>, projectIds: (string|number)[] | undefined, userId: string): Promise<User> => {
        const index = db.users.findIndex(u=>u.id === id);
        if (index === -1) throw new Error("User not found");
        
        // Merge existing user data with updates
        db.users[index] = { ...db.users[index], ...data };
        
        // Only update project assignments if the projectIds array is explicitly passed
        // This allows for profile-only updates by omitting the projectIds argument
        if (projectIds !== undefined) {
            db.projectAssignments = db.projectAssignments.filter(pa => pa.userId !== id);
            projectIds.forEach(pid => db.projectAssignments.push({userId: id, projectId: String(pid)}));
        }
        
        saveDb();
        return db.users[index] as User;
    },
    prioritizeTasks: async (tasks: Todo[], projects: Project[], userId: string): Promise<{prioritizedTaskIds: string[]}> => {
        await delay(1000);
        return { prioritizedTaskIds: tasks.sort((a,b) => (b.priority === TodoPriority.HIGH ? 1 : -1) - (a.priority === TodoPriority.HIGH ? 1 : -1)).map(t=>t.id) };
    },
    getMessagesForConversation: async (conversationId: string, userId: string, options?: RequestOptions): Promise<Message[]> => {
        ensureNotAborted(options?.signal);
        return db.messages.filter(m => m.conversationId === conversationId).map(m=>({...m, timestamp: new Date(m.timestamp!)})) as Message[];
    },
    sendMessage: async (senderId: string, recipientId: string, content: string, conversationId?: string): Promise<{conversation: Conversation, message: Message}> => {
        let convo = conversationId ? db.conversations.find(c => c.id === conversationId) : db.conversations.find(c => c.participantIds?.includes(senderId) && c.participantIds?.includes(recipientId));
        if(!convo) {
            convo = { id: String(Date.now()), participantIds: [senderId, recipientId], lastMessage: null };
            db.conversations.push(convo);
        }
        const newMessage = { id: String(Date.now()), conversationId: convo.id, senderId, content, timestamp: new Date(), isRead: false };
        db.messages.push(newMessage);
        convo.lastMessage = newMessage as Message;
        saveDb();
        return { conversation: convo as Conversation, message: newMessage as Message };
    },
    getWhiteboardNotesByProject: async (projectId: string, options?: RequestOptions): Promise<WhiteboardNote[]> => {
        ensureNotAborted(options?.signal);
        return db.whiteboardNotes.filter(n => n.projectId === projectId) as WhiteboardNote[];
    },
    createWhiteboardNote: async (data: any, userId: string): Promise<WhiteboardNote> => {
        const newNote = { ...data, id: String(Date.now()) };
        db.whiteboardNotes.push(newNote);
        saveDb();
        return newNote as WhiteboardNote;
    },
    updateWhiteboardNote: async (id: string, data: any, userId: string): Promise<WhiteboardNote> => {
        const index = db.whiteboardNotes.findIndex(n => n.id === id);
        db.whiteboardNotes[index] = { ...db.whiteboardNotes[index], ...data };
        saveDb();
        return db.whiteboardNotes[index] as WhiteboardNote;
    },
    deleteWhiteboardNote: async (id: string, userId: string): Promise<void> => {
        db.whiteboardNotes = db.whiteboardNotes.filter(n => n.id !== id);
        saveDb();
    },
    createTodo: async (data: Partial<Todo>, userId: string): Promise<Todo> => {
        const newTodo = { ...data, id: String(Date.now()), status: TodoStatus.TODO, createdAt: new Date().toISOString() };
        db.todos.push(newTodo);
        saveDb();
        return newTodo as Todo;
    },
    bulkUpdateTodos: async (ids: (string|number)[], updates: Partial<Todo>, userId: string): Promise<void> => {
        const idSet = new Set(ids.map(String));
        db.todos.forEach(t => {
            if (idSet.has(t.id!)) {
                Object.assign(t, updates);
            }
        });
        saveDb();
    },
    getSiteUpdatesByProject: async (projectId: string, options?: RequestOptions): Promise<SiteUpdate[]> => {
        ensureNotAborted(options?.signal);
        return db.siteUpdates.filter(s => s.projectId === projectId) as SiteUpdate[];
    },
    getProjectMessages: async (projectId: string, options?: RequestOptions): Promise<ProjectMessage[]> => {
        ensureNotAborted(options?.signal);
        return db.projectMessages.filter(p => p.projectId === projectId) as ProjectMessage[];
    },
    getWeatherForLocation: async (lat: number, lng: number, options?: RequestOptions): Promise<Weather> => {
        ensureNotAborted(options?.signal);
        return { temperature: 18, condition: 'Sunny', windSpeed: 10, icon: '☀️' };
    },
    createSiteUpdate: async (data: any, userId: string): Promise<SiteUpdate> => {
        const newUpdate = { ...data, id: String(Date.now()), userId, timestamp: new Date().toISOString() };
        db.siteUpdates.push(newUpdate);
        saveDb();
        return newUpdate as SiteUpdate;
    },
    sendProjectMessage: async (data: any, userId: string): Promise<ProjectMessage> => {
        const newMessage = { ...data, id: String(Date.now()), senderId: userId, timestamp: new Date().toISOString() };
        db.projectMessages.push(newMessage);
        saveDb();
        return newMessage as ProjectMessage;
    }
};<|MERGE_RESOLUTION|>--- conflicted
+++ resolved
@@ -58,11 +58,7 @@
     OperationalInsights,
 } from '../types';
 import { computeProjectPortfolioSummary } from '../utils/projectPortfolio';
-<<<<<<< HEAD
 import { getInvoiceFinancials } from '../utils/finance';
-=======
->>>>>>> af1805eb
-
 const delay = (ms = 50) => new Promise(res => setTimeout(res, ms));
 
 type RequestOptions = { signal?: AbortSignal };
