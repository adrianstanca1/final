--- conflicted
+++ resolved
@@ -595,7 +595,6 @@
     markNotificationAsRead: async (notificationId: string): Promise<void> => {
         await delay();
         const notification = db.notifications.find(n => n.id === notificationId);
-<<<<<<< HEAD
         if (notification) {
             notification.isRead = true;
             notification.read = true;
@@ -603,7 +602,7 @@
         }
     },
     getProjectsByManager: async (managerId: string): Promise<Project[]> => {
-=======
+
         if (!notification) {
             throw new Error('Notification not found');
         }
@@ -613,19 +612,18 @@
     },
     getProjectsByManager: async (managerId: string, options?: RequestOptions): Promise<Project[]> => {
         ensureNotAborted(options?.signal);
->>>>>>> 3ef3cb42
+ 
         await delay();
         ensureNotAborted(options?.signal);
         return db.projects.filter(p => (p as any).managerId === managerId) as Project[];
     },
-<<<<<<< HEAD
     getProjectById: async (projectId: string): Promise<Project | null> => {
         await delay();
         const project = db.projects.find(p => p.id === projectId);
         return project ? project as Project : null;
     },
     getUsersByCompany: async (companyId: string): Promise<User[]> => {
-=======
+
     getProjectById: async (projectId: string, options?: RequestOptions): Promise<Project | null> => {
         ensureNotAborted(options?.signal);
         await delay();
@@ -635,7 +633,6 @@
     },
     getUsersByCompany: async (companyId: string, options?: RequestOptions): Promise<User[]> => {
         ensureNotAborted(options?.signal);
->>>>>>> 3ef3cb42
         await delay();
         ensureNotAborted(options?.signal);
         return db.users.filter(u => u.companyId === companyId) as User[];
