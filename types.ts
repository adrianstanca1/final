// === AUTHENTICATION & USER MANAGEMENT TYPES ===
export interface AuthState {
  isAuthenticated: boolean;
  token: string | null;
  refreshToken: string | null;
  user: User | null;
  company: Company | null;
  loading: boolean;
  error: string | null;
}

export interface LoginCredentials {
  email: string;
  password: string;
  rememberMe?: boolean;
}

export interface RegisterCredentials {
  firstName: string;
  lastName: string;
  email: string;
  password: string;
  confirmPassword: string;
  phone?: string;
  companyId?: string;
  inviteToken?: string;
}

export type RegistrationPayload = Partial<RegisterCredentials & {
  username?: string;
  companyName?: string;
  companyType?: CompanyType;
  companyEmail?: string;
  companyPhone?: string;
  companyWebsite?: string;
  companySelection?: 'create' | 'join';
  inviteToken?: string;
  role?: Role;
  updatesOptIn?: boolean;
  termsAccepted?: boolean;
}>;

export type SocialProvider = 'google' | 'facebook';

export interface Company {
  id: string;
  name: string;
  type: CompanyType;
  address: Address;
  phone: string;
  email: string;
  website?: string;
  logo?: string;
  settings: CompanySettings;
  subscriptionPlan: SubscriptionPlan;
  isActive: boolean;
  createdAt: string;
  updatedAt: string;
  // FIX: Added missing properties to Company type
  status?: 'Active' | 'Suspended';
  storageUsageGB: number;
}

export type CompanyType = 'GENERAL_CONTRACTOR' | 'SUBCONTRACTOR' | 'SUPPLIER' | 'CONSULTANT' | 'CLIENT';

export interface CompanySettings {
  timeZone: string;
  dateFormat: string;
  currency: string;
  workingHours: WorkingHours;
  features: CompanyFeatures;
  // FIX: Added missing properties to CompanySettings
  theme: 'light' | 'dark';
  accessibility: {
    highContrast: boolean;
  };
}

export interface WorkingHours {
  start: string; // HH:mm format
  end: string;
  workDays: number[]; // 0 = Sunday, 1 = Monday, etc.
}

export interface CompanyFeatures {
  projectManagement: boolean;
  timeTracking: boolean;
  financials: boolean;
  documents: boolean;
  safety: boolean;
  equipment: boolean;
  reporting: boolean;
}

export type SubscriptionPlan = 'FREE' | 'STARTER' | 'PROFESSIONAL' | 'ENTERPRISE';

export interface Address {
  street: string;
  city: string;
  state: string;
  zipCode: string;
  country: string;
}

// Enhanced User interface for RBAC
export interface User {
  id: string;
  firstName: string;
  lastName: string;
  email: string;
  username?: string;
  password?: string;
  passwordHash?: string;
  passwordSalt?: string;
  mfaEnabled?: boolean;
  phone?: string;
  avatar?: string;
  role: Role; // FIX: Changed from UserRole to Role enum
  permissions: Permission[];
  companyId: string;
  departmentId?: string;
  position?: string;
  isActive: boolean;
  isEmailVerified: boolean;
  lastLogin?: string;
  createdAt: string;
  updatedAt: string;
  preferences: UserPreferences;
  // FIX: Added missing properties to User type
  skills?: string[];
  availability?: AvailabilityStatus;
}

export interface UserPreferences {
  theme: 'light' | 'dark' | 'system';
  language: string;
  notifications: NotificationSettings;
  dashboard: DashboardSettings;
}

export interface NotificationSettings {
  email: boolean;
  push: boolean;
  sms: boolean;
  taskReminders: boolean;
  projectUpdates: boolean;
  systemAlerts: boolean;
}

export interface DashboardSettings {
  defaultView: string;
  pinnedWidgets: string[];
  hiddenWidgets: string[];
}

// FIX: Renamed UserRole to Role and converted to an enum for use as values.
export enum Role {
  OWNER = 'OWNER',
  ADMIN = 'ADMIN',
  PROJECT_MANAGER = 'PROJECT_MANAGER',
  FOREMAN = 'FOREMAN',
  OPERATIVE = 'OPERATIVE',
  CLIENT = 'CLIENT',
  // FIX: Added missing roles
  PRINCIPAL_ADMIN = 'PRINCIPAL_ADMIN',
  // FIX: Removed duplicate PM role. The original PROJECT_MANAGER should be used.
}


// FIX: Converted Permission to an enum for use as values in hasPermission checks.
export enum Permission {
  VIEW_ALL_PROJECTS = 'VIEW_ALL_PROJECTS',
  VIEW_ASSIGNED_PROJECTS = 'VIEW_ASSIGNED_PROJECTS',
  CREATE_PROJECT = 'CREATE_PROJECT',
  MANAGE_PROJECT_DETAILS = 'MANAGE_PROJECT_DETAILS',
  MANAGE_PROJECT_TEMPLATES = 'MANAGE_PROJECT_TEMPLATES',
  VIEW_ALL_TASKS = 'VIEW_ALL_TASKS',
  MANAGE_ALL_TASKS = 'MANAGE_ALL_TASKS',
  SUBMIT_TIMESHEET = 'SUBMIT_TIMESHEET',
  VIEW_ALL_TIMESHEETS = 'VIEW_ALL_TIMESHEETS',
  MANAGE_TIMESHEETS = 'MANAGE_TIMESHEETS',
  UPLOAD_DOCUMENTS = 'UPLOAD_DOCUMENTS',
  VIEW_DOCUMENTS = 'VIEW_DOCUMENTS',
  SUBMIT_SAFETY_REPORT = 'SUBMIT_SAFETY_REPORT',
  VIEW_SAFETY_REPORTS = 'VIEW_SAFETY_REPORTS',
  MANAGE_SAFETY_REPORTS = 'MANAGE_SAFETY_REPORTS',
  VIEW_FINANCES = 'VIEW_FINANCES',
  MANAGE_FINANCES = 'MANAGE_FINANCES',
  VIEW_TEAM = 'VIEW_TEAM',
  MANAGE_TEAM = 'MANAGE_TEAM',
  MANAGE_EQUIPMENT = 'MANAGE_EQUIPMENT',
  VIEW_AUDIT_LOG = 'VIEW_AUDIT_LOG',
  SEND_DIRECT_MESSAGE = 'SEND_DIRECT_MESSAGE',
  ACCESS_ALL_TOOLS = 'ACCESS_ALL_TOOLS',
  SUBMIT_EXPENSE = 'SUBMIT_EXPENSE',
}

export type ResourceType = 
  | 'PROJECTS' 
  | 'TASKS' 
  | 'USERS' 
  | 'COMPANIES' 
  | 'FINANCIALS' 
  | 'DOCUMENTS' 
  | 'REPORTS' 
  | 'SAFETY' 
  | 'EQUIPMENT' 
  | 'SETTINGS';

export type ActionType = 
  | 'CREATE' 
  | 'READ' 
  | 'UPDATE' 
  | 'DELETE' 
  | 'MANAGE' 
  | 'APPROVE' 
  | 'ASSIGN';

export interface PermissionCondition {
  field: string;
  operator: 'equals' | 'in' | 'not_in' | 'contains';
  value: any;
}

// Password Reset
export interface PasswordResetRequest {
  email: string;
}

export interface PasswordReset {
  token: string;
  password: string;
  confirmPassword: string;
}

// JWT Token Payload
export interface TokenPayload {
  userId: string;
  companyId: string;
  role: Role;
  permissions: string[];
  exp: number;
  iat: number;
}

// API Response Types
export interface AuthResponse {
  success: boolean;
  data: {
    token: string;
    refreshToken: string;
    user: User;
    company: Company;
  };
  message?: string;
}

export interface ApiResponse<T = any> {
  success: boolean;
  data: T;
  message?: string;
  errors?: ValidationError[];
}

export interface ValidationError {
  field: string;
  message: string;
}

// === EXISTING PROJECT TYPES ===
export type ProjectStatus = 'PLANNING' | 'ACTIVE' | 'ON_HOLD' | 'COMPLETED' | 'CANCELLED';
// FIX: Converted status types to enums for type safety and value usage.
export enum TodoStatus {
  TODO = 'TODO',
  IN_PROGRESS = 'IN_PROGRESS',
  DONE = 'DONE',
}
export enum TodoPriority {
  LOW = 'LOW',
  MEDIUM = 'MEDIUM',
  HIGH = 'HIGH',
}
export enum ExpenseStatus {
  PENDING = 'PENDING',
  APPROVED = 'APPROVED',
  REJECTED = 'REJECTED',
  PAID = 'PAID',
}
export enum InvoiceStatus {
  DRAFT = 'DRAFT',
  SENT = 'SENT',
  PAID = 'PAID',
  OVERDUE = 'OVERDUE',
  CANCELLED = 'CANCELLED',
}
export enum NotificationType {
  INFO = 'INFO',
  SUCCESS = 'SUCCESS',
  WARNING = 'WARNING',
  ERROR = 'ERROR',
  // FIX: Added missing notification types
  APPROVAL_REQUEST = 'APPROVAL_REQUEST',
  TASK_ASSIGNED = 'TASK_ASSIGNED',
  NEW_MESSAGE = 'NEW_MESSAGE',
  SAFETY_ALERT = 'SAFETY_ALERT',
  DOCUMENT_COMMENT = 'DOCUMENT_COMMENT',
}
export enum TimesheetStatus {
  PENDING = 'PENDING',
  APPROVED = 'APPROVED',
  REJECTED = 'REJECTED',
  DRAFT = 'DRAFT',
}
export enum IncidentSeverity {
  LOW = 'LOW',
  MEDIUM = 'MEDIUM',
  HIGH = 'HIGH',
  CRITICAL = 'CRITICAL',
}
export enum IncidentStatus {
  REPORTED = 'REPORTED',
  UNDER_INVESTIGATION = 'UNDER_INVESTIGATION',
  RESOLVED = 'RESOLVED',
}
export enum EquipmentStatus {
  AVAILABLE = 'AVAILABLE',
  IN_USE = 'IN_USE',
  MAINTENANCE = 'MAINTENANCE',
  OUT_OF_ORDER = 'OUT_OF_ORDER',
}
// FIX: Added missing status enums
export enum QuoteStatus {
    DRAFT = 'DRAFT',
    SENT = 'SENT',
    ACCEPTED = 'ACCEPTED',
    REJECTED = 'REJECTED',
}
export enum DocumentStatus {
    DRAFT = 'DRAFT',
    IN_REVIEW = 'IN_REVIEW',
    APPROVED = 'APPROVED',
}
export enum AvailabilityStatus {
    AVAILABLE = 'AVAILABLE',
    ON_PROJECT = 'ON_PROJECT',
    ON_LEAVE = 'ON_LEAVE',
}

export interface Location {
    address: string;
    lat: number;
    lng: number;
}

export interface Project {
  id: string;
  name: string;
  description: string;
  status: ProjectStatus;
  budget: number;
  spent: number;
  startDate: string;
  endDate: string;
  location: Location; // FIX: Changed from string to Location object
  clientId: string;
  managerId: string;
  image?: string;
  progress: number;
  companyId: string;
  createdAt: string;
  updatedAt: string;
  // FIX: Added missing properties
  actualCost: number;
  geofenceRadius?: number;
  imageUrl?: string;
  projectType: string;
  workClassification: string;
}

export interface UpcomingProjectDeadline {
  id: string;
  name: string;
  endDate: string;
  daysRemaining: number;
  status: ProjectStatus;
  isOverdue: boolean;
}

export interface ProjectPortfolioSummary {
  totalProjects: number;
  activeProjects: number;
  completedProjects: number;
  atRiskProjects: number;
  overdueProjects: number;
  pipelineValue: number;
  totalActualCost: number;
  budgetVariance: number;
  averageProgress: number;
  statusBreakdown: Record<ProjectStatus, number>;
  upcomingDeadlines: UpcomingProjectDeadline[];
}

export interface ProjectInsight {
  id: string;
  projectId: string;
  summary: string;
  type: 'HEALTH_SUMMARY' | 'KNOWLEDGE_SUMMARY' | 'CUSTOM';
  createdAt: string;
  createdBy: string;
  model?: string;
  metadata?: Record<string, unknown>;
}

export interface FinancialForecast {
  id: string;
  companyId: string;
  summary: string;
  horizonMonths: number;
  createdAt: string;
  createdBy: string;
  model?: string;
  metadata?: Record<string, unknown>;
}

// FIX: Renamed Task to Todo for consistency with component usage.
export interface Todo {
  id: string;
  title: string;
  description: string;
  status: TodoStatus;
  priority: TodoPriority;
  assignedTo: string;
  projectId: string;
  dueDate: string;
  estimatedHours: number;
  actualHours?: number;
  dependencies?: string[];
  tags?: string[];
  createdAt: string;
  updatedAt: string;
  // FIX: Added missing properties
  text: string;
  assigneeId?: string;
  dependsOn?: (string | number)[];
  progress?: number;
  reminderAt?: Date;
  completedAt?: string;
}
export type Task = Todo; // Alias for backward compatibility if needed
export type TaskStatus = TodoStatus;
export type TaskPriority = TodoPriority;

export interface Expense {
  id: string;
  description: string;
  amount: number;
  category: string;
  projectId: string;
  userId: string;
  date: string;
  status: ExpenseStatus;
  receipt?: string;
  approvedBy?: string;
  createdAt: string;
  updatedAt: string;
  // FIX: Added missing property
  submittedAt: string;
  currency?: string;
  rejectionReason?: string;
}

export interface InvoiceLineItem {
  id: string;
  description: string;
  quantity: number;
  rate: number;
  amount: number;
  // FIX: Added missing property
  unitPrice: number;
}

export type InvoiceLineItemDraft = Omit<InvoiceLineItem, 'amount' | 'rate'>;

export interface Invoice {
  id: string;
  companyId: string;
  invoiceNumber: string;
  projectId: string;
  clientId: string;
  issueDate: string;
  dueDate: string;
  status: InvoiceStatus;
  lineItems: InvoiceLineItem[];
  subtotal: number;
  taxRate: number;
  taxAmount: number;
  retentionRate: number;
  retentionAmount: number;
  total: number;
  amountPaid: number;
  balance: number;
  notes?: string;
  createdAt: string;
  updatedAt: string;
  // FIX: Added missing properties
  payments: InvoicePayment[];
  issuedAt: string;
  dueAt: string;
}

export interface InvoicePayment {
  id: string;
  invoiceId: string;
  amount: number;
  date: string;
  method: 'CASH' | 'CHECK' | 'BANK_TRANSFER' | 'CREDIT_CARD';
  reference?: string;
  notes?: string;
  createdBy: string;
  createdAt: string;
}

export interface Equipment {
  id: string;
  name: string;
  type: string;
  model: string;
  serialNumber: string;
  status: EquipmentStatus;
  currentProjectId?: string;
  lastMaintenanceDate?: string;
  nextMaintenanceDate?: string;
  purchaseDate: string;
  purchasePrice: number;
  currentValue: number;
  location?: string;
  companyId: string;
  createdAt: string;
  updatedAt: string;
}

// FIX: Renamed TimeEntry to Timesheet for consistency
export interface Timesheet {
  id: string;
  userId: string;
  projectId: string;
  taskId?: string;
  startTime: string;
  endTime?: string;
  duration?: number;
  description: string;
  status: TimesheetStatus;
  approvedBy?: string;
  createdAt: string;
  updatedAt: string;
  // FIX: Added missing properties for clock-in/out functionality
  clockIn: Date;
  clockOut: Date | null;
  notes?: string;
  rejectionReason?: string;
}
export type TimeEntry = Timesheet; // Alias
export type TimeEntryStatus = TimesheetStatus;

export interface SafetyIncident {
  id: string;
  title: string;
  description: string;
  severity: IncidentSeverity;
  projectId: string;
  reportedBy: string;
  incidentDate: string;
  location: string;
  witnessIds?: string[];
  actionsTaken?: string;
  images?: string[];
  status: IncidentStatus;
  resolvedBy?: string;
  resolvedAt?: string;
  createdAt: string;
  updatedAt: string;
  // FIX: Added missing properties
  timestamp: string;
  reportedById: string;
}

export interface Notification {
  id: string;
  userId: string;
  type: NotificationType;
  title: string;
  message: string;
  read: boolean;
  actionUrl?: string;
  metadata?: Record<string, any>;
  createdAt: string;
  // FIX: Added missing properties
  isRead: boolean;
  timestamp: Date;
}

export interface Document {
  id: string;
  name: string;
  type: string;
  size: number;
  url: string;
  projectId?: string;
  uploadedBy: string;
  tags?: string[];
  version: number;
  isActive: boolean;
  createdAt: string;
  updatedAt: string;
  // FIX: Added missing properties
  category: string;
  uploadedAt: string;
}

export interface Client {
  id: string;
  name: string;
  email: string;
  phone: string;
  address: Address;
  contactPerson: string;
  companyId: string;
  isActive: boolean;
  createdAt: string;
  updatedAt: string;
  // FIX: Added missing properties
  contactEmail: string;
  contactPhone: string;
  billingAddress: string;
  paymentTerms: string;
}

// === FOREMAN DASHBOARD ENHANCEMENTS ===
export interface SiteUpdate {
  id: string;
  projectId: string;
  userId: string;
  message: string;
  images?: string[];
  location?: {
    latitude: number;
    longitude: number;
  };
  timestamp: string;
  type: 'PROGRESS' | 'ISSUE' | 'MILESTONE' | 'GENERAL';
  // FIX: Added missing properties to match usage
  text: string;
  imageUrl?: string;
}

export interface ProjectMessage {
  id: string;
  projectId: string;
  senderId: string;
  message: string;
  type: 'BROADCAST' | 'ANNOUNCEMENT' | 'ALERT';
  priority: 'LOW' | 'MEDIUM' | 'HIGH';
  targetRoles?: Role[];
  readBy: string[];
  timestamp: string;
  // FIX: Added missing property
  content: string;
}

export interface Weather {
  temperature: number; // in Celsius
  condition: 'Sunny' | 'Cloudy' | 'Rain' | 'Storm';
  windSpeed: number; // in km/h
  icon: string; // emoji or identifier
}

// FIX: Added all missing types from across the application
export type View = 'dashboard' | 'my-day' | 'foreman-dashboard' | 'principal-dashboard' | 'projects' | 'project-detail' | 'all-tasks' | 'map' | 'time' | 'timesheets' | 'documents' | 'safety' | 'financials' | 'users' | 'equipment' | 'templates' | 'tools' | 'audit-log' | 'settings' | 'chat' | 'clients' | 'invoices';

export interface Quote {
    id: string;
    clientId: string;
    projectId: string;
    status: QuoteStatus;
}

export interface Grant {
    id: string;
    name: string;
    agency: string;
    amount: string;
    description: string;
    url: string;
}

export interface RiskAnalysis {
    summary: string;
    identifiedRisks: {
        severity: 'Low' | 'Medium' | 'High';
        description: string;
        recommendation: string;
    }[];
}

export interface BidPackage {
    summary: string;
    coverLetter: string;
    checklist: string[];
}

export interface SystemHealth {
    status: 'OK' | 'DEGRADED' | 'DOWN';
    message: string;
}

export interface UsageMetric {
    name: string;
    value: number;
    unit: string;
}

export interface ProjectAssignment {
    userId: string;
    projectId: string;
}

export interface ResourceAssignment {
    id: string;
    resourceType: 'user' | 'equipment';
    resourceId: string;
    projectId: string;
    startDate: string;
    endDate: string;
}

export interface FinancialKPIs {
    profitability: number;
    projectMargin: number;
    cashFlow: number;
    currency: string;
}

export interface MonthlyFinancials {
    month: string;
    revenue: number;
    profit: number;
}

export interface CostBreakdown {
    category: string;
    amount: number;
}

export type OperationalAlertSeverity = 'info' | 'warning' | 'critical';

export interface OperationalAlert {
    id: string;
    severity: OperationalAlertSeverity;
    message: string;
}

export interface OperationalInsights {
    updatedAt: string;
    safety: {
        openIncidents: number;
        highSeverity: number;
        daysSinceLastIncident: number | null;
    };
    workforce: {
        complianceRate: number;
        approvedThisWeek: number;
        overtimeHours: number;
        averageHours: number;
        activeTimesheets: number;
        pendingApprovals: number;
    };
    schedule: {
        atRiskProjects: number;
        overdueProjects: number;
        tasksDueSoon: number;
        overdueTasks: number;
        tasksInProgress: number;
        averageProgress: number;
    };
    financial: {
        currency: string;
        approvedExpensesThisMonth: number;
        burnRatePerActiveProject: number;
        outstandingReceivables: number;
    };
    alerts: OperationalAlert[];
}

export interface DashboardSnapshotMetadata {
    source: 'mock' | 'backend';
    generatedAt: string;
    usedFallback: boolean;
    projectCount?: number;
<<<<<<< HEAD
    fallbackReason?: string;
=======
>>>>>>> 9246aaec
    [key: string]: unknown;
}

export interface DashboardSnapshot {
    projects: Project[];
    team: User[];
    equipment: Equipment[];
    tasks: Todo[];
    activityLog: AuditLog[];
    operationalInsights: OperationalInsights | null;
    incidents: SafetyIncident[];
    expenses: Expense[];
    portfolioSummary: ProjectPortfolioSummary | null;
    metadata: DashboardSnapshotMetadata;
}

export interface BackendInteractionEvent {
    id?: string;
    type: string;
    userId?: string;
    companyId?: string;
    context?: Record<string, unknown>;
    createdAt?: string;
    metadata?: Record<string, unknown>;
}

export interface BackendConnectionState {
    mode: 'mock' | 'backend';
    baseUrl: string | null;
    online: boolean;
    pendingMutations: number;
    lastSync: string | null;
}

export interface ProjectTemplate {
    id: string;
    name: string;
    description: string;
    templateTasks: { text: string }[];
    documentCategories: string[];
}

export interface AuditLog {
    id: string;
    actorId: string;
    action: string;
    target?: {
        type: string;
        id: string;
        name: string;
    };
    timestamp: string;
}

export interface Conversation {
    id: string;
    participantIds: string[];
    lastMessage: Message | null;
}

export interface Message {
    id: string;
    conversationId: string;
    senderId: string;
    content: string;
    timestamp: Date;
    isRead: boolean;
    isSending?: boolean;
    error?: string;
}

export interface WhiteboardNote {
    id: string;
    projectId: string;
    content: string;
    position: { x: number; y: number };
    size: { width: number, height: number };
    color: 'yellow' | 'green' | 'blue';
}

export enum ExpenseCategory {
    MATERIALS = 'MATERIALS',
    LABOR = 'LABOR',
    EQUIPMENT = 'EQUIPMENT',
    SUBCONTRACTOR = 'SUBCONTRACTOR',
    PERMITS = 'PERMITS',
    OTHER = 'OTHER',
}
export type LineItem = InvoiceLineItem;
export type Payment = InvoicePayment;

// FIX: Added RolePermissions constant for hasPermission check
export const RolePermissions: Record<Role, Set<Permission>> = {
    [Role.OWNER]: new Set(Object.values(Permission)),
    [Role.ADMIN]: new Set([
        Permission.VIEW_ALL_PROJECTS, Permission.CREATE_PROJECT, Permission.MANAGE_PROJECT_DETAILS, Permission.VIEW_ALL_TASKS, Permission.MANAGE_ALL_TASKS,
        Permission.VIEW_ALL_TIMESHEETS, Permission.MANAGE_TIMESHEETS, Permission.UPLOAD_DOCUMENTS, Permission.VIEW_DOCUMENTS, Permission.VIEW_SAFETY_REPORTS,
        Permission.MANAGE_SAFETY_REPORTS, Permission.VIEW_FINANCES, Permission.MANAGE_FINANCES, Permission.VIEW_TEAM, Permission.MANAGE_TEAM,
        Permission.MANAGE_EQUIPMENT, Permission.VIEW_AUDIT_LOG, Permission.SEND_DIRECT_MESSAGE, Permission.ACCESS_ALL_TOOLS, Permission.SUBMIT_EXPENSE,
        Permission.MANAGE_PROJECT_TEMPLATES
    ]),
    [Role.PROJECT_MANAGER]: new Set([
        Permission.VIEW_ALL_PROJECTS, Permission.MANAGE_PROJECT_DETAILS, Permission.VIEW_ALL_TASKS, Permission.MANAGE_ALL_TASKS, Permission.VIEW_ALL_TIMESHEETS,
        Permission.MANAGE_TIMESHEETS, Permission.UPLOAD_DOCUMENTS, Permission.VIEW_DOCUMENTS, Permission.VIEW_SAFETY_REPORTS, Permission.VIEW_FINANCES,
        Permission.VIEW_TEAM, Permission.MANAGE_EQUIPMENT, Permission.SEND_DIRECT_MESSAGE, Permission.SUBMIT_EXPENSE
    ]),
    [Role.FOREMAN]: new Set([
        Permission.VIEW_ASSIGNED_PROJECTS, Permission.SUBMIT_TIMESHEET, Permission.UPLOAD_DOCUMENTS, Permission.VIEW_DOCUMENTS,
        Permission.SUBMIT_SAFETY_REPORT, Permission.VIEW_SAFETY_REPORTS, Permission.SEND_DIRECT_MESSAGE, Permission.SUBMIT_EXPENSE
    ]),
    [Role.OPERATIVE]: new Set([
        Permission.VIEW_ASSIGNED_PROJECTS, Permission.SUBMIT_TIMESHEET, Permission.VIEW_DOCUMENTS, Permission.SUBMIT_SAFETY_REPORT, Permission.SUBMIT_EXPENSE
    ]),
    [Role.CLIENT]: new Set([Permission.VIEW_ASSIGNED_PROJECTS, Permission.VIEW_DOCUMENTS]),
    [Role.PRINCIPAL_ADMIN]: new Set(Object.values(Permission)),
};<|MERGE_RESOLUTION|>--- conflicted
+++ resolved
@@ -796,11 +796,8 @@
     generatedAt: string;
     usedFallback: boolean;
     projectCount?: number;
-<<<<<<< HEAD
-    fallbackReason?: string;
-=======
->>>>>>> 9246aaec
-    [key: string]: unknown;
+     fallbackReason?: string;
+      [key: string]: unknown;
 }
 
 export interface DashboardSnapshot {
